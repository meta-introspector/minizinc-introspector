cmake_minimum_required (VERSION 2.8.7)
project (libminizinc CXX)

# The version number.
set (libminizinc_VERSION_MAJOR 2)
set (libminizinc_VERSION_MINOR 0)
set (libminizinc_VERSION_PATCH "b4")

if (ADDITIONAL_DATE_STRING)
	set (libminizinc_VERSION_PATCH "${libminizinc_VERSION_PATCH}.${ADDITIONAL_DATE_STRING}")
endif()

include(CheckCXXCompilerFlag)

SET(SAFE_CMAKE_REQUIRED_FLAGS "${CMAKE_REQUIRED_FLAGS}")
check_cxx_compiler_flag(-Werror HAS_WERROR)

if (HAS_WERROR)
  SET(CMAKE_REQUIRED_FLAGS "${CMAKE_REQUIRED_FLAGS} -Werror")
endif()

if (USE_STDLIBCPP)
  set(MZN_LIBCPP libstdc++)
else()
  set(MZN_LIBCPP libc++)
endif()

if(APPLE)
   SET(CMAKE_OSX_DEPLOYMENT_TARGET "10.7")
   set(CMAKE_XCODE_ATTRIBUTE_CLANG_CXX_LANGUAGE_STANDARD "c++0x")
   set(CMAKE_XCODE_ATTRIBUTE_CLANG_CXX_LIBRARY "${MZN_LIBCPP}")
endif(APPLE)



check_cxx_compiler_flag(-std=c++11 HAS_STDCPP11)
if (HAS_STDCPP11)
  set(CMAKE_CXX_FLAGS "${CMAKE_CXX_FLAGS} -std=c++11")
else()
  check_cxx_compiler_flag(-std=c++0x HAS_STDCPP0X)
  if (HAS_STDCPP0X)
    set(CMAKE_CXX_FLAGS "${CMAKE_CXX_FLAGS} -std=c++0x")
  endif()
endif()

check_cxx_compiler_flag(-stdlib=${MZN_LIBCPP} HAS_STDLIBLIBCPP)

if (HAS_STDLIBLIBCPP)
  set(SAFE_CMAKE_CXX_FLAGS "${CMAKE_CXX_FLAGS}")
  set(CMAKE_CXX_FLAGS "${CMAKE_CXX_FLAGS} -stdlib=${MZN_LIBCPP}")
  check_cxx_source_compiles("int main(void) {return 0;}" LINKS_STDLIBLIBCPP)
  if (NOT LINKS_STDLIBLIBCPP)
    set(CMAKE_CXX_FLAGS "${SAFE_CMAKE_CXX_FLAGS}")
  endif()
endif()

check_cxx_source_compiles("#include <unordered_set>
int main(void) { std::unordered_set<int> x; return 0; }" HAS_CPP11)

if (NOT HAS_CPP11)
  check_cxx_source_compiles("#include <tr1/unordered_set>
                             int main(void) { std::tr1::unordered_set<int> x; return 0; }" HAS_CPP11_TR1)
  if (HAS_CPP11_TR1)
    set(MZN_NEED_TR1 1)
  else()
    message(FATAL_ERROR "A c++11 compatible C++ standard library is required to build libminizinc.")
  endif()
endif()
   
CHECK_CXX_SOURCE_COMPILES("int main(void) { static __thread int x; (void)x; return 0;}" HAS_ATTR_THREAD)

if (NOT HAS_ATTR_THREAD)
  CHECK_CXX_SOURCE_COMPILES("int main(void) { __declspec(thread) static int x; (void)x; return 0;}" HAS_DECLSPEC_THREAD)
endif()

CHECK_CXX_SOURCE_COMPILES("#include <cstdlib>
int main(void) { long long int x = atoll(\"123\"); (void)x; }" HAS_ATOLL)

CHECK_CXX_SOURCE_COMPILES("
#include <stdio.h>
#include <stdlib.h>
#include <string.h>
#include <errno.h>
#include <libproc.h>
#include <unistd.h>

int main (int argc, char* argv[])
{
    pid_t pid = getpid(); 
    char path[PROC_PIDPATHINFO_MAXSIZE];
    (void) proc_pidpath (pid, path, sizeof(path));
    return 0;
}
" HAS_PIDPATH)

CHECK_CXX_SOURCE_COMPILES("
#include <windows.h>
int main (int argc, char* argv[]) {
  char path[MAX_PATH];
  (void) GetModuleFileName(NULL, path, MAX_PATH);
  return 0;
}" HAS_GETMODULEFILENAME)

CHECK_CXX_SOURCE_COMPILES("
#include <windows.h>
int main (int argc, char* argv[]) {
  (void) GetFileAttributes(NULL);
  return 0;
}" HAS_GETFILEATTRIBUTES)

CHECK_CXX_SOURCE_COMPILES("
#include <string.h>
int main (int argc, char* argv[]) {
  (void) memcpy_s(NULL,0,NULL,0);
  return 0;
}" HAS_MEMCPY_S)

SET (CMAKE_REQUIRED_DEFINITIONS "${SAFE_CMAKE_REQUIRED_DEFINITIONS}")

file(MAKE_DIRECTORY ${PROJECT_BINARY_DIR}/minizinc)

# configure a header file to pass some of the CMake settings
# to the source code
configure_file (
  "${PROJECT_SOURCE_DIR}/include/minizinc/config.hh.in"
  "${PROJECT_BINARY_DIR}/minizinc/config.hh"
  )

include_directories("${PROJECT_BINARY_DIR}")

include_directories("${PROJECT_SOURCE_DIR}/include")

add_custom_target(MZNParser echo "Creating parser")

# When updating the cached files, update MD5 sums defined in this file
include(${PROJECT_SOURCE_DIR}/lib/cached/md5_cached.cmake)

macro(MD5 filename md5sum)
	file(READ "${filename}" RAW_MD5_FILE)
	string(REGEX REPLACE "\r" "" STRIPPED_MD5_FILE "${RAW_MD5_FILE}")
	string(MD5 ${md5sum} "${STRIPPED_MD5_FILE}")
endmacro(MD5)

find_program(FLEX_EXEC flex)
if(FLEX_EXEC)
	add_custom_command(
		OUTPUT "${PROJECT_BINARY_DIR}/lexer.yy.cpp"
		DEPENDS "${PROJECT_SOURCE_DIR}/lib/lexer.lxx"
		COMMAND "${FLEX_EXEC}" -L -o"${PROJECT_BINARY_DIR}/lexer.yy.cpp" "${PROJECT_SOURCE_DIR}/lib/lexer.lxx"
		)
	set_source_files_properties("${PROJECT_BINARY_DIR}/lexer.yy.cpp" GENERATED)
	set(lexer_cpp "${PROJECT_BINARY_DIR}/lexer.yy.cpp")
else(FLEX_EXEC)
	MD5("${PROJECT_SOURCE_DIR}/lib/lexer.lxx" lexer_lxx_md5)
	if(NOT "${lexer_lxx_md5}" STREQUAL "${lexer_lxx_md5_cached}")
		message(FATAL_ERROR "The file lexer.lxx has been modified but flex cannot be run.")
	endif()
	set(lexer_cpp "${PROJECT_SOURCE_DIR}/lib/cached/lexer.yy.cpp")
endif(FLEX_EXEC)

find_program(BISON_EXEC bison)
if(BISON_EXEC)
	add_custom_command(
		OUTPUT "${PROJECT_BINARY_DIR}/parser.tab.cpp"	"${PROJECT_BINARY_DIR}/minizinc/parser.tab.hh"
		DEPENDS "${lexer_cpp}" "${PROJECT_SOURCE_DIR}/lib/parser.yxx"
		COMMAND "${BISON_EXEC}" -l -o "${PROJECT_BINARY_DIR}/parser.tab.cpp" --defines="${PROJECT_BINARY_DIR}/minizinc/parser.tab.hh" "${PROJECT_SOURCE_DIR}/lib/parser.yxx"
		)
	set_source_files_properties("${PROJECT_BINARY_DIR}/parser.tab.cpp" GENERATED)
	set(parser_cpp "${PROJECT_BINARY_DIR}/parser.tab.cpp")
	set(parser_hh "${PROJECT_BINARY_DIR}/minizinc/parser.tab.hh")
else(BISON_EXEC)
	MD5("${PROJECT_SOURCE_DIR}/lib/parser.yxx" parser_yxx_md5)
	if(NOT "${parser_yxx_md5}" STREQUAL "${parser_yxx_md5_cached}")
		message(FATAL_ERROR "The file parser.yxx has been modified but bison cannot be run.")
	endif()
	include_directories(${PROJECT_SOURCE_DIR}/lib/cached)
	set(parser_cpp "${PROJECT_SOURCE_DIR}/lib/cached/parser.tab.cpp")
	set(parser_hh "${PROJECT_SOURCE_DIR}/lib/cached/minizinc/parser.tab.hh")
endif(BISON_EXEC)


add_library(minizinc
lib/ast.cpp
lib/aststring.cpp
lib/astvec.cpp
lib/builtins.cpp
lib/copy.cpp
lib/eval_par.cpp
lib/file_utils.cpp
lib/gc.cpp
lib/htmlprinter.cpp
"${lexer_cpp}"
lib/model.cpp
"${parser_cpp}"
lib/prettyprinter.cpp
lib/solver.cpp
lib/solver_instance.cpp
lib/solver_instance_base.cpp
lib/typecheck.cpp
lib/flatten.cpp
lib/optimize.cpp
lib/options.cpp
lib/parser.yxx
lib/statistics.cpp
lib/lexer.lxx
lib/values.cpp
include/minizinc/ast.hh
include/minizinc/ast.hpp
include/minizinc/astexception.hh
include/minizinc/astiterator.hh
include/minizinc/aststring.hh
include/minizinc/astvec.hh
include/minizinc/builtins.hh
include/minizinc/config.hh.in
include/minizinc/copy.hh
include/minizinc/eval_par.hh
include/minizinc/exception.hh
include/minizinc/file_utils.hh
include/minizinc/flatten.hh
include/minizinc/flatten_internal.hh
include/minizinc/gc.hh
include/minizinc/hash.hh
include/minizinc/htmlprinter.hh
include/minizinc/iter.hh
include/minizinc/model.hh
include/minizinc/optimize.hh
include/minizinc/options.hh
include/minizinc/parser.hh
include/minizinc/prettyprinter.hh
include/minizinc/solver.hh
include/minizinc/solver_instance.hh
include/minizinc/solver_instance_base.hh
include/minizinc/statistics.hh
include/minizinc/type.hh
include/minizinc/typecheck.hh
include/minizinc/values.hh
include/minizinc/stl_map_set.hh
"${parser_hh}"
)

# add the executable
add_executable(mzn2fzn mzn2fzn.cpp)
target_link_libraries(mzn2fzn minizinc)

add_executable(solns2out solns2out.cpp)
target_link_libraries(solns2out minizinc)

<<<<<<< HEAD
set(HAS_CPLEX FALSE)
set(HAS_GECODE TRUE)

if(HAS_CPLEX)
	add_definitions(-DIL_STD)
	
  include_directories("${CPLEX_STUDIO_DIR}/cplex/include")
  include_directories("${CPLEX_STUDIO_DIR}/concert/include")
  link_directories("${CPLEX_STUDIO_DIR}/cplex/lib/x86-64_osx/static_pic")
  link_directories("${CPLEX_STUDIO_DIR}/concert/lib/x86-64_osx/static_pic")

	add_library(minizinc_cplex
		solvers/cplex/cplex_solverinstance.cpp
		solvers/cplex/cplex_solverinstance.hh
	)

	target_link_libraries(minizinc_cplex minizinc ilocplex cplex concert)

	add_executable(mzn-cplex
	  solvers/cplex/mzn-cplex.cpp
	)
	target_link_libraries(mzn-cplex minizinc_cplex minizinc ilocplex cplex concert)

  INSTALL(TARGETS minizinc_cplex mzn-cplex
    RUNTIME DESTINATION bin
    LIBRARY DESTINATION lib
    ARCHIVE DESTINATION lib)
endif()

if(HAS_GECODE)
  include_directories("${GECODE_HOME}/include")
  link_directories("${GECODE_HOME}/lib")

  add_library(minizinc_gecode
	  solvers/gecode/gecode_solverinstance.cpp
		solvers/gecode/gecode_constraints.cpp
	  solvers/gecode/gecode_solverinstance.hh
		solvers/gecode/gecode_constraints.hh
                solvers/gecode/aux_brancher.hh)

  target_link_libraries(minizinc_gecode
    minizinc
    gecodedriver gecodesearch gecodeminimodel
    gecodefloat gecodeint gecodeset
    gecodekernel gecodesupport)

  add_executable(mzn-gecode
    solvers/gecode/mzn-gecode.cpp
  )
  target_link_libraries(mzn-gecode minizinc_gecode minizinc 
    gecodedriver gecodesearch gecodeminimodel
    gecodefloat gecodeint gecodeset
    gecodekernel gecodesupport)

  INSTALL(TARGETS minizinc_gecode mzn-gecode
    RUNTIME DESTINATION bin
    LIBRARY DESTINATION lib
    ARCHIVE DESTINATION lib)
endif()

INSTALL(TARGETS mzn2fzn solns2out minizinc
=======
add_executable(mzn2doc mzn2doc.cpp)
target_link_libraries(mzn2doc minizinc)

INSTALL(TARGETS mzn2fzn solns2out mzn2doc minizinc
>>>>>>> c716472f
  RUNTIME DESTINATION bin
  LIBRARY DESTINATION lib
  ARCHIVE DESTINATION lib
)

INSTALL(DIRECTORY share/minizinc DESTINATION share)
INSTALL(DIRECTORY include/minizinc
DESTINATION include
PATTERN config.hh.in EXCLUDE
)
INSTALL(FILES ${PROJECT_BINARY_DIR}/minizinc/config.hh DESTINATION include/minizinc)
INSTALL(FILES README.txt INSTALL.txt LICENSE.txt DESTINATION doc/..)
INSTALL(DIRECTORY doc/pdf DESTINATION doc)
INSTALL(DIRECTORY share/examples DESTINATION share)
INSTALL(DIRECTORY lib/cached DESTINATION lib PATTERN md5_cached.cmake EXCLUDE)
INSTALL(FILES "${parser_hh}" DESTINATION include/minizinc)

SET(CPACK_PACKAGE_VERSION_MAJOR ${libminizinc_VERSION_MAJOR})
SET(CPACK_PACKAGE_VERSION_MINOR ${libminizinc_VERSION_MINOR})
SET(CPACK_PACKAGE_VERSION_PATCH ${libminizinc_VERSION_PATCH})
SET(CPACK_PACKAGE_INSTALL_DIRECTORY "CMake ${CMake_VERSION_MAJOR}.${CMake_VERSION_MINOR}")
IF(WIN32 AND NOT UNIX)
  SET(CPACK_NSIS_DISPLAY_NAME "${CPACK_PACKAGE_INSTALL_DIRECTORY} My Famous Project")
  SET(CPACK_NSIS_URL_INFO_ABOUT "http:\\\\\\\\www.minizinc.org")
  SET(CPACK_NSIS_CONTACT "info@minizinc.org")
  SET(CPACK_NSIS_MODIFY_PATH ON)
  SET(CPACK_GENERATOR "ZIP")
ELSE(WIN32 AND NOT UNIX)
  SET(CPACK_STRIP_FILES "bin/MyExecutable")
  SET(CPACK_SOURCE_STRIP_FILES "")
  SET(CPACK_GENERATOR "TGZ")
ENDIF(WIN32 AND NOT UNIX)

set(CPACK_SOURCE_GENERATOR "TGZ;ZIP")
set(CPACK_SOURCE_PACKAGE_FILE_NAME
  "${CMAKE_PROJECT_NAME}-${CPACK_PACKAGE_VERSION_MAJOR}.${CPACK_PACKAGE_VERSION_MINOR}.${CPACK_PACKAGE_VERSION_PATCH}")
set(CPACK_SOURCE_IGNORE_FILES
  "${CMAKE_CURRENT_BINARY_DIR}/;/tests/;/.git/;/.gitignore;~$;${CPACK_SOURCE_IGNORE_FILES}")

include(CPack)<|MERGE_RESOLUTION|>--- conflicted
+++ resolved
@@ -245,7 +245,7 @@
 add_executable(solns2out solns2out.cpp)
 target_link_libraries(solns2out minizinc)
 
-<<<<<<< HEAD
+
 set(HAS_CPLEX FALSE)
 set(HAS_GECODE TRUE)
 
@@ -306,13 +306,10 @@
     ARCHIVE DESTINATION lib)
 endif()
 
-INSTALL(TARGETS mzn2fzn solns2out minizinc
-=======
 add_executable(mzn2doc mzn2doc.cpp)
 target_link_libraries(mzn2doc minizinc)
 
 INSTALL(TARGETS mzn2fzn solns2out mzn2doc minizinc
->>>>>>> c716472f
   RUNTIME DESTINATION bin
   LIBRARY DESTINATION lib
   ARCHIVE DESTINATION lib
