--- conflicted
+++ resolved
@@ -303,6 +303,7 @@
 if(HAS_GECODE)
   set(GECODE_LIBS minizinc_gecode gecodedriver gecodesearch gecodeminimodel gecodefloat gecodeint gecodeset gecodekernel gecodesupport)
   target_link_libraries(minizinc ${GECODE_LIBS} ${CMAKE_THREAD_LIBS_INIT})
+  link_directories("${GECODE_HOME}/lib")
 endif()
 
 # add the executable
@@ -435,11 +436,7 @@
     "${SCIP_DIR}/src"
     "${SOPLEX_DIR}/src"
     "${ZIMPL_DIR}/src")
-<<<<<<< HEAD
-  target_link_libraries(mzn-scip minizinc 
-=======
   target_link_libraries(mzn-scip minizinc_scip
->>>>>>> 4e3226a0
     ${SCIP_LIBS}
     ${SCIP_LIB_EXTRAS}
     ${CMAKE_THREAD_LIBS_INIT})
