--- conflicted
+++ resolved
@@ -304,26 +304,14 @@
 )
 
 if(HAS_GECODE)
-  set(GECODE_INTERFACE "minizinc_gecode")
   set(GECODE_LIBS gecodedriver gecodesearch gecodeminimodel gecodefloat gecodeint gecodeset gecodekernel gecodesupport)
-
-endif()
-# Create flattener
-add_library(flattener STATIC
-  lib/flattener.cpp
-  )
-target_link_libraries(flattener ${GECODE_INTERFACE} minizinc ${GECODE_LIBS} ${CMAKE_THREAD_LIBS_INIT})
-
+  target_link_libraries(minizinc minizinc_gecode ${GECODE_LIBS} ${CMAKE_THREAD_LIBS_INIT})
+endif()
 
 # add the executable
-<<<<<<< HEAD
-add_executable(mzn2fzn lib/solver.cpp)
-target_link_libraries(mzn2fzn flattener)
-set_target_properties(mzn2fzn PROPERTIES COMPILE_DEFINITIONS "FLATTEN_ONLY")
-=======
 add_executable(mzn2fzn minizinc.cpp)    #mzn2fzn.cpp)
 target_link_libraries(mzn2fzn minizinc)
->>>>>>> af95e8ab
+set_target_properties(mzn2fzn PROPERTIES COMPILE_DEFINITIONS "FLATTEN_ONLY")
 
 add_executable(mzn2fzn_test mzn2fzn_test.cpp)
 target_link_libraries(mzn2fzn_test minizinc)
@@ -346,14 +334,10 @@
 	target_link_libraries(minizinc_gurobi minizinc gurobi65 ${CMAKE_THREAD_LIBS_INIT})
 
 	add_executable(mzn-gurobi
-<<<<<<< HEAD
-    lib/solver.cpp solvers/MIP/MIP_solverinstance.cpp solvers/MIP/MIP_gurobi_wrap.cpp
-=======
     minizinc.cpp solvers/MIP/MIP_solverinstance.cpp solvers/MIP/MIP_gurobi_wrap.cpp
->>>>>>> af95e8ab
 	)
   target_include_directories(mzn-gurobi PRIVATE "${GUROBI_HOME}/include")
-	target_link_libraries(mzn-gurobi flattener minizinc gurobi65 ${CMAKE_THREAD_LIBS_INIT})
+	target_link_libraries(mzn-gurobi minizinc gurobi65 ${CMAKE_THREAD_LIBS_INIT})
 
   INSTALL(TARGETS minizinc_gurobi mzn-gurobi
     RUNTIME DESTINATION bin
@@ -397,13 +381,8 @@
   
 	target_link_libraries(minizinc_cplex minizinc ${CPLEX_LIB} ${CMAKE_THREAD_LIBS_INIT})
 
-<<<<<<< HEAD
-	add_executable(mzn-cplex 
-	  lib/solver.cpp solvers/MIP/MIP_solverinstance.cpp solvers/MIP/MIP_cplex_wrap.cpp
-=======
 	add_executable(mzn-cplex
 	  minizinc.cpp solvers/MIP/MIP_solverinstance.cpp solvers/MIP/MIP_cplex_wrap.cpp
->>>>>>> af95e8ab
 	)
   SET_TARGET_PROPERTIES(mzn-cplex
                                PROPERTIES COMPILE_FLAGS "-fPIC -fno-strict-aliasing -fexceptions -DNDEBUG -DIL_STD -Wall"
@@ -414,7 +393,7 @@
   #                             )
   # endif()
   target_include_directories(mzn-cplex PRIVATE "${CPLEX_STUDIO_DIR}/cplex/include")
-  target_link_libraries(mzn-cplex flattener minizinc ${CPLEX_LIB} ${CMAKE_THREAD_LIBS_INIT})
+  target_link_libraries(mzn-cplex minizinc ${CPLEX_LIB} ${CMAKE_THREAD_LIBS_INIT})
 
   INSTALL(TARGETS minizinc_cplex mzn-cplex
     RUNTIME DESTINATION bin
@@ -456,17 +435,13 @@
     ${CMAKE_THREAD_LIBS_INIT})
 
   add_executable(mzn-scip
-<<<<<<< HEAD
-      lib/solver.cpp solvers/MIP/MIP_solverinstance.cpp solvers/MIP/MIP_scip_wrap.cpp
-=======
       minizinc.cpp solvers/MIP/MIP_solverinstance.cpp solvers/MIP/MIP_scip_wrap.cpp
->>>>>>> af95e8ab
     )
   target_include_directories(mzn-scip PRIVATE
     "${SCIP_DIR}/src"
     "${SOPLEX_DIR}/src"
     "${ZIMPL_DIR}/src")
-  target_link_libraries(mzn-scip minizinc flattener 
+  target_link_libraries(mzn-scip minizinc 
     ${SCIP_LIBS}
     ${SCIP_LIB_EXTRAS}
     ${CMAKE_THREAD_LIBS_INIT})
@@ -514,17 +489,13 @@
     ${CMAKE_THREAD_LIBS_INIT})
 
   add_executable(mzn-mip-scip
-<<<<<<< HEAD
-      lib/solver.cpp solvers/MIP/MIP_solverinstance.cpp solvers/MIP/MIP_scip_wrap.cpp
-=======
       minizinc.cpp solvers/MIP/MIP_solverinstance.cpp solvers/MIP/MIP_scip_wrap.cpp
->>>>>>> af95e8ab
     )
   target_include_directories(mzn-mip-scip PRIVATE
     "${SCIP_DIR}/src"
     "${SOPLEX_DIR}/src"
     "${ZIMPL_DIR}/src")
-  target_link_libraries(mzn-mip-scip flattener minizinc
+  target_link_libraries(mzn-mip-scip minizinc
     scip 
     nlpi.cppad #objscip
     lpispx soplex
@@ -555,18 +526,14 @@
   add_library(minizinc_osicbc
     solvers/MIP/MIP_solverinstance.cpp solvers/MIP/MIP_osicbc_wrap.cpp
   )
-<<<<<<< HEAD
-  add_executable(mzn-cbc lib/solver.cpp solvers/MIP/MIP_solverinstance.cpp solvers/MIP/MIP_osicbc_wrap.cpp)
-=======
   add_executable(mzn-cbc minizinc.cpp solvers/MIP/MIP_solverinstance.cpp solvers/MIP/MIP_osicbc_wrap.cpp)
->>>>>>> af95e8ab
 
   target_include_directories(minizinc_osicbc PRIVATE ${CBC_INCLUDEDIRS})
   target_include_directories(mzn-cbc PRIVATE ${CBC_INCLUDEDIRS})
 
                                        # OSICBC_LINKEXTRAS: ArchLinux needs blas, lapack, bz2
   target_link_libraries(minizinc_osicbc minizinc ${OSICBC_LIBS} ${OSICBC_LINKEXTRAS})
-  target_link_libraries(mzn-cbc minizinc flattener ${OSICBC_LIBS} ${OSICBC_LINKEXTRAS})
+  target_link_libraries(mzn-cbc minizinc ${OSICBC_LIBS} ${OSICBC_LINKEXTRAS})
 
   INSTALL(TARGETS minizinc_osicbc mzn-cbc
     RUNTIME DESTINATION bin
@@ -620,15 +587,9 @@
 		solvers/fzn/fzn_solverinstance.cpp
 	)
 	target_link_libraries(minizinc_fzn minizinc)
-<<<<<<< HEAD
-	add_executable(mzn-fzn lib/solver.cpp solvers/fzn/fzn_solverinstance.cpp)  # solvers/fzn/mzn-fzn.cpp)
-	target_link_libraries(mzn-fzn flattener minizinc_fzn)
-#  add_executable(mzn-fzn-test solvers/fzn/mzn-fzn-test.cpp solvers/fzn/fzn_solverinstance.cpp lib/flattener.cpp)#
-=======
 	add_executable(mzn-fzn minizinc.cpp)  # solvers/fzn/mzn-fzn.cpp)
 	target_link_libraries(mzn-fzn minizinc_fzn)
 #  add_executable(mzn-fzn-test solvers/fzn/mzn-fzn-test.cpp solvers/fzn/fzn_solverinstance.cpp)#
->>>>>>> af95e8ab
 # target_link_libraries(mzn-fzn-test minizinc)
 	INSTALL(TARGETS minizinc_fzn mzn-fzn #mzn-fzn-test
 		RUNTIME DESTINATION bin
