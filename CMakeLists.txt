cmake_minimum_required (VERSION 2.8.7)
project (libminizinc CXX)

# The version number.
set (libminizinc_VERSION_MAJOR 2)
set (libminizinc_VERSION_MINOR 0)
set (libminizinc_VERSION_PATCH "b4")

if (ADDITIONAL_DATE_STRING)
	set (libminizinc_VERSION_PATCH "${libminizinc_VERSION_PATCH}.${ADDITIONAL_DATE_STRING}")
endif()

include(CheckCXXCompilerFlag)

SET(SAFE_CMAKE_REQUIRED_FLAGS "${CMAKE_REQUIRED_FLAGS}")
check_cxx_compiler_flag(-Werror HAS_WERROR)

if (HAS_WERROR)
  SET(CMAKE_REQUIRED_FLAGS "${CMAKE_REQUIRED_FLAGS} -Werror")
endif()

if (USE_STDLIBCPP)
  set(MZN_LIBCPP libstdc++)
else()
  set(MZN_LIBCPP libc++)
endif()

if(APPLE)
   SET(CMAKE_OSX_DEPLOYMENT_TARGET "10.7")
   set(CMAKE_XCODE_ATTRIBUTE_CLANG_CXX_LANGUAGE_STANDARD "c++0x")
   set(CMAKE_XCODE_ATTRIBUTE_CLANG_CXX_LIBRARY "${MZN_LIBCPP}")
endif(APPLE)



check_cxx_compiler_flag(-std=c++11 HAS_STDCPP11)
if (HAS_STDCPP11)
  set(CMAKE_CXX_FLAGS "${CMAKE_CXX_FLAGS} -std=c++11")
else()
  check_cxx_compiler_flag(-std=c++0x HAS_STDCPP0X)
  if (HAS_STDCPP0X)
    set(CMAKE_CXX_FLAGS "${CMAKE_CXX_FLAGS} -std=c++0x")
  endif()
endif()

check_cxx_compiler_flag(-stdlib=${MZN_LIBCPP} HAS_STDLIBLIBCPP)

if (HAS_STDLIBLIBCPP)
  set(SAFE_CMAKE_CXX_FLAGS "${CMAKE_CXX_FLAGS}")
  set(CMAKE_CXX_FLAGS "${CMAKE_CXX_FLAGS} -stdlib=${MZN_LIBCPP}")
  check_cxx_source_compiles("int main(void) {return 0;}" LINKS_STDLIBLIBCPP)
  if (NOT LINKS_STDLIBLIBCPP)
    set(CMAKE_CXX_FLAGS "${SAFE_CMAKE_CXX_FLAGS}")
  endif()
endif()

check_cxx_source_compiles("#include <unordered_set>
int main(void) { std::unordered_set<int> x; return 0; }" HAS_CPP11)

if (NOT HAS_CPP11)
  check_cxx_source_compiles("#include <tr1/unordered_set>
                             int main(void) { std::tr1::unordered_set<int> x; return 0; }" HAS_CPP11_TR1)
  if (HAS_CPP11_TR1)
    set(MZN_NEED_TR1 1)
  else()
    message(FATAL_ERROR "A c++11 compatible C++ standard library is required to build libminizinc.")
  endif()
endif()
   
CHECK_CXX_SOURCE_COMPILES("int main(void) { static __thread int x; (void)x; return 0;}" HAS_ATTR_THREAD)

if (NOT HAS_ATTR_THREAD)
  CHECK_CXX_SOURCE_COMPILES("int main(void) { __declspec(thread) static int x; (void)x; return 0;}" HAS_DECLSPEC_THREAD)
endif()

CHECK_CXX_SOURCE_COMPILES("#include <cstdlib>
int main(void) { long long int x = atoll(\"123\"); (void)x; }" HAS_ATOLL)

CHECK_CXX_SOURCE_COMPILES("
#include <stdio.h>
#include <stdlib.h>
#include <string.h>
#include <errno.h>
#include <libproc.h>
#include <unistd.h>

int main (int argc, char* argv[])
{
    pid_t pid = getpid(); 
    char path[PROC_PIDPATHINFO_MAXSIZE];
    (void) proc_pidpath (pid, path, sizeof(path));
    return 0;
}
" HAS_PIDPATH)

CHECK_CXX_SOURCE_COMPILES("
#include <windows.h>
int main (int argc, char* argv[]) {
  char path[MAX_PATH];
  (void) GetModuleFileName(NULL, path, MAX_PATH);
  return 0;
}" HAS_GETMODULEFILENAME)

CHECK_CXX_SOURCE_COMPILES("
#include <windows.h>
int main (int argc, char* argv[]) {
  (void) GetFileAttributes(NULL);
  return 0;
}" HAS_GETFILEATTRIBUTES)

CHECK_CXX_SOURCE_COMPILES("
#include <string.h>
int main (int argc, char* argv[]) {
  (void) memcpy_s(NULL,0,NULL,0);
  return 0;
}" HAS_MEMCPY_S)

SET (CMAKE_REQUIRED_DEFINITIONS "${SAFE_CMAKE_REQUIRED_DEFINITIONS}")

file(MAKE_DIRECTORY ${PROJECT_BINARY_DIR}/minizinc)

# configure a header file to pass some of the CMake settings
# to the source code
configure_file (
  "${PROJECT_SOURCE_DIR}/include/minizinc/config.hh.in"
  "${PROJECT_BINARY_DIR}/minizinc/config.hh"
  )

include_directories("${PROJECT_BINARY_DIR}")

include_directories("${PROJECT_SOURCE_DIR}/include")

add_custom_target(MZNParser echo "Creating parser")

# When updating the cached files, update MD5 sums defined in this file
include(${PROJECT_SOURCE_DIR}/lib/cached/md5_cached.cmake)

macro(MD5 filename md5sum)
	file(READ "${filename}" RAW_MD5_FILE)
	string(REGEX REPLACE "\r" "" STRIPPED_MD5_FILE "${RAW_MD5_FILE}")
	string(MD5 ${md5sum} "${STRIPPED_MD5_FILE}")
endmacro(MD5)

find_program(FLEX_EXEC flex)
if(FLEX_EXEC)
	add_custom_command(
		OUTPUT "${PROJECT_BINARY_DIR}/lexer.yy.cpp"
		DEPENDS "${PROJECT_SOURCE_DIR}/lib/lexer.lxx"
		COMMAND "${FLEX_EXEC}" -L -o"${PROJECT_BINARY_DIR}/lexer.yy.cpp" "${PROJECT_SOURCE_DIR}/lib/lexer.lxx"
		)
	set_source_files_properties("${PROJECT_BINARY_DIR}/lexer.yy.cpp" GENERATED)
	set(lexer_cpp "${PROJECT_BINARY_DIR}/lexer.yy.cpp")
else(FLEX_EXEC)
	MD5("${PROJECT_SOURCE_DIR}/lib/lexer.lxx" lexer_lxx_md5)
	if(NOT "${lexer_lxx_md5}" STREQUAL "${lexer_lxx_md5_cached}")
		message(FATAL_ERROR "The file lexer.lxx has been modified but flex cannot be run.")
	endif()
	set(lexer_cpp "${PROJECT_SOURCE_DIR}/lib/cached/lexer.yy.cpp")
endif(FLEX_EXEC)

find_program(BISON_EXEC bison)
if(BISON_EXEC)
	add_custom_command(
		OUTPUT "${PROJECT_BINARY_DIR}/parser.tab.cpp"	"${PROJECT_BINARY_DIR}/minizinc/parser.tab.hh"
		DEPENDS "${lexer_cpp}" "${PROJECT_SOURCE_DIR}/lib/parser.yxx"
		COMMAND "${BISON_EXEC}" -l -o "${PROJECT_BINARY_DIR}/parser.tab.cpp" --defines="${PROJECT_BINARY_DIR}/minizinc/parser.tab.hh" "${PROJECT_SOURCE_DIR}/lib/parser.yxx"
		)
	set_source_files_properties("${PROJECT_BINARY_DIR}/parser.tab.cpp" GENERATED)
	set(parser_cpp "${PROJECT_BINARY_DIR}/parser.tab.cpp")
	set(parser_hh "${PROJECT_BINARY_DIR}/minizinc/parser.tab.hh")
else(BISON_EXEC)
	MD5("${PROJECT_SOURCE_DIR}/lib/parser.yxx" parser_yxx_md5)
	if(NOT "${parser_yxx_md5}" STREQUAL "${parser_yxx_md5_cached}")
		message(FATAL_ERROR "The file parser.yxx has been modified but bison cannot be run.")
	endif()
	include_directories(${PROJECT_SOURCE_DIR}/lib/cached)
	set(parser_cpp "${PROJECT_SOURCE_DIR}/lib/cached/parser.tab.cpp")
	set(parser_hh "${PROJECT_SOURCE_DIR}/lib/cached/minizinc/parser.tab.hh")
endif(BISON_EXEC)


add_library(minizinc
lib/ast.cpp
lib/aststring.cpp
lib/astvec.cpp
lib/builtins.cpp
lib/copy.cpp
lib/eval_par.cpp
lib/file_utils.cpp
lib/gc.cpp
lib/htmlprinter.cpp
"${lexer_cpp}"
lib/model.cpp
"${parser_cpp}"
lib/prettyprinter.cpp
lib/solver.cpp
lib/solver_instance.cpp
lib/solver_instance_base.cpp
lib/typecheck.cpp
lib/flatten.cpp
lib/optimize.cpp
lib/options.cpp
lib/parser.yxx
lib/statistics.cpp
lib/lexer.lxx
lib/values.cpp
include/minizinc/ast.hh
include/minizinc/ast.hpp
include/minizinc/astexception.hh
include/minizinc/astiterator.hh
include/minizinc/aststring.hh
include/minizinc/astvec.hh
include/minizinc/builtins.hh
include/minizinc/config.hh.in
include/minizinc/copy.hh
include/minizinc/eval_par.hh
include/minizinc/exception.hh
include/minizinc/file_utils.hh
include/minizinc/flatten.hh
include/minizinc/flatten_internal.hh
include/minizinc/gc.hh
include/minizinc/hash.hh
include/minizinc/htmlprinter.hh
include/minizinc/iter.hh
include/minizinc/model.hh
include/minizinc/optimize.hh
include/minizinc/options.hh
include/minizinc/parser.hh
include/minizinc/prettyprinter.hh
include/minizinc/solver.hh
include/minizinc/solver_instance.hh
include/minizinc/solver_instance_base.hh
include/minizinc/statistics.hh
include/minizinc/type.hh
include/minizinc/typecheck.hh
include/minizinc/values.hh
include/minizinc/stl_map_set.hh
"${parser_hh}"
)

# add the executable
add_executable(mzn2fzn mzn2fzn.cpp)
target_link_libraries(mzn2fzn minizinc)

add_executable(solns2out solns2out.cpp)
target_link_libraries(solns2out minizinc)


set(HAS_CPLEX FALSE)
set(HAS_GECODE FALSE)
set(HAS_FZN FALSE)

if(HAS_CPLEX)
	add_definitions(-DIL_STD)
	
  include_directories("${CPLEX_STUDIO_DIR}/cplex/include")
  include_directories("${CPLEX_STUDIO_DIR}/concert/include")
  link_directories("${CPLEX_STUDIO_DIR}/cplex/lib/x86-64_osx/static_pic")
  link_directories("${CPLEX_STUDIO_DIR}/concert/lib/x86-64_osx/static_pic")

	add_library(minizinc_cplex
		solvers/cplex/cplex_solverinstance.cpp
		solvers/cplex/cplex_solverinstance.hh
	)

	target_link_libraries(minizinc_cplex minizinc ilocplex cplex concert)

	add_executable(mzn-cplex
	  solvers/cplex/mzn-cplex.cpp
	)
	target_link_libraries(mzn-cplex minizinc_cplex minizinc ilocplex cplex concert)

  INSTALL(TARGETS minizinc_cplex mzn-cplex
    RUNTIME DESTINATION bin
    LIBRARY DESTINATION lib
    ARCHIVE DESTINATION lib)
endif()

if(HAS_GECODE)
  include_directories("${GECODE_HOME}/include")
  link_directories("${GECODE_HOME}/lib")

  add_library(minizinc_gecode
	  solvers/gecode/gecode_solverinstance.cpp
		solvers/gecode/gecode_constraints.cpp
	  solvers/gecode/gecode_solverinstance.hh
		solvers/gecode/gecode_constraints.hh
                solvers/gecode/aux_brancher.hh)

  target_link_libraries(minizinc_gecode
    minizinc
    gecodedriver gecodesearch gecodeminimodel
    gecodefloat gecodeint gecodeset
    gecodekernel gecodesupport)

  add_executable(mzn-gecode
    solvers/gecode/mzn-gecode.cpp
  )
  target_link_libraries(mzn-gecode minizinc_gecode minizinc 
    gecodedriver gecodesearch gecodeminimodel
    gecodefloat gecodeint gecodeset
    gecodekernel gecodesupport)

  INSTALL(TARGETS minizinc_gecode mzn-gecode
    RUNTIME DESTINATION bin
    LIBRARY DESTINATION lib
    ARCHIVE DESTINATION lib)
endif()

<<<<<<< HEAD
add_executable(mzn2doc mzn2doc.cpp)
target_link_libraries(mzn2doc minizinc)

INSTALL(TARGETS mzn2fzn solns2out mzn2doc minizinc
=======
if(HAS_FZN)
	add_library(minizinc_fzn
		solvers/fzn/fzn_solverinstance.cpp
		solvers/fzn/fzn_solverinstance.hh
	)
	target_link_libraries(minizinc_fzn minizinc)
	add_executable(mzn-fzn solvers/fzn/mzn-fzn.cpp)
	target_link_libraries(mzn-fzn minizinc_fzn minizinc)
	INSTALL(TARGETS minizinc_fzn mzn-fzn
		RUNTIME DESTINATION bin
		LIBRARY DESTINATION lib
		ARCHIVE DESTINATION lib)
endif()

INSTALL(TARGETS mzn2fzn solns2out minizinc
>>>>>>> 09c07f3b
  RUNTIME DESTINATION bin
  LIBRARY DESTINATION lib
  ARCHIVE DESTINATION lib
)

INSTALL(DIRECTORY share/minizinc DESTINATION share)
INSTALL(DIRECTORY include/minizinc
DESTINATION include
PATTERN config.hh.in EXCLUDE
)
INSTALL(FILES ${PROJECT_BINARY_DIR}/minizinc/config.hh DESTINATION include/minizinc)
INSTALL(FILES README.txt INSTALL.txt LICENSE.txt DESTINATION doc/..)
INSTALL(DIRECTORY doc/pdf DESTINATION doc)
INSTALL(DIRECTORY share/examples DESTINATION share)
INSTALL(DIRECTORY lib/cached DESTINATION lib PATTERN md5_cached.cmake EXCLUDE)
INSTALL(FILES "${parser_hh}" DESTINATION include/minizinc)

SET(CPACK_PACKAGE_VERSION_MAJOR ${libminizinc_VERSION_MAJOR})
SET(CPACK_PACKAGE_VERSION_MINOR ${libminizinc_VERSION_MINOR})
SET(CPACK_PACKAGE_VERSION_PATCH ${libminizinc_VERSION_PATCH})
SET(CPACK_PACKAGE_INSTALL_DIRECTORY "CMake ${CMake_VERSION_MAJOR}.${CMake_VERSION_MINOR}")
IF(WIN32 AND NOT UNIX)
  SET(CPACK_NSIS_DISPLAY_NAME "${CPACK_PACKAGE_INSTALL_DIRECTORY} My Famous Project")
  SET(CPACK_NSIS_URL_INFO_ABOUT "http:\\\\\\\\www.minizinc.org")
  SET(CPACK_NSIS_CONTACT "info@minizinc.org")
  SET(CPACK_NSIS_MODIFY_PATH ON)
  SET(CPACK_GENERATOR "ZIP")
ELSE(WIN32 AND NOT UNIX)
  SET(CPACK_STRIP_FILES "bin/MyExecutable")
  SET(CPACK_SOURCE_STRIP_FILES "")
  SET(CPACK_GENERATOR "TGZ")
ENDIF(WIN32 AND NOT UNIX)

set(CPACK_SOURCE_GENERATOR "TGZ;ZIP")
set(CPACK_SOURCE_PACKAGE_FILE_NAME
  "${CMAKE_PROJECT_NAME}-${CPACK_PACKAGE_VERSION_MAJOR}.${CPACK_PACKAGE_VERSION_MINOR}.${CPACK_PACKAGE_VERSION_PATCH}")
set(CPACK_SOURCE_IGNORE_FILES
  "${CMAKE_CURRENT_BINARY_DIR}/;/tests/;/.git/;/.gitignore;~$;${CPACK_SOURCE_IGNORE_FILES}")

include(CPack)<|MERGE_RESOLUTION|>--- conflicted
+++ resolved
@@ -307,12 +307,10 @@
     ARCHIVE DESTINATION lib)
 endif()
 
-<<<<<<< HEAD
+
 add_executable(mzn2doc mzn2doc.cpp)
 target_link_libraries(mzn2doc minizinc)
 
-INSTALL(TARGETS mzn2fzn solns2out mzn2doc minizinc
-=======
 if(HAS_FZN)
 	add_library(minizinc_fzn
 		solvers/fzn/fzn_solverinstance.cpp
@@ -327,8 +325,7 @@
 		ARCHIVE DESTINATION lib)
 endif()
 
-INSTALL(TARGETS mzn2fzn solns2out minizinc
->>>>>>> 09c07f3b
+INSTALL(TARGETS mzn2fzn solns2out mzn2doc minizinc
   RUNTIME DESTINATION bin
   LIBRARY DESTINATION lib
   ARCHIVE DESTINATION lib
