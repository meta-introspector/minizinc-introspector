--- conflicted
+++ resolved
@@ -257,11 +257,7 @@
 
 
 set(HAS_CPLEX TRUE)
-<<<<<<< HEAD
-set(HAS_GECODE TRUE)
-=======
 set(HAS_GECODE FALSE)
->>>>>>> 11d05592
 set(HAS_FZN FALSE)
 
 if(HAS_CPLEX)
