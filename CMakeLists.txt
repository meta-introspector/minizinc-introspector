cmake_minimum_required (VERSION 2.6)
project (libmzn CXX)

# The version number.
set (libmzn_VERSION_MAJOR 0)
set (libmzn_VERSION_MINOR 8)

include(CheckCXXCompilerFlag)

SET(SAFE_CMAKE_REQUIRED_FLAGS "${CMAKE_REQUIRED_FLAGS}")
check_cxx_compiler_flag(-Werror HAS_WERROR)

if (HAS_WERROR)
  SET(CMAKE_REQUIRED_FLAGS "${CMAKE_REQUIRED_FLAGS} -Werror")
endif()

<<<<<<< HEAD
=======
set(CMAKE_XCODE_ATTRIBUTE_CLANG_CXX_LANGUAGE_STANDARD "c++0x")
set(CMAKE_XCODE_ATTRIBUTE_CLANG_CXX_LIBRARY "libc++")

>>>>>>> 67dec887
check_cxx_compiler_flag(-std=c++11 HAS_STDCPP11)
if (HAS_STDCPP11)
  set(CMAKE_CXX_FLAGS "${CMAKE_CXX_FLAGS} -std=c++11")
else()
  check_cxx_compiler_flag(-std=c++0x HAS_STDCPP0X)
  if (HAS_STDCPP0X)
    set(CMAKE_CXX_FLAGS "${CMAKE_CXX_FLAGS} -std=c++0x")
  endif()
endif()

check_cxx_compiler_flag(-stdlib=libc++ HAS_STDLIBLIBCPP)

if (HAS_STDLIBLIBCPP)
  set(SAFE_CMAKE_CXX_FLAGS "${CMAKE_CXX_FLAGS}")
  set(CMAKE_CXX_FLAGS "${CMAKE_CXX_FLAGS} -stdlib=libc++")
  check_cxx_source_compiles("int main(void) {return 0;}" LINKS_STDLIBLIBCPP)
  if (NOT LINKS_STDLIBLIBCPP)
    set(CMAKE_CXX_FLAGS "${SAFE_CMAKE_CXX_FLAGS}")
  endif()
endif()
   
<<<<<<< HEAD
CHECK_CXX_SOURCE_COMPILES("int main(void) { static __thread int x; return 0;}" HAS_ATTR_THREAD)

if (NOT HAS_ATTR_THREAD)
  CHECK_CXX_SOURCE_COMPILES("int main(void) { __declspec(thread) static int x; return 0;}" HAS_DECLSPEC_THREAD)
=======
CHECK_CXX_SOURCE_COMPILES("int main(void) { static __thread int x; (void)x; return 0;}" HAS_ATTR_THREAD)

if (NOT HAS_ATTR_THREAD)
  CHECK_CXX_SOURCE_COMPILES("int main(void) { __declspec(thread) static int x; (void)x; return 0;}" HAS_DECLSPEC_THREAD)
>>>>>>> 67dec887
endif()


SET (CMAKE_REQUIRED_DEFINITIONS "${SAFE_CMAKE_REQUIRED_DEFINITIONS}")

# configure a header file to pass some of the CMake settings
# to the source code
configure_file (
  "${PROJECT_SOURCE_DIR}/include/minizinc/config.hh.in"
  "${PROJECT_BINARY_DIR}/config.hh"
  )

# add the binary tree to the search path for include files
# so that we will find TutorialConfig.h
include_directories("${PROJECT_BINARY_DIR}")

include_directories("${PROJECT_SOURCE_DIR}/include")

add_custom_target(MZNParser echo "Creating parser")

add_custom_command(
  SOURCE "${PROJECT_SOURCE_DIR}/lib/lexer.lxx"
  COMMAND "flex"
  ARGS -o"${PROJECT_BINARY_DIR}/lexer.yy.cpp"
       "${PROJECT_SOURCE_DIR}/lib/lexer.lxx"
  TARGET MZNParser
  OUTPUTS "${PROJECT_BINARY_DIR}/lexer.yy.cpp"
)

add_custom_command(
  SOURCE "${PROJECT_SOURCE_DIR}/lib/parser.yxx"
  COMMAND "bison"
  ARGS -o "${PROJECT_BINARY_DIR}/parser.tab.cpp"
       --defines="${PROJECT_BINARY_DIR}/parser.tab.hh"
       "${PROJECT_SOURCE_DIR}/lib/parser.yxx"
  TARGET MZNParser
  DEPENDS "${PROJECT_BINARY_DIR}/lexer.yy.cpp"
  OUTPUTS "${PROJECT_BINARY_DIR}/parser.tab.cpp" 
          "${PROJECT_BINARY_DIR}/parser.tab.hh"
)

set_source_files_properties("${PROJECT_BINARY_DIR}/lexer.yy.cpp" GENERATED)
set_source_files_properties("${PROJECT_BINARY_DIR}/parser.tab.cpp" GENERATED)

add_library(mzn
lib/ast.cpp
lib/aststring.cpp
lib/astvec.cpp
lib/builtins.cpp
lib/copy.cpp
lib/eval_par.cpp
lib/gc.cpp
"${PROJECT_BINARY_DIR}/lexer.yy.cpp"
lib/model.cpp
"${PROJECT_BINARY_DIR}/parser.tab.cpp"
lib/prettyprinter.cpp
lib/typecheck.cpp
lib/flatten.cpp
lib/optimize.cpp
include/minizinc/ast.hh
include/minizinc/astiterator.hh
include/minizinc/aststring.hh
include/minizinc/astvec.hh
include/minizinc/builtins.hh
include/minizinc/config.hh.in
include/minizinc/copy.hh
include/minizinc/eval_par.hh
include/minizinc/exception.hh
include/minizinc/flatten.hh
include/minizinc/gc.hh
include/minizinc/hash.hh
include/minizinc/iter.hh
include/minizinc/model.hh
include/minizinc/optimize.hh
include/minizinc/parser.hh
include/minizinc/prettyprinter.hh
include/minizinc/type.hh
include/minizinc/typecheck.hh
include/minizinc/values.hh
)

# add the executable
add_executable(mzn2fzn mzn2fzn.cpp)
target_link_libraries(mzn2fzn mzn)<|MERGE_RESOLUTION|>--- conflicted
+++ resolved
@@ -14,12 +14,9 @@
   SET(CMAKE_REQUIRED_FLAGS "${CMAKE_REQUIRED_FLAGS} -Werror")
 endif()
 
-<<<<<<< HEAD
-=======
 set(CMAKE_XCODE_ATTRIBUTE_CLANG_CXX_LANGUAGE_STANDARD "c++0x")
 set(CMAKE_XCODE_ATTRIBUTE_CLANG_CXX_LIBRARY "libc++")
 
->>>>>>> 67dec887
 check_cxx_compiler_flag(-std=c++11 HAS_STDCPP11)
 if (HAS_STDCPP11)
   set(CMAKE_CXX_FLAGS "${CMAKE_CXX_FLAGS} -std=c++11")
@@ -41,17 +38,10 @@
   endif()
 endif()
    
-<<<<<<< HEAD
-CHECK_CXX_SOURCE_COMPILES("int main(void) { static __thread int x; return 0;}" HAS_ATTR_THREAD)
-
-if (NOT HAS_ATTR_THREAD)
-  CHECK_CXX_SOURCE_COMPILES("int main(void) { __declspec(thread) static int x; return 0;}" HAS_DECLSPEC_THREAD)
-=======
 CHECK_CXX_SOURCE_COMPILES("int main(void) { static __thread int x; (void)x; return 0;}" HAS_ATTR_THREAD)
 
 if (NOT HAS_ATTR_THREAD)
   CHECK_CXX_SOURCE_COMPILES("int main(void) { __declspec(thread) static int x; (void)x; return 0;}" HAS_DECLSPEC_THREAD)
->>>>>>> 67dec887
 endif()
 
 
