cmake_minimum_required (VERSION 2.8.7)

project (libminizinc CXX C)

# -------------------------------------------------------------------------------------------------------------------
# -- The below checks if certain solver paths are set in the config call for the corresp. interface to be compiled --
# ---- For example, to produce mzn-gecode run "cd build; cmake -D GECODE_HOME=$GECODE_HOME ..; cmake --build ."  ----
# -------------------------------------------------------------------------------------------------------------------
set(HAS_FZN    TRUE)                 ### Always compile the mzn-fzn driver
if (DEFINED GECODE_HOME)
  set(HAS_GECODE TRUE)
endif()
if (DEFINED CPLEX_STUDIO_DIR)
  set(HAS_CPLEX TRUE)
endif()
if(DEFINED GUROBI_HOME)
  set(HAS_GUROBI TRUE)
endif()
if (DEFINED SCIP_DIR AND DEFINED SOPLEX_DIR AND DEFINED ZIMPL_DIR)
  set(HAS_SCIP TRUE)                     # Can use SCIP w/o ZIMPL too
endif()
if (DEFINED OSICBC_HOME)
  set(HAS_OSICBC TRUE)
endif()

set(HAS_CPLEX_OLD FALSE)
set(HAS_GUROBI_OLD FALSE)

# -------------------------------------------------------------------------------------------------------------------
# The version number.
set (libminizinc_VERSION_MAJOR 2)
set (libminizinc_VERSION_MINOR 0)
set (libminizinc_VERSION_PATCH 12)

if (ADDITIONAL_DATE_STRING)
  set (libminizinc_VERSION_PATCH "${libminizinc_VERSION_PATCH}.${ADDITIONAL_DATE_STRING}")
endif()

# -------------------------------------------------------------------------------------------------------------------
option (USE_ADDRESS_SANITIZER "Use GCC Address Sanitizer" OFF)
if (USE_ADDRESS_SANITIZER)
  set(CMAKE_CXX_FLAGS "${CMAKE_CXX_FLAGS} -fsanitize=address -fno-omit-frame-pointer")
  SET(CMAKE_EXE_LINKER_FLAGS "${CMAKE_EXE_LINKER_FLAGS} -fsanitize=address")
endif()

# -------------------------------------------------------------------------------------------------------------------
option (BUILD_STATIC_EXECUTABLE "Build statically linked executables" OFF)  ## does not work TODO
if (BUILD_STATIC_EXECUTABLE)
#  SET(CMAKE_FIND_LIBRARY_SUFFIXES ".a")
#  SET(BUILD_SHARED_LIBRARIES OFF)
  SET(CMAKE_EXE_LINKER_FLAGS "${CMAKE_EXE_LINKER_FLAGS} -static")
endif()

# -------------------------------------------------------------------------------------------------------------------
if (USE_STDLIBCPP)
  set(MZN_LIBCPP libstdc++)
else()
  set(MZN_LIBCPP libc++)
endif()

# -------------------------------------------------------------------------------------------------------------------
if(APPLE)
   SET(CMAKE_OSX_DEPLOYMENT_TARGET "10.7")
   set(CMAKE_XCODE_ATTRIBUTE_CLANG_CXX_LANGUAGE_STANDARD "c++0x")
   set(CMAKE_XCODE_ATTRIBUTE_CLANG_CXX_LIBRARY "${MZN_LIBCPP}")
endif(APPLE)

include(CheckCXXCompilerFlag)

SET(SAFE_CMAKE_REQUIRED_FLAGS "${CMAKE_REQUIRED_FLAGS}")
check_cxx_compiler_flag(-Werror HAS_WERROR)

if (HAS_WERROR)
  SET(CMAKE_REQUIRED_FLAGS "${CMAKE_REQUIRED_FLAGS} -Werror")
endif()

check_cxx_compiler_flag(-std=c++11 HAS_STDCPP11)
if (HAS_STDCPP11)
  set(CMAKE_CXX_FLAGS "${CMAKE_CXX_FLAGS} -std=c++11")
else()
  check_cxx_compiler_flag(-std=c++0x HAS_STDCPP0X)
  if (HAS_STDCPP0X)
    set(CMAKE_CXX_FLAGS "${CMAKE_CXX_FLAGS} -std=c++0x")
  endif()
endif()

check_cxx_compiler_flag(-stdlib=${MZN_LIBCPP} HAS_STDLIBLIBCPP)

if (HAS_STDLIBLIBCPP)
  set(SAFE_CMAKE_CXX_FLAGS "${CMAKE_CXX_FLAGS}")
  set(CMAKE_CXX_FLAGS "${CMAKE_CXX_FLAGS} -stdlib=${MZN_LIBCPP}")
  check_cxx_source_compiles("int main(void) {return 0;}" LINKS_STDLIBLIBCPP)
  if (NOT LINKS_STDLIBLIBCPP)
    set(CMAKE_CXX_FLAGS "${SAFE_CMAKE_CXX_FLAGS}")
  endif()
endif()

check_cxx_source_compiles("#include <unordered_set>
int main(void) { std::unordered_set<int> x; return 0; }" HAS_CPP11)

if (NOT HAS_CPP11)
  check_cxx_source_compiles("#include <tr1/unordered_set>
                             int main(void) { std::tr1::unordered_set<int> x; return 0; }" HAS_CPP11_TR1)
  if (HAS_CPP11_TR1)
    set(MZN_NEED_TR1 1)
  else()
    message(FATAL_ERROR "A c++11 compatible C++ standard library is required to build libminizinc.")
  endif()
endif()
   
CHECK_CXX_SOURCE_COMPILES("int main(void) { static __thread int x; (void)x; return 0;}" HAS_ATTR_THREAD)

if (NOT HAS_ATTR_THREAD)
  CHECK_CXX_SOURCE_COMPILES("int main(void) { __declspec(thread) static int x; (void)x; return 0;}" HAS_DECLSPEC_THREAD)
endif()

CHECK_CXX_SOURCE_COMPILES("#include <cstdlib>
int main(void) { long long int x = atoll(\"123\"); (void)x; }" HAS_ATOLL)
CHECK_CXX_SOURCE_COMPILES("
#include <stdio.h>
#include <stdlib.h>
#include <string.h>
#include <errno.h>
#include <libproc.h>
#include <unistd.h>

int main (int argc, char* argv[])
{
    pid_t pid = getpid(); 
    char path[PROC_PIDPATHINFO_MAXSIZE];
    (void) proc_pidpath (pid, path, sizeof(path));
    return 0;
}
" HAS_PIDPATH)

CHECK_CXX_SOURCE_COMPILES("
#include <windows.h>
int main (int argc, char* argv[]) {
  char path[MAX_PATH];
  (void) GetModuleFileName(NULL, path, MAX_PATH);
  return 0;
}" HAS_GETMODULEFILENAME)

CHECK_CXX_SOURCE_COMPILES("
#include <windows.h>
int main (int argc, char* argv[]) {
  (void) GetFileAttributes(NULL);
  return 0;
}" HAS_GETFILEATTRIBUTES)

CHECK_CXX_SOURCE_COMPILES("
#include <string.h>
int main (int argc, char* argv[]) {
  (void) memcpy_s(NULL,0,NULL,0);
  return 0;
}" HAS_MEMCPY_S)

# -------------------------------------------------------------------------------------------------------------------
SET (CMAKE_REQUIRED_DEFINITIONS "${SAFE_CMAKE_REQUIRED_DEFINITIONS}")

file(MAKE_DIRECTORY ${PROJECT_BINARY_DIR}/minizinc)
file(MAKE_DIRECTORY ${PROJECT_BINARY_DIR}/doc/html)
file(MAKE_DIRECTORY ${PROJECT_BINARY_DIR}/doc/pdf)

# configure a header file to pass some of the CMake settings
# to the source code
configure_file (
  ${PROJECT_SOURCE_DIR}/include/minizinc/config.hh.in
  ${PROJECT_BINARY_DIR}/minizinc/config.hh
  )

configure_file (
  ${PROJECT_SOURCE_DIR}/doc/spec/version.tex.in
  ${PROJECT_BINARY_DIR}/doc/pdf/version.tex
  )

include_directories(${PROJECT_BINARY_DIR})

include_directories(${PROJECT_SOURCE_DIR}/include)

add_custom_target(MZNParser echo "Creating parser")

# When updating the cached files, update MD5 sums defined in this file
include(${PROJECT_SOURCE_DIR}/lib/cached/md5_cached.cmake)

macro(MD5 filename md5sum)
  file(READ "${filename}" RAW_MD5_FILE)
  string(REGEX REPLACE "\r" "" STRIPPED_MD5_FILE "${RAW_MD5_FILE}")
  string(MD5 ${md5sum} "${STRIPPED_MD5_FILE}")
endmacro(MD5)

find_program(FLEX_EXEC flex)
if(FLEX_EXEC)
  add_custom_command(
    OUTPUT ${PROJECT_BINARY_DIR}/lexer.yy.cpp
    DEPENDS ${PROJECT_SOURCE_DIR}/lib/lexer.lxx
    COMMAND ${FLEX_EXEC} -L -o${PROJECT_BINARY_DIR}/lexer.yy.cpp ${PROJECT_SOURCE_DIR}/lib/lexer.lxx
    )
  set_source_files_properties(${PROJECT_BINARY_DIR}/lexer.yy.cpp GENERATED)
  set(lexer_cpp ${PROJECT_BINARY_DIR}/lexer.yy.cpp)
else(FLEX_EXEC)
  MD5(${PROJECT_SOURCE_DIR}/lib/lexer.lxx lexer_lxx_md5)
  if(NOT "${lexer_lxx_md5}" STREQUAL "${lexer_lxx_md5_cached}")
    message(FATAL_ERROR "The file lexer.lxx has been modified but flex cannot be run."
	  "\nIf you are sure ${PROJECT_SOURCE_DIR}/lib/cached/lexer.yy.cpp is correct then"
	  "copy lexer.lxx's md5 md5 ${lexer_lxx_md5} into ${PROJECT_SOURCE_DIR}/lib/cached/md5_cached.cmake")
  endif()
  set(lexer_cpp ${PROJECT_SOURCE_DIR}/lib/cached/lexer.yy.cpp)
endif(FLEX_EXEC)

find_program(BISON_EXEC bison)
if(BISON_EXEC)
  add_custom_command(
    OUTPUT ${PROJECT_BINARY_DIR}/parser.tab.cpp ${PROJECT_BINARY_DIR}/minizinc/parser.tab.hh
    DEPENDS ${lexer_cpp} ${PROJECT_SOURCE_DIR}/lib/parser.yxx
    COMMAND "${BISON_EXEC}" -l -o ${PROJECT_BINARY_DIR}/parser.tab.cpp --defines=${PROJECT_BINARY_DIR}/minizinc/parser.tab.hh ${PROJECT_SOURCE_DIR}/lib/parser.yxx
    )
  set_source_files_properties(${PROJECT_BINARY_DIR}/parser.tab.cpp GENERATED)
  set(parser_cpp ${PROJECT_BINARY_DIR}/parser.tab.cpp)
  set(parser_hh ${PROJECT_BINARY_DIR}/minizinc/parser.tab.hh)
else(BISON_EXEC)
  MD5(${PROJECT_SOURCE_DIR}/lib/parser.yxx parser_yxx_md5)
  if(NOT "${parser_yxx_md5}" STREQUAL "${parser_yxx_md5_cached}")
    message(FATAL_ERROR "The file parser.yxx has been modified but bison cannot be run."
	  "\nIf you are sure parser.tab.cpp and minizinc/parser.tab.hh in ${PROJECT_SOURCE_DIR}/lib/cached/ are correct then"
	  "copy parser.yxx's md5 ${parser_yxx_md5} into ${PROJECT_SOURCE_DIR}/lib/cached/md5_cached.cmake")
  endif()
  include_directories(${PROJECT_SOURCE_DIR}/lib/cached)
  set(parser_cpp ${PROJECT_SOURCE_DIR}/lib/cached/parser.tab.cpp)
  set(parser_hh ${PROJECT_SOURCE_DIR}/lib/cached/minizinc/parser.tab.hh)
endif(BISON_EXEC)

# -------------------------------------------------------------------------------------------------------------------
add_library(minizinc
lib/ast.cpp
lib/astexception.cpp
lib/aststring.cpp
lib/astvec.cpp
lib/builtins.cpp
lib/cli.cpp
lib/copy.cpp
lib/eval_par.cpp
lib/file_utils.cpp
lib/gc.cpp
lib/htmlprinter.cpp
${lexer_cpp}
lib/model.cpp
${parser_cpp}
lib/prettyprinter.cpp
lib/solver.cpp
lib/solver_instance.cpp
lib/solver_instance_base.cpp
lib/typecheck.cpp
lib/flatten.cpp
lib/flattener.cpp
lib/MIPdomains.cpp
lib/optimize.cpp
lib/options.cpp
lib/optimize_constraints.cpp
lib/parser.yxx
lib/solns2out_class.cpp
lib/statistics.cpp
lib/lexer.lxx
lib/values.cpp
lib/passes/compile_pass.cpp
include/minizinc/ast.hh
include/minizinc/ast.hpp
include/minizinc/astexception.hh
include/minizinc/astiterator.hh
include/minizinc/aststring.hh
include/minizinc/astvec.hh
include/minizinc/builtins.hh
include/minizinc/cli.hh
include/minizinc/config.hh.in
include/minizinc/copy.hh
include/minizinc/eval_par.hh
include/minizinc/exception.hh
include/minizinc/file_utils.hh
include/minizinc/flatten.hh
include/minizinc/flatten_internal.hh
include/minizinc/flattener.hh
include/minizinc/gc.hh
include/minizinc/hash.hh
include/minizinc/htmlprinter.hh
include/minizinc/iter.hh
include/minizinc/model.hh
include/minizinc/optimize.hh
include/minizinc/optimize_constraints.hh
include/minizinc/options.hh
include/minizinc/parser.hh
include/minizinc/prettyprinter.hh
include/minizinc/solver.hh
include/minizinc/solver_instance.hh
include/minizinc/solver_instance_base.hh
include/minizinc/statistics.hh
include/minizinc/stl_map_set.hh
include/minizinc/timer.hh
include/minizinc/type.hh
include/minizinc/typecheck.hh
include/minizinc/values.hh
include/minizinc/stl_map_set.hh
include/minizinc/thirdparty/SafeInt3.hpp
${parser_hh}
)

if(HAS_GECODE)
  set(GECODE_LIBS minizinc_gecode gecodedriver gecodesearch gecodeminimodel gecodefloat gecodeint gecodeset gecodekernel gecodesupport)
  target_link_libraries(minizinc ${GECODE_LIBS} ${CMAKE_THREAD_LIBS_INIT})
endif()

# add the executable
add_executable(mzn2fzn minizinc.cpp)    #mzn2fzn.cpp)
target_link_libraries(mzn2fzn minizinc)
target_compile_definitions(mzn2fzn PRIVATE -DFLATTEN_ONLY)

add_executable(mzn2fzn_test mzn2fzn_test.cpp)
target_link_libraries(mzn2fzn_test minizinc)

add_executable(solns2out solns2out.cpp)
target_link_libraries(solns2out minizinc)

find_package ( Threads REQUIRED )

# -------------------------------------------------------------------------------------------------------------------

# -------------------------------------------------------------------------------------------------------------------
if(HAS_GUROBI)  # Version 6.5
  link_directories("${GUROBI_HOME}/lib")

	add_library(minizinc_gurobi
    solvers/MIP/MIP_solverinstance.cpp solvers/MIP/MIP_gurobi_wrap.cpp
	)
  target_include_directories(minizinc_gurobi PRIVATE "${GUROBI_HOME}/include")
	target_link_libraries(minizinc_gurobi minizinc gurobi65 ${CMAKE_THREAD_LIBS_INIT})

	add_executable(mzn-gurobi
    minizinc.cpp solvers/MIP/MIP_solverinstance.cpp solvers/MIP/MIP_gurobi_wrap.cpp
	)
  target_include_directories(mzn-gurobi PRIVATE "${GUROBI_HOME}/include")
	target_link_libraries(mzn-gurobi minizinc gurobi65 ${CMAKE_THREAD_LIBS_INIT})

  INSTALL(TARGETS minizinc_gurobi mzn-gurobi
    RUNTIME DESTINATION bin
    LIBRARY DESTINATION lib
    ARCHIVE DESTINATION lib)
endif()

# -------------------------------------------------------------------------------------------------------------------
if(HAS_CPLEX)  # Windows: version 12.6.2 with MSVC 2013, 64-bit (run cmake .. -G"Visual Studio 12 Win64")
  if(UNIX)
    set(CPLEX_ARCH "x86-64_linux/static_pic")
	set(CPLEX_LIB "cplex")
  endif(UNIX)

  if(APPLE)
     set(CPLEX_ARCH "x86-64_osx/static_pic")
	set(CPLEX_LIB "cplex")
  endif(APPLE)
  
  if(WIN32)
     set(CPLEX_ARCH "x64_windows_vs2013/stat_mda")
	set(CPLEX_LIB "cplex1263.lib")          # Here 12.6.3
  endif(WIN32)
  
  
#	add_definitions(-DIL_STD)
	
  link_directories("${CPLEX_STUDIO_DIR}/cplex/lib/${CPLEX_ARCH}")
#  link_directories("${CPLEX_STUDIO_DIR}/concert/lib/x86-64_${CPLEX_ARCH}/static_pic")

	add_library(minizinc_cplex
		solvers/MIP/MIP_solverinstance.cpp solvers/MIP/MIP_cplex_wrap.cpp
	)
  SET_TARGET_PROPERTIES(minizinc_cplex
                               PROPERTIES COMPILE_FLAGS "-fPIC -fno-strict-aliasing -fexceptions -DNDEBUG"
                               )
  target_include_directories(minizinc_cplex PRIVATE
    "${CPLEX_STUDIO_DIR}/cplex/include"
  )
#  target_include_directories(minizinc_cplex PRIVATE "${CPLEX_STUDIO_DIR}/concert/include")
  
	target_link_libraries(minizinc_cplex minizinc ${CPLEX_LIB} ${CMAKE_THREAD_LIBS_INIT})

	add_executable(mzn-cplex
	  minizinc.cpp solvers/MIP/MIP_solverinstance.cpp solvers/MIP/MIP_cplex_wrap.cpp
	)
  SET_TARGET_PROPERTIES(mzn-cplex
                               PROPERTIES COMPILE_FLAGS "-fPIC -fno-strict-aliasing -fexceptions -DNDEBUG -DIL_STD -Wall"
                               )
  # if (BUILD_STATIC_EXECUTABLE)
  #SET_TARGET_PROPERTIES(mzn-cplex
  #                             PROPERTIES LINK_FLAGS "-static"
  #                             )
  # endif()
  target_include_directories(mzn-cplex PRIVATE "${CPLEX_STUDIO_DIR}/cplex/include")
  target_link_libraries(mzn-cplex minizinc ${CPLEX_LIB} ${CMAKE_THREAD_LIBS_INIT})

  INSTALL(TARGETS minizinc_cplex mzn-cplex
    RUNTIME DESTINATION bin
    LIBRARY DESTINATION lib
    ARCHIVE DESTINATION lib)
endif()

# ----------------------------------------------------------------------------------------------------------
if(HAS_SCIP)   # SCIP version tested: 3.2.0
  link_directories("${SCIP_DIR}/../lib"  )  # For the single library

  if(UNIX)
#    set(SCIP_OS "linux")
#    set(SCIP_ARCH "x86_64")
	set(SCIP_LIBS "scipopt-3.2.0.linux.x86_64.gnu.opt")
#    set(SCIP_LIB_EXTRAS readline z zimpl.${SCIP_OS}.${SCIP_ARCH}.gnu.opt gmp)  # if SCIP configured so
   set(SCIP_LIB_EXTRAS readline z gmp)  # if SCIP configured so
  endif(UNIX)
  if(APPLE)
#   set(SCIP_OS "osx")
#    set(SCIP_ARCH "ppc")
    set(SCIP_LIBS "scipopt-3.2.0.osx.ppc.gnu.opt")
   set(SCIP_LIB_EXTRAS readline z gmp)  # if SCIP configured so
  endif(APPLE)
  if (WIN32 AND NOT UNIX)
    set(SCIP_LIBS "scip-3.2.0.win.x86_64.msvc.opt.spx.ld")
  endif()
  
  add_library(minizinc_scip
    solvers/MIP/MIP_solverinstance.cpp solvers/MIP/MIP_scip_wrap.cpp
    )
  target_include_directories(minizinc_scip PRIVATE
    "${SCIP_DIR}/src"
    "${SOPLEX_DIR}/src"
    "${ZIMPL_DIR}/src")
  target_link_libraries(minizinc_scip minizinc
    ${SCIP_LIBS}
    ${SCIP_LIB_EXTRAS}
    ${CMAKE_THREAD_LIBS_INIT})

  add_executable(mzn-scip
      minizinc.cpp solvers/MIP/MIP_solverinstance.cpp solvers/MIP/MIP_scip_wrap.cpp
    )
  target_include_directories(mzn-scip PRIVATE
    "${SCIP_DIR}/src"
    "${SOPLEX_DIR}/src"
    "${ZIMPL_DIR}/src")
  target_link_libraries(mzn-scip minizinc 
    ${SCIP_LIBS}
    ${SCIP_LIB_EXTRAS}
    ${CMAKE_THREAD_LIBS_INIT})

  INSTALL(TARGETS minizinc_scip mzn-scip
    RUNTIME DESTINATION bin
    LIBRARY DESTINATION lib
    ARCHIVE DESTINATION lib)
endif()

# ----------------------------------------------------------------------------------------------------------
if(HAS_SCIP_SEPLIBS)
  # SCIP version tested: 3.2.0

  link_directories("${SCIP_DIR}/lib"  )
  link_directories("${SOPLEX_DIR}/lib")
  link_directories("${ZIMPL_DIR}/lib" )

  if(UNIX)
    set(SCIP_OS "linux")
    set(SCIP_ARCH "x86_64")
  endif(UNIX)

  if(APPLE)
     set(SCIP_OS "osx")
     set(SCIP_ARCH "ppc")
  endif(APPLE)
  
  set(SCIP_LIB_EXTRAS
    readline
    z zimpl.${SCIP_OS}.${SCIP_ARCH}.gnu.opt gmp)  # if SCIP configured so

  add_library(minizinc_mip_scip
    solvers/MIP/MIP_solverinstance.cpp solvers/MIP/MIP_scip_wrap.cpp
    )
  target_include_directories(minizinc_mip_scip PRIVATE
    "${SCIP_DIR}/src"
    "${SOPLEX_DIR}/src"
    "${ZIMPL_DIR}/src")
  target_link_libraries(minizinc_mip_scip minizinc
    scip 
    nlpi.cppad #objscip
    lpispx soplex
    ${SCIP_LIB_EXTRAS}
    ${CMAKE_THREAD_LIBS_INIT})

  add_executable(mzn-mip-scip
      minizinc.cpp solvers/MIP/MIP_solverinstance.cpp solvers/MIP/MIP_scip_wrap.cpp
    )
  target_include_directories(mzn-mip-scip PRIVATE
    "${SCIP_DIR}/src"
    "${SOPLEX_DIR}/src"
    "${ZIMPL_DIR}/src")
  target_link_libraries(mzn-mip-scip minizinc
    scip 
    nlpi.cppad #objscip
    lpispx soplex
    ${SCIP_LIB_EXTRAS}
    ${CMAKE_THREAD_LIBS_INIT})

  INSTALL(TARGETS minizinc_mip_scip mzn-mip-scip
    RUNTIME DESTINATION bin
    LIBRARY DESTINATION lib
    ARCHIVE DESTINATION lib)
endif()

# -------------------------------------------------------------------------------------------------------------------
if(HAS_OSICBC)  # Tested version 2.9.8. Use svn to get the latest /stable snapshot however rev2265 fails to link

  if (WIN32 AND NOT UNIX)  #  Windows config based on  https://projects.coin-or.org/Cbc/wiki/VSSetup
    set(CBC_INCLUDEDIRS "${OSICBC_HOME}/Clp/src/" "${OSICBC_HOME}/Clp/src/OsiClp" "${OSICBC_HOME}/Cbc/src/" "${OSICBC_HOME}/Cbc/src/OsiCbc" "${OSICBC_HOME}/Cgl/src/CglZeroHalf" "${OSICBC_HOME}/Cgl/src/CglLandP" "${OSICBC_HOME}/Cgl/src/CglTwomir" "${OSICBC_HOME}/Cgl/src/CglMixedIntegerRounding" "${OSICBC_HOME}/Cgl/src/CglMixedIntegerRounding2" "${OSICBC_HOME}/Cgl/src/CglFlowCover" "${OSICBC_HOME}/Cgl/src/CglClique" "${OSICBC_HOME}/Cgl/src/CglOddHole" "${OSICBC_HOME}/Cgl/src/CglKnapsackCover" "${OSICBC_HOME}/Cgl/src/CglGomory" "${OSICBC_HOME}/Cgl/src/CglPreProcess" "${OSICBC_HOME}/Cgl/src/CglDuplicateRow" "${OSICBC_HOME}/Cgl/src/CglRedSplit" "${OSICBC_HOME}/Cgl/src/CglProbing" "${OSICBC_HOME}/Cgl/src" "${OSICBC_HOME}/Clp/src" "${OSICBC_HOME}/Clp/src/OsiClp" "${OSICBC_HOME}/Osi/src/Osi" "${OSICBC_HOME}/CoinUtils/src" "${OSICBC_HOME}/BuildTools/headers" "${OSICBC_HOME}/Cgl/src/CglResidualCapacity")
    set(LNDIR "${OSICBC_HOME}/Cbc/MSVisualStudio/v10/x64-v120-Release")
    set(OSICBC_LIBS "libOsi" "libOsiClp" "libOsiCbc" "libClp" "libCgl" "libCbc" "libCbcSolver" "libCoinUtils")
  else ()
    set(CBC_INCLUDEDIRS "${OSICBC_HOME}/include/coin/")
    set(LNDIR "${OSICBC_HOME}/lib") # The order below is important for static versions of cbc libs to link. "z" needed for static
    set(OSICBC_LIBS "CbcSolver" "Cbc" "Cgl" "OsiClp"  "Clp" "Osi"  "CoinUtils" "z") # "ClpSolver" after OsiClp;  "OsiCbc" 
#    set(OSICBC_LIBS "`PKG_CONFIG_PATH=/home/bg/Documents/prj/coin-Cbc-2.9/lib64/pkgconfig:/home/bg/Documents/prj/coin-Cbc-2.9/lib/pkgconfig:/home/bg/Documents/prj/coin-Cbc-2.9/share/pkgconfig: pkg-config --libs cbc`")
  endif()
  link_directories(${LNDIR})

  add_library(minizinc_osicbc
    solvers/MIP/MIP_solverinstance.cpp solvers/MIP/MIP_osicbc_wrap.cpp
  )
  add_executable(mzn-cbc minizinc.cpp solvers/MIP/MIP_solverinstance.cpp solvers/MIP/MIP_osicbc_wrap.cpp)

  target_include_directories(minizinc_osicbc PRIVATE ${CBC_INCLUDEDIRS})
  target_include_directories(mzn-cbc PRIVATE ${CBC_INCLUDEDIRS})

                                       # OSICBC_LINKEXTRAS: ArchLinux needs blas, lapack, bz2
  target_link_libraries(minizinc_osicbc minizinc ${OSICBC_LIBS} ${OSICBC_LINKEXTRAS})
  target_link_libraries(mzn-cbc minizinc ${OSICBC_LIBS} ${OSICBC_LINKEXTRAS})

  INSTALL(TARGETS minizinc_osicbc mzn-cbc
    RUNTIME DESTINATION bin
    LIBRARY DESTINATION lib
    ARCHIVE DESTINATION lib)
endif()

# -------------------------------------------------------------------------------------------------------------------
if(HAS_GECODE)
  add_definitions(-DHAS_GECODE)
  include_directories("${GECODE_HOME}/include")
  link_directories("${GECODE_HOME}/lib")

  add_library(minizinc_gecode
    solvers/gecode/fzn_space.cpp
    solvers/gecode/gecode_solverinstance.cpp
    solvers/gecode/gecode_constraints.cpp
<<<<<<< HEAD
    lib/passes/gecode_pass.cpp
=======
>>>>>>> 8a86bea2
    solvers/gecode/aux_brancher.hh)

  target_include_directories(minizinc_gecode PRIVATE "${GECODE_HOME}/include")
  target_link_libraries(minizinc_gecode
    minizinc
    gecodedriver gecodesearch gecodeminimodel
    gecodefloat gecodeint gecodeset
    gecodekernel gecodesupport  ${CMAKE_THREAD_LIBS_INIT})

  add_executable(mzn-gecode
    minizinc.cpp
    solvers/gecode/gecode_solverinstance.cpp
    )
  target_link_libraries(mzn-gecode minizinc_gecode)

  INSTALL(TARGETS minizinc_gecode mzn-gecode
    RUNTIME DESTINATION bin
    LIBRARY DESTINATION lib
    ARCHIVE DESTINATION lib)

  INSTALL(DIRECTORY solvers/gecode
    DESTINATION include/minizinc/solvers
    )

endif()

# -------------------------------------------------------------------------------------------------------------------
add_executable(mzn2doc mzn2doc.cpp)
target_link_libraries(mzn2doc minizinc)

# -------------------------------------------------------------------------------------------------------------------
if(HAS_FZN)
	add_library(minizinc_fzn
		solvers/fzn/fzn_solverinstance.cpp
	)
	target_link_libraries(minizinc_fzn minizinc)
	add_executable(mzn-fzn minizinc.cpp)  # solvers/fzn/mzn-fzn.cpp)
	target_link_libraries(mzn-fzn minizinc_fzn)
#  add_executable(mzn-fzn-test solvers/fzn/mzn-fzn-test.cpp solvers/fzn/fzn_solverinstance.cpp)#
# target_link_libraries(mzn-fzn-test minizinc)
	INSTALL(TARGETS minizinc_fzn mzn-fzn #mzn-fzn-test
		RUNTIME DESTINATION bin
		LIBRARY DESTINATION lib
		ARCHIVE DESTINATION lib)
endif()

# -------------------------------------------------------------------------------------------------------------------
INSTALL(TARGETS mzn2fzn mzn2fzn_test solns2out mzn2doc minizinc
  RUNTIME DESTINATION bin
  LIBRARY DESTINATION lib
  ARCHIVE DESTINATION lib
)

option (BUILD_HTML_DOCUMENTATION "Build HTML documentation for the MiniZinc library" OFF)

if (BUILD_HTML_DOCUMENTATION)
  add_custom_target(doc ALL
    DEPENDS "mzn2doc"
    WORKING_DIRECTORY ${PROJECT_SOURCE_DIR}
    COMMAND mzn2doc --toplevel-groups 2
    --include-stdlib
    --html-header ${PROJECT_SOURCE_DIR}/doc/html/header.html
    --html-footer ${PROJECT_SOURCE_DIR}/doc/html/footer.html
      --output-base ${PROJECT_BINARY_DIR}/doc/html/doc share/minizinc/std/globals.mzn
  )
  FILE(COPY
       ${PROJECT_SOURCE_DIR}/doc/html/style.css
       ${PROJECT_SOURCE_DIR}/doc/html/header.html
       ${PROJECT_SOURCE_DIR}/doc/html/footer.html
       ${PROJECT_SOURCE_DIR}/doc/html/MiniZn_logo.jpg
       DESTINATION ${PROJECT_BINARY_DIR}/doc/html/)
  INSTALL(DIRECTORY ${PROJECT_BINARY_DIR}/doc/html DESTINATION doc)
endif()

option (BUILD_PDF_DOCUMENTATION "Build PDF documentation for the MiniZinc language" OFF)

if (BUILD_PDF_DOCUMENTATION)
  add_custom_target(doc_spec ALL
    DEPENDS doc/spec/common-spec.tex doc/spec/minizinc-spec.tex
    WORKING_DIRECTORY ${PROJECT_SOURCE_DIR}/doc/spec
    COMMAND latexmk -pdf -output-directory=${PROJECT_BINARY_DIR}/doc/pdf minizinc-spec
  )
endif()

INSTALL(DIRECTORY share/minizinc DESTINATION share)
INSTALL(DIRECTORY include/minizinc
        DESTINATION include
        PATTERN config.hh.in EXCLUDE
)

# -------------------------------------------------------------------------------------------------------------------
INSTALL(FILES ${PROJECT_BINARY_DIR}/minizinc/config.hh DESTINATION include/minizinc)
INSTALL(FILES README.txt INSTALL.txt LICENSE.txt DESTINATION doc/..)
INSTALL(DIRECTORY doc/pdf DESTINATION doc)
INSTALL(DIRECTORY share/examples DESTINATION share)
INSTALL(DIRECTORY lib/cached DESTINATION lib PATTERN md5_cached.cmake EXCLUDE)
INSTALL(FILES ${parser_hh} DESTINATION include/minizinc)

# -------------------------------------------------------------------------------------------------------------------
SET(CPACK_PACKAGE_VERSION_MAJOR ${libminizinc_VERSION_MAJOR})
SET(CPACK_PACKAGE_VERSION_MINOR ${libminizinc_VERSION_MINOR})
SET(CPACK_PACKAGE_VERSION_PATCH ${libminizinc_VERSION_PATCH})
SET(CPACK_PACKAGE_INSTALL_DIRECTORY "CMake ${CMake_VERSION_MAJOR}.${CMake_VERSION_MINOR}")
IF(WIN32 AND NOT UNIX)
  SET(CPACK_NSIS_DISPLAY_NAME "${CPACK_PACKAGE_INSTALL_DIRECTORY} My Famous Project")
  SET(CPACK_NSIS_URL_INFO_ABOUT "http:\\\\\\\\www.minizinc.org")
  SET(CPACK_NSIS_CONTACT "info@minizinc.org")
  SET(CPACK_NSIS_MODIFY_PATH ON)
  SET(CPACK_GENERATOR "ZIP")
ELSE(WIN32 AND NOT UNIX)
  SET(CPACK_STRIP_FILES "bin/MyExecutable")
  SET(CPACK_SOURCE_STRIP_FILES "")
  SET(CPACK_GENERATOR "TGZ")
ENDIF(WIN32 AND NOT UNIX)

set(CPACK_SOURCE_GENERATOR "TGZ;ZIP")
set(CPACK_SOURCE_PACKAGE_FILE_NAME
  "${CMAKE_PROJECT_NAME}-${CPACK_PACKAGE_VERSION_MAJOR}.${CPACK_PACKAGE_VERSION_MINOR}.${CPACK_PACKAGE_VERSION_PATCH}")
set(CPACK_SOURCE_IGNORE_FILES
  "${CMAKE_CURRENT_BINARY_DIR}/;/tests/;/.git/;/.gitignore;~$;${CPACK_SOURCE_IGNORE_FILES}")

include(CPack)<|MERGE_RESOLUTION|>--- conflicted
+++ resolved
@@ -551,10 +551,7 @@
     solvers/gecode/fzn_space.cpp
     solvers/gecode/gecode_solverinstance.cpp
     solvers/gecode/gecode_constraints.cpp
-<<<<<<< HEAD
     lib/passes/gecode_pass.cpp
-=======
->>>>>>> 8a86bea2
     solvers/gecode/aux_brancher.hh)
 
   target_include_directories(minizinc_gecode PRIVATE "${GECODE_HOME}/include")
