--- conflicted
+++ resolved
@@ -522,13 +522,8 @@
     set(OSICBC_LIBS "libOsi" "libOsiClp" "libOsiCbc" "libClp" "libCgl" "libCbc" "libCbcSolver" "libCoinUtils")
   else ()
     set(CBC_INCLUDEDIRS "${OSICBC_HOME}/include/coin/")
-<<<<<<< HEAD
-    set(LNDIR "${OSICBC_HOME}/lib") # The order below is important for static versions of cbc libs to link:
-    set(OSICBC_LIBS "CbcSolver" "Cbc" "Cgl" "OsiClp" "Clp" "Osi"  "CoinUtils") #  "OsiCbc" 
-=======
     set(LNDIR "${OSICBC_HOME}/lib") # The order below is important for static versions of cbc libs to link. "z" needed for static
     set(OSICBC_LIBS "CbcSolver" "Cbc" "Cgl" "OsiClp"  "Clp" "Osi"  "CoinUtils" "z") # "ClpSolver" after OsiClp;  "OsiCbc" 
->>>>>>> 6848b0b8
 #    set(OSICBC_LIBS "`PKG_CONFIG_PATH=/home/bg/Documents/prj/coin-Cbc-2.9/lib64/pkgconfig:/home/bg/Documents/prj/coin-Cbc-2.9/lib/pkgconfig:/home/bg/Documents/prj/coin-Cbc-2.9/share/pkgconfig: pkg-config --libs cbc`")
   endif()
   link_directories(${LNDIR})
