cmake_minimum_required (VERSION 2.8.7)
project (libminizinc CXX C)

# The version number.
set (libminizinc_VERSION_MAJOR 2)
set (libminizinc_VERSION_MINOR 0)
set (libminizinc_VERSION_PATCH 1)

if (ADDITIONAL_DATE_STRING)
  set (libminizinc_VERSION_PATCH "${libminizinc_VERSION_PATCH}.${ADDITIONAL_DATE_STRING}")
endif()

include(CheckCXXCompilerFlag)

SET(SAFE_CMAKE_REQUIRED_FLAGS "${CMAKE_REQUIRED_FLAGS}")
check_cxx_compiler_flag(-Werror HAS_WERROR)

if (HAS_WERROR)
  SET(CMAKE_REQUIRED_FLAGS "${CMAKE_REQUIRED_FLAGS} -Werror")
endif()

if (USE_STDLIBCPP)
  set(MZN_LIBCPP libstdc++)
else()
  set(MZN_LIBCPP libc++)
endif()

if(APPLE)
   SET(CMAKE_OSX_DEPLOYMENT_TARGET "10.7")
   set(CMAKE_XCODE_ATTRIBUTE_CLANG_CXX_LANGUAGE_STANDARD "c++0x")
   set(CMAKE_XCODE_ATTRIBUTE_CLANG_CXX_LIBRARY "${MZN_LIBCPP}")
endif(APPLE)

check_cxx_compiler_flag(-std=c++11 HAS_STDCPP11)
if (HAS_STDCPP11)
  set(CMAKE_CXX_FLAGS "${CMAKE_CXX_FLAGS} -std=c++11")
else()
  check_cxx_compiler_flag(-std=c++0x HAS_STDCPP0X)
  if (HAS_STDCPP0X)
    set(CMAKE_CXX_FLAGS "${CMAKE_CXX_FLAGS} -std=c++0x")
  endif()
endif()

check_cxx_compiler_flag(-stdlib=${MZN_LIBCPP} HAS_STDLIBLIBCPP)

if (HAS_STDLIBLIBCPP)
  set(SAFE_CMAKE_CXX_FLAGS "${CMAKE_CXX_FLAGS}")
  set(CMAKE_CXX_FLAGS "${CMAKE_CXX_FLAGS} -stdlib=${MZN_LIBCPP}")
  check_cxx_source_compiles("int main(void) {return 0;}" LINKS_STDLIBLIBCPP)
  if (NOT LINKS_STDLIBLIBCPP)
    set(CMAKE_CXX_FLAGS "${SAFE_CMAKE_CXX_FLAGS}")
  endif()
endif()

check_cxx_source_compiles("#include <unordered_set>
int main(void) { std::unordered_set<int> x; return 0; }" HAS_CPP11)

if (NOT HAS_CPP11)
  check_cxx_source_compiles("#include <tr1/unordered_set>
                             int main(void) { std::tr1::unordered_set<int> x; return 0; }" HAS_CPP11_TR1)
  if (HAS_CPP11_TR1)
    set(MZN_NEED_TR1 1)
  else()
    message(FATAL_ERROR "A c++11 compatible C++ standard library is required to build libminizinc.")
  endif()
endif()
   
CHECK_CXX_SOURCE_COMPILES("int main(void) { static __thread int x; (void)x; return 0;}" HAS_ATTR_THREAD)

if (NOT HAS_ATTR_THREAD)
  CHECK_CXX_SOURCE_COMPILES("int main(void) { __declspec(thread) static int x; (void)x; return 0;}" HAS_DECLSPEC_THREAD)
endif()

CHECK_CXX_SOURCE_COMPILES("#include <cstdlib>
int main(void) { long long int x = atoll(\"123\"); (void)x; }" HAS_ATOLL)

CHECK_CXX_SOURCE_COMPILES("
#include <stdio.h>
#include <stdlib.h>
#include <string.h>
#include <errno.h>
#include <libproc.h>
#include <unistd.h>

int main (int argc, char* argv[])
{
    pid_t pid = getpid(); 
    char path[PROC_PIDPATHINFO_MAXSIZE];
    (void) proc_pidpath (pid, path, sizeof(path));
    return 0;
}
" HAS_PIDPATH)

CHECK_CXX_SOURCE_COMPILES("
#include <windows.h>
int main (int argc, char* argv[]) {
  char path[MAX_PATH];
  (void) GetModuleFileName(NULL, path, MAX_PATH);
  return 0;
}" HAS_GETMODULEFILENAME)

CHECK_CXX_SOURCE_COMPILES("
#include <windows.h>
int main (int argc, char* argv[]) {
  (void) GetFileAttributes(NULL);
  return 0;
}" HAS_GETFILEATTRIBUTES)

CHECK_CXX_SOURCE_COMPILES("
#include <string.h>
int main (int argc, char* argv[]) {
  (void) memcpy_s(NULL,0,NULL,0);
  return 0;
}" HAS_MEMCPY_S)

SET (CMAKE_REQUIRED_DEFINITIONS "${SAFE_CMAKE_REQUIRED_DEFINITIONS}")

file(MAKE_DIRECTORY ${PROJECT_BINARY_DIR}/minizinc)
file(MAKE_DIRECTORY ${PROJECT_BINARY_DIR}/doc/html)

# configure a header file to pass some of the CMake settings
# to the source code
configure_file (
  "${PROJECT_SOURCE_DIR}/include/minizinc/config.hh.in"
  "${PROJECT_BINARY_DIR}/minizinc/config.hh"
  )

include_directories("${PROJECT_BINARY_DIR}")

include_directories("${PROJECT_SOURCE_DIR}/include")

add_custom_target(MZNParser echo "Creating parser")

# When updating the cached files, update MD5 sums defined in this file
include(${PROJECT_SOURCE_DIR}/lib/cached/md5_cached.cmake)

macro(MD5 filename md5sum)
  file(READ "${filename}" RAW_MD5_FILE)
  string(REGEX REPLACE "\r" "" STRIPPED_MD5_FILE "${RAW_MD5_FILE}")
  string(MD5 ${md5sum} "${STRIPPED_MD5_FILE}")
endmacro(MD5)

find_program(FLEX_EXEC flex)
if(FLEX_EXEC)
  add_custom_command(
    OUTPUT "${PROJECT_BINARY_DIR}/lexer.yy.cpp"
    DEPENDS "${PROJECT_SOURCE_DIR}/lib/lexer.lxx"
    COMMAND "${FLEX_EXEC}" -L -o"${PROJECT_BINARY_DIR}/lexer.yy.cpp" "${PROJECT_SOURCE_DIR}/lib/lexer.lxx"
    )
  set_source_files_properties("${PROJECT_BINARY_DIR}/lexer.yy.cpp" GENERATED)
  set(lexer_cpp "${PROJECT_BINARY_DIR}/lexer.yy.cpp")
else(FLEX_EXEC)
  MD5("${PROJECT_SOURCE_DIR}/lib/lexer.lxx" lexer_lxx_md5)
  if(NOT "${lexer_lxx_md5}" STREQUAL "${lexer_lxx_md5_cached}")
    message(FATAL_ERROR "The file lexer.lxx has been modified but flex cannot be run.")
  endif()
  set(lexer_cpp "${PROJECT_SOURCE_DIR}/lib/cached/lexer.yy.cpp")
endif(FLEX_EXEC)

find_program(BISON_EXEC bison)
if(BISON_EXEC)
  add_custom_command(
    OUTPUT "${PROJECT_BINARY_DIR}/parser.tab.cpp"  "${PROJECT_BINARY_DIR}/minizinc/parser.tab.hh"
    DEPENDS "${lexer_cpp}" "${PROJECT_SOURCE_DIR}/lib/parser.yxx"
    COMMAND "${BISON_EXEC}" -l -o "${PROJECT_BINARY_DIR}/parser.tab.cpp" --defines="${PROJECT_BINARY_DIR}/minizinc/parser.tab.hh" "${PROJECT_SOURCE_DIR}/lib/parser.yxx"
    )
  set_source_files_properties("${PROJECT_BINARY_DIR}/parser.tab.cpp" GENERATED)
  set(parser_cpp "${PROJECT_BINARY_DIR}/parser.tab.cpp")
  set(parser_hh "${PROJECT_BINARY_DIR}/minizinc/parser.tab.hh")
else(BISON_EXEC)
  MD5("${PROJECT_SOURCE_DIR}/lib/parser.yxx" parser_yxx_md5)
  if(NOT "${parser_yxx_md5}" STREQUAL "${parser_yxx_md5_cached}")
    message(FATAL_ERROR "The file parser.yxx has been modified but bison cannot be run.")
  endif()
  include_directories(${PROJECT_SOURCE_DIR}/lib/cached)
  set(parser_cpp "${PROJECT_SOURCE_DIR}/lib/cached/parser.tab.cpp")
  set(parser_hh "${PROJECT_SOURCE_DIR}/lib/cached/minizinc/parser.tab.hh")
endif(BISON_EXEC)


add_library(minizinc
lib/ast.cpp
lib/aststring.cpp
lib/astvec.cpp
lib/builtins.cpp
lib/copy.cpp
lib/eval_par.cpp
lib/file_utils.cpp
lib/gc.cpp
lib/htmlprinter.cpp
"${lexer_cpp}"
lib/model.cpp
"${parser_cpp}"
lib/prettyprinter.cpp
lib/solver.cpp
lib/solver_instance.cpp
lib/solver_instance_base.cpp
lib/typecheck.cpp
lib/flatten.cpp
lib/optimize.cpp
lib/options.cpp
lib/optimize_constraints.cpp
lib/parser.yxx
lib/statistics.cpp
lib/lexer.lxx
lib/values.cpp
include/minizinc/ast.hh
include/minizinc/ast.hpp
include/minizinc/astexception.hh
include/minizinc/astiterator.hh
include/minizinc/aststring.hh
include/minizinc/astvec.hh
include/minizinc/builtins.hh
include/minizinc/config.hh.in
include/minizinc/copy.hh
include/minizinc/eval_par.hh
include/minizinc/exception.hh
include/minizinc/file_utils.hh
include/minizinc/flatten.hh
include/minizinc/flatten_internal.hh
include/minizinc/gc.hh
include/minizinc/hash.hh
include/minizinc/htmlprinter.hh
include/minizinc/iter.hh
include/minizinc/model.hh
include/minizinc/optimize.hh
include/minizinc/optimize_constraints.hh
include/minizinc/options.hh
include/minizinc/parser.hh
include/minizinc/prettyprinter.hh
include/minizinc/solver.hh
include/minizinc/solver_instance.hh
include/minizinc/solver_instance_base.hh
include/minizinc/statistics.hh
include/minizinc/stl_map_set.hh
include/minizinc/timer.hh
include/minizinc/type.hh
include/minizinc/typecheck.hh
include/minizinc/values.hh
"${parser_hh}"
)

# add the executable
add_executable(mzn2fzn mzn2fzn.cpp)
target_link_libraries(mzn2fzn minizinc)

add_executable(solns2out solns2out.cpp)
target_link_libraries(solns2out minizinc)

find_package ( Threads REQUIRED )

set(HAS_CPLEX FALSE)
set(HAS_GECODE TRUE)
set(HAS_FZN FALSE)

if(HAS_CPLEX)
  if(APPLE)
     set(CPLEX_ARCH "osx")
  endif(APPLE)

  if(UNIX)
    set(CPLEX_ARCH "linux")
  endif(UNIX)

	add_definitions(-DIL_STD)
	
  include_directories("${CPLEX_STUDIO_DIR}/cplex/include")
  include_directories("${CPLEX_STUDIO_DIR}/concert/include")
  link_directories("${CPLEX_STUDIO_DIR}/cplex/lib/x86-64_${CPLEX_ARCH}/static_pic")
  link_directories("${CPLEX_STUDIO_DIR}/concert/lib/x86-64_${CPLEX_ARCH}/static_pic")

	add_library(minizinc_cplex
		solvers/cplex/cplex_solverinstance.cpp
		solvers/cplex/cplex_solverinstance.hh
	)

	target_link_libraries(minizinc_cplex minizinc ilocplex cplex concert)

	add_executable(mzn-cplex
	  solvers/cplex/mzn-cplex.cpp
	)
	target_link_libraries(mzn-cplex minizinc_cplex minizinc ilocplex cplex concert ${CMAKE_THREAD_LIBS_INIT})

  INSTALL(TARGETS minizinc_cplex mzn-cplex
    RUNTIME DESTINATION bin
    LIBRARY DESTINATION lib
    ARCHIVE DESTINATION lib)
endif()

if(HAS_GECODE)
  include_directories("${GECODE_HOME}/include")
  link_directories("${GECODE_HOME}/lib")

  add_library(minizinc_gecode
          solvers/gecode/fzn_space.cpp
	  solvers/gecode/gecode_solverinstance.cpp
		solvers/gecode/gecode_constraints.cpp
	  solvers/gecode/gecode_solverinstance.hh
		solvers/gecode/gecode_constraints.hh
		solvers/gecode/fzn_space.hh
                solvers/gecode/aux_brancher.hh)

  target_link_libraries(minizinc_gecode
    minizinc
    gecodedriver gecodesearch gecodeminimodel
    gecodefloat gecodeint gecodeset
    gecodekernel gecodesupport)

  add_executable(mzn-gecode
    solvers/gecode/mzn-gecode.cpp
  )
  target_link_libraries(mzn-gecode minizinc_gecode minizinc 
    gecodedriver gecodesearch gecodeminimodel
    gecodefloat gecodeint gecodeset
    gecodekernel gecodesupport ${CMAKE_THREAD_LIBS_INIT})

  INSTALL(TARGETS minizinc_gecode mzn-gecode
    RUNTIME DESTINATION bin
    LIBRARY DESTINATION lib
    ARCHIVE DESTINATION lib)
<<<<<<< HEAD
=======

  INSTALL(DIRECTORY solvers/gecode
          DESTINATION include/minizinc/solvers
  )

>>>>>>> f4f5420f
endif()


add_executable(mzn2doc mzn2doc.cpp)
target_link_libraries(mzn2doc minizinc)

if(HAS_FZN)
	add_library(minizinc_fzn
		solvers/fzn/fzn_solverinstance.cpp
		solvers/fzn/fzn_solverinstance.hh
	)
	target_link_libraries(minizinc_fzn minizinc)
	add_executable(mzn-fzn solvers/fzn/mzn-fzn.cpp)
	target_link_libraries(mzn-fzn minizinc_fzn minizinc)
	INSTALL(TARGETS minizinc_fzn mzn-fzn
		RUNTIME DESTINATION bin
		LIBRARY DESTINATION lib
		ARCHIVE DESTINATION lib)
endif()

INSTALL(TARGETS mzn2fzn solns2out mzn2doc minizinc
  RUNTIME DESTINATION bin
  LIBRARY DESTINATION lib
  ARCHIVE DESTINATION lib
)

option (BUILD_HTML_DOCUMENTATION "Build HTML documentation for the MiniZinc library" OFF)

if (BUILD_HTML_DOCUMENTATION)
  add_custom_target(doc ALL
    DEPENDS "mzn2doc"
    WORKING_DIRECTORY "${PROJECT_SOURCE_DIR}"
    COMMAND mzn2doc --toplevel-groups 2
    --include-stdlib
    --html-header ${PROJECT_SOURCE_DIR}/doc/html/header.html
    --html-footer ${PROJECT_SOURCE_DIR}/doc/html/footer.html
      --output-base ${PROJECT_BINARY_DIR}/doc/html/doc share/minizinc/std/globals.mzn
  )
  FILE(COPY
       ${PROJECT_SOURCE_DIR}/doc/html/style.css
       ${PROJECT_SOURCE_DIR}/doc/html/header.html
       ${PROJECT_SOURCE_DIR}/doc/html/footer.html
       ${PROJECT_SOURCE_DIR}/doc/html/MiniZn_logo.jpg
       DESTINATION ${PROJECT_BINARY_DIR}/doc/html/)
  INSTALL(DIRECTORY ${PROJECT_BINARY_DIR}/doc/html DESTINATION doc)
endif()

option (BUILD_STATIC_EXECUTABLE "Build statically linked executables" OFF)

if (BUILD_STATIC_EXECUTABLE)
  set(CMAKE_EXE_LINKER_FLAGS -static)
endif()

INSTALL(DIRECTORY share/minizinc DESTINATION share)
INSTALL(DIRECTORY include/minizinc
        DESTINATION include
        PATTERN config.hh.in EXCLUDE
)
INSTALL(FILES ${PROJECT_BINARY_DIR}/minizinc/config.hh DESTINATION include/minizinc)
INSTALL(FILES README.txt INSTALL.txt LICENSE.txt DESTINATION doc/..)
INSTALL(DIRECTORY doc/pdf DESTINATION doc)
INSTALL(DIRECTORY share/examples DESTINATION share)
INSTALL(DIRECTORY lib/cached DESTINATION lib PATTERN md5_cached.cmake EXCLUDE)
INSTALL(FILES "${parser_hh}" DESTINATION include/minizinc)

SET(CPACK_PACKAGE_VERSION_MAJOR ${libminizinc_VERSION_MAJOR})
SET(CPACK_PACKAGE_VERSION_MINOR ${libminizinc_VERSION_MINOR})
SET(CPACK_PACKAGE_VERSION_PATCH ${libminizinc_VERSION_PATCH})
SET(CPACK_PACKAGE_INSTALL_DIRECTORY "CMake ${CMake_VERSION_MAJOR}.${CMake_VERSION_MINOR}")
IF(WIN32 AND NOT UNIX)
  SET(CPACK_NSIS_DISPLAY_NAME "${CPACK_PACKAGE_INSTALL_DIRECTORY} My Famous Project")
  SET(CPACK_NSIS_URL_INFO_ABOUT "http:\\\\\\\\www.minizinc.org")
  SET(CPACK_NSIS_CONTACT "info@minizinc.org")
  SET(CPACK_NSIS_MODIFY_PATH ON)
  SET(CPACK_GENERATOR "ZIP")
ELSE(WIN32 AND NOT UNIX)
  SET(CPACK_STRIP_FILES "bin/MyExecutable")
  SET(CPACK_SOURCE_STRIP_FILES "")
  SET(CPACK_GENERATOR "TGZ")
ENDIF(WIN32 AND NOT UNIX)

set(CPACK_SOURCE_GENERATOR "TGZ;ZIP")
set(CPACK_SOURCE_PACKAGE_FILE_NAME
  "${CMAKE_PROJECT_NAME}-${CPACK_PACKAGE_VERSION_MAJOR}.${CPACK_PACKAGE_VERSION_MINOR}.${CPACK_PACKAGE_VERSION_PATCH}")
set(CPACK_SOURCE_IGNORE_FILES
  "${CMAKE_CURRENT_BINARY_DIR}/;/tests/;/.git/;/.gitignore;~$;${CPACK_SOURCE_IGNORE_FILES}")

include(CPack)<|MERGE_RESOLUTION|>--- conflicted
+++ resolved
@@ -318,14 +318,11 @@
     RUNTIME DESTINATION bin
     LIBRARY DESTINATION lib
     ARCHIVE DESTINATION lib)
-<<<<<<< HEAD
-=======
 
   INSTALL(DIRECTORY solvers/gecode
           DESTINATION include/minizinc/solvers
   )
 
->>>>>>> f4f5420f
 endif()
 
 
