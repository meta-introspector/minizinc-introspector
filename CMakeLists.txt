cmake_minimum_required (VERSION 3.0.0)

project (libminizinc CXX C)
set(CMAKE_MODULE_PATH
  ${CMAKE_MODULE_PATH}
  ${CMAKE_CURRENT_SOURCE_DIR}/cmake/modules
)

# -------------------------------------------------------------------------------------------------------------------
# -- The below checks if certain solver paths are set in the config call for the corresp. interface to be compiled --
# -- For example, to include gecode in the minizinc binary run                                                     --
# --     "cd build; cmake -D GECODE_HOME=$GECODE_HOME ..; cmake --build ."                                         --
# -------------------------------------------------------------------------------------------------------------------
if (DEFINED GECODE_HOME AND NOT "${GECODE_HOME} " STREQUAL " ")
  set(HAS_GECODE TRUE)
endif()
if (DEFINED CPLEX_STUDIO_DIR AND NOT "${CPLEX_STUDIO_DIR} " STREQUAL " ")
  set(HAS_CPLEX TRUE)
endif()
if(DEFINED GUROBI_HOME AND NOT "${GUROBI_HOME} " STREQUAL " ")
  set(HAS_GUROBI TRUE)
endif()
if(DEFINED XPRESS_HOME AND NOT "${XPRESS_HOME} " STREQUAL " ")
  set(HAS_XPRESS TRUE)
endif()
if (DEFINED SCIP_DIR AND DEFINED SOPLEX_DIR AND DEFINED ZIMPL_DIR AND NOT "${SCIP_DIR} " STREQUAL " ")
  set(HAS_SCIP TRUE)                     # Can use SCIP w/o ZIMPL too
endif()
if (DEFINED OSICBC_HOME AND NOT "${OSICBC_HOME} " STREQUAL " ")
  set(HAS_OSICBC TRUE)
endif()

# -------------------------------------------------------------------------------------------------------------------
# The version number.
set (libminizinc_VERSION_MAJOR 2)
set (libminizinc_VERSION_MINOR 2)
set (libminizinc_VERSION_PATCH 2)
set (libminizinc_VERSION
  ${libminizinc_VERSION_MAJOR}.${libminizinc_VERSION_MINOR}.${libminizinc_VERSION_PATCH})

if (ADDITIONAL_DATE_STRING)
  set (libminizinc_VERSION_PATCH "${libminizinc_VERSION_PATCH}.${ADDITIONAL_DATE_STRING}")
endif()

if (NOT BUILD_REF)
  set(BUILD_REF "")
endif ()

# Offer the user the choice of overriding the installation directories
set(INSTALL_LIB_DIR lib CACHE PATH "Installation directory for libraries")
set(INSTALL_BIN_DIR bin CACHE PATH "Installation directory for executables")
set(INSTALL_INCLUDE_DIR include CACHE PATH
  "Installation directory for header files")
if(WIN32 AND NOT CYGWIN)
  set(DEF_INSTALL_CMAKE_DIR CMake)
else()
  set(DEF_INSTALL_CMAKE_DIR lib/cmake)
endif()
set(INSTALL_CMAKE_DIR ${DEF_INSTALL_CMAKE_DIR} CACHE PATH
  "Installation directory for CMake files")

# Make relative paths absolute (needed later on)
foreach(p LIB BIN INCLUDE CMAKE)
  set(var INSTALL_${p}_DIR)
  if(NOT IS_ABSOLUTE "${${var}}")
    set(${var} "${CMAKE_INSTALL_PREFIX}/${${var}}")
  endif()
endforeach()

# -------------------------------------------------------------------------------------------------------------------
option (USE_ADDRESS_SANITIZER "Use GCC Address Sanitizer" OFF)
if (USE_ADDRESS_SANITIZER)
  set(CMAKE_CXX_FLAGS "${CMAKE_CXX_FLAGS} -fsanitize=address -fno-omit-frame-pointer")
  SET(CMAKE_EXE_LINKER_FLAGS "${CMAKE_EXE_LINKER_FLAGS} -fsanitize=address")
endif()

# -------------------------------------------------------------------------------------------------------------------
option (BUILD_STATIC_EXECUTABLE "Build statically linked executables" OFF)  ## does not work TODO
if (BUILD_STATIC_EXECUTABLE)
#  SET(CMAKE_FIND_LIBRARY_SUFFIXES ".a")
#  SET(BUILD_SHARED_LIBRARIES OFF)
  SET(CMAKE_EXE_LINKER_FLAGS "${CMAKE_EXE_LINKER_FLAGS} -static")
endif()

include (CheckIncludeFiles)

# -------------------------------------------------------------------------------------------------------------------
option (BUILD_GUROBI_PLUGIN "Build Gurobi binding as a plugin" OFF)
option (BUILD_CPLEX_PLUGIN "Build CPLEX binding as a plugin" OFF)
if (BUILD_GUROBI_PLUGIN OR BUILD_CPLEX_PLUGIN OR HAS_CPLEX)
  if(HAS_GUROBI OR HAS_CPLEX)
    CHECK_INCLUDE_FILES (dlfcn.h HAS_DLFCN_H)
    if(HAS_DLFCN_H)
      find_library (NEEDS_LIBDL NAMES dl)
    endif()
    CHECK_INCLUDE_FILES (Windows.h HAS_WINDOWS_H)
    if(HAS_DLFCN_H OR HAS_WINDOWS_H)
      if (BUILD_GUROBI_PLUGIN)
        set(HAS_GUROBI_PLUGIN TRUE)
      endif()
      if (BUILD_CPLEX_PLUGIN)
        set(HAS_CPLEX_PLUGIN TRUE)
      endif()
    endif()
  endif()
endif()


# -------------------------------------------------------------------------------------------------------------------

if(APPLE)
  execute_process(COMMAND xcrun --show-sdk-path OUTPUT_VARIABLE OSX_SYSROOT OUTPUT_STRIP_TRAILING_WHITESPACE)
  set(CMAKE_OSX_SYSROOT ${OSX_SYSROOT})
  set(CMAKE_OSX_DEPLOYMENT_TARGET "10.9" CACHE STRING "Minimum OS X deployment version")
endif(APPLE)

include(CheckCXXCompilerFlag)

SET(SAFE_CMAKE_REQUIRED_FLAGS "${CMAKE_REQUIRED_FLAGS}")
check_cxx_compiler_flag(-Werror HAS_WERROR)

if (HAS_WERROR)
  SET(CMAKE_REQUIRED_FLAGS "${CMAKE_REQUIRED_FLAGS} -Werror")
endif()

if ( (CMAKE_VERSION VERSION_GREATER 3.1.0) OR (CMAKE_VERSION VERSION_EQUAL 3.1.0) )
  set (CMAKE_CXX_STANDARD 11)
endif()
check_cxx_compiler_flag(-std=c++11 HAS_STDCPP11)
if (HAS_STDCPP11)
  set(CMAKE_CXX_FLAGS "${CMAKE_CXX_FLAGS} -std=c++11")
else()
  check_cxx_compiler_flag(-std=c++0x HAS_STDCPP0X)
  if (HAS_STDCPP0X)
    set(CMAKE_CXX_FLAGS "${CMAKE_CXX_FLAGS} -std=c++0x")
  else()
    message("Warning: Initial check for C++11 unsuccessful. This is fine if HAS_CPP11 test below succeeds.")
  endif()
endif()

# -------------------------------------------------------------------------------------------------------------------
if (USE_STDLIBCPP)
  set(MZN_LIBCPP libstdc++)
  set(SAFE_CMAKE_CXX_FLAGS "${CMAKE_CXX_FLAGS}")
  set(CMAKE_CXX_FLAGS "${CMAKE_CXX_FLAGS} -stdlib=${MZN_LIBCPP}")
  check_cxx_source_compiles("int main(void) {return 0;}" LINKS_STDLIBLIBCPP)
  if (NOT LINKS_STDLIBLIBCPP)
    set(CMAKE_CXX_FLAGS "${SAFE_CMAKE_CXX_FLAGS}")
  endif()
endif()

check_cxx_source_compiles("#include <unordered_set>
int main(void) { std::unordered_set<int> x; return 0; }" HAS_CPP11)

if (NOT HAS_CPP11)
  message(FATAL_ERROR "A c++11 compatible C++ standard library is required to build libminizinc.")
endif()

CHECK_CXX_SOURCE_COMPILES("int main(void) { static __thread int x; (void)x; return 0;}" HAS_ATTR_THREAD)

if (NOT HAS_ATTR_THREAD)
  CHECK_CXX_SOURCE_COMPILES("int main(void) { __declspec(thread) static int x; (void)x; return 0;}" HAS_DECLSPEC_THREAD)
endif()

CHECK_CXX_SOURCE_COMPILES("#include <cstdlib>
int main(void) { long long int x = atoll(\"123\"); (void)x; }" HAS_ATOLL)
CHECK_CXX_SOURCE_COMPILES("
#include <stdio.h>
#include <stdlib.h>
#include <string.h>
#include <errno.h>
#include <libproc.h>
#include <unistd.h>

int main (int argc, char* argv[])
{
    pid_t pid = getpid();
    char path[PROC_PIDPATHINFO_MAXSIZE];
    (void) proc_pidpath (pid, path, sizeof(path));
    return 0;
}
" HAS_PIDPATH)

CHECK_CXX_SOURCE_COMPILES("
#include <windows.h>
int main (int argc, char* argv[]) {
  char path[MAX_PATH];
  (void) GetModuleFileName(NULL, path, MAX_PATH);
  return 0;
}" HAS_GETMODULEFILENAME)

CHECK_CXX_SOURCE_COMPILES("
#include <windows.h>
int main (int argc, char* argv[]) {
  (void) GetFileAttributes(NULL);
  return 0;
}" HAS_GETFILEATTRIBUTES)

CHECK_CXX_SOURCE_COMPILES("
#include <string.h>
int main (int argc, char* argv[]) {
  (void) memcpy_s(NULL,0,NULL,0);
  return 0;
}" HAS_MEMCPY_S)

#check_cxx_source_compiles("#include <sstream>
##include <iomanip>
#int main(void) { std::ostringstream oss; std::hexfloat(oss); return 0; }" HAS_HEXFLOAT)

# -------------------------------------------------------------------------------------------------------------------
SET (CMAKE_REQUIRED_DEFINITIONS "${SAFE_CMAKE_REQUIRED_DEFINITIONS}")

file(MAKE_DIRECTORY ${PROJECT_BINARY_DIR}/include/minizinc)
file(MAKE_DIRECTORY ${PROJECT_BINARY_DIR}/doc/html)
file(MAKE_DIRECTORY ${PROJECT_BINARY_DIR}/doc/pdf)

# configure a header file to pass some of the CMake settings
# to the source code
configure_file (
  ${PROJECT_SOURCE_DIR}/include/minizinc/config.hh.in
  ${PROJECT_BINARY_DIR}/include/minizinc/config.hh
  )

configure_file (
  ${PROJECT_SOURCE_DIR}/doc/spec/version.tex.in
  ${PROJECT_BINARY_DIR}/doc/pdf/version.tex
  )

include_directories(${PROJECT_BINARY_DIR}/include)

include_directories(${PROJECT_SOURCE_DIR}/include)

add_custom_target(MZNParser echo "Creating parser")

# When updating the cached files, update MD5 sums defined in this file
include(${PROJECT_SOURCE_DIR}/lib/cached/md5_cached.cmake)

macro(MD5 filename md5sum)
  file(READ "${filename}" RAW_MD5_FILE)
  string(REGEX REPLACE "\r" "" STRIPPED_MD5_FILE "${RAW_MD5_FILE}")
  string(MD5 ${md5sum} "${STRIPPED_MD5_FILE}")
endmacro(MD5)

find_package(BISON)
if(BISON_FOUND)
  BISON_TARGET(MZNParser
    ${PROJECT_SOURCE_DIR}/lib/parser.yxx
    ${PROJECT_BINARY_DIR}/parser.tab.cpp
    DEFINES_FILE ${PROJECT_BINARY_DIR}/include/minizinc/parser.tab.hh
    COMPILE_FLAGS "-p mzn_yy -l"
  )

  file(MAKE_DIRECTORY ${PROJECT_BINARY_DIR}/include/minizinc/support/)
  BISON_TARGET(RegExParser
    ${PROJECT_SOURCE_DIR}/lib/support/regex/parser.yxx
    ${PROJECT_BINARY_DIR}/regex_parser.tab.cpp
    DEFINES_FILE ${PROJECT_BINARY_DIR}/include/minizinc/support/regex_parser.tab.hh
    COMPILE_FLAGS "-p regex_yy -l"
  )
else()
  MD5(${PROJECT_SOURCE_DIR}/lib/parser.yxx parser_yxx_md5)
  if(NOT "${parser_yxx_md5}" STREQUAL "${parser_yxx_md5_cached}")
    message(FATAL_ERROR "The file parser.yxx has been modified but bison cannot be run.\n"
	  "If you are sure parser.tab.cpp and minizinc/parser.tab.hh in ${PROJECT_SOURCE_DIR}/lib/cached/ are correct "
	  "then copy parser.yxx's md5 ${parser_yxx_md5} into ${PROJECT_SOURCE_DIR}/lib/cached/md5_cached.cmake")
  endif()

  MD5(${PROJECT_SOURCE_DIR}/lib/support/regex/parser.yxx regex_parser_yxx_md5)
  if(NOT "${regex_parser_yxx_md5}" STREQUAL "${regex_parser_yxx_md5_cached}")
    message(FATAL_ERROR "The file regex/parser.yxx has been modified but bison cannot be run.\n"
	  "If you are sure regex_parser.tab.cpp and minizinc/support/regex_parser.tab.hh in "
	  "${PROJECT_SOURCE_DIR}/lib/cached/ are correct then copy regex_parser.yxx's md5 ${regex_parser_yxx_md5} into "
      "${PROJECT_SOURCE_DIR}/lib/cached/md5_cached.cmake")
  endif()

  include_directories(${PROJECT_SOURCE_DIR}/lib/cached)
  set(BISON_MZNParser_OUTPUTS
    ${PROJECT_SOURCE_DIR}/lib/cached/parser.tab.cpp
    ${PROJECT_SOURCE_DIR}/lib/cached/minizinc/parser.tab.hh
  )
  set(BISON_RegExParser_OUTPUTS
    ${PROJECT_SOURCE_DIR}/lib/cached/regex_parser.tab.cpp
    ${PROJECT_SOURCE_DIR}/lib/cached/minizinc/support/regex_parser.tab.hh
  )
endif()

find_package(FLEX)
if(FLEX_FOUND)
  FLEX_TARGET(MZNLexer
    ${PROJECT_SOURCE_DIR}/lib/lexer.lxx
    ${PROJECT_BINARY_DIR}/lexer.yy.cpp
    COMPILE_FLAGS "-P mzn_yy -L"
  )
  ADD_FLEX_BISON_DEPENDENCY(MZNLexer MZNParser)

  FLEX_TARGET(RegExLexer
    ${PROJECT_SOURCE_DIR}/lib/support/regex/lexer.lxx
    ${PROJECT_BINARY_DIR}/regex_lexer.yy.cpp
    COMPILE_FLAGS "-P regex_yy -L"
  )
  ADD_FLEX_BISON_DEPENDENCY(RegExLexer RegExParser)
else()
  MD5(${PROJECT_SOURCE_DIR}/lib/lexer.lxx lexer_lxx_md5)
  if(NOT "${lexer_lxx_md5}" STREQUAL "${lexer_lxx_md5_cached}")
    message(FATAL_ERROR "The file lexer.lxx has been modified but flex cannot be run.\n"
	  "If you are sure ${PROJECT_SOURCE_DIR}/lib/cached/lexer.yy.cpp is correct then "
	  "copy lexer.lxx's md5 ${lexer_lxx_md5} into ${PROJECT_SOURCE_DIR}/lib/cached/md5_cached.cmake")
  endif()

  MD5(${PROJECT_SOURCE_DIR}/lib/support/regex/lexer.lxx regex_lexer_lxx_md5)
  if(NOT "${regex_lexer_lxx_md5}" STREQUAL "${regex_lexer_lxx_md5_cached}")
    message(FATAL_ERROR "The file regex/lexer.lxx has been modified but flex cannot be run.\n"
	  "If you are sure ${PROJECT_SOURCE_DIR}/lib/cached/regex_lexer.yy.cpp is correct then "
	  "copy regex/lexer.lxx's md5 ${regex_lexer_lxx_md5} into ${PROJECT_SOURCE_DIR}/lib/cached/md5_cached.cmake")
  endif()

  set(FLEX_MZNLexer_OUTPUTS ${PROJECT_SOURCE_DIR}/lib/cached/lexer.yy.cpp)
  set(FLEX_RegExLexer_OUTPUTS ${PROJECT_SOURCE_DIR}/lib/cached/regex_lexer.yy.cpp)
endif()

if(NOT HAS_GECODE)
  set(FLEX_RegExLexer_OUTPUTS "")
  set(BISON_RegExParser_OUTPUTS "")
endif()

# -------------------------------------------------------------------------------------------------------------------
add_library(minizinc
lib/ast.cpp
lib/astexception.cpp
lib/aststring.cpp
lib/astvec.cpp
lib/builtins.cpp
lib/copy.cpp
lib/eval_par.cpp
lib/file_utils.cpp
lib/gc.cpp
lib/htmlprinter.cpp
lib/json_parser.cpp
lib/miniz.c
lib/cdecode.c
lib/cencode.c
lib/model.cpp
lib/prettyprinter.cpp
lib/pathfileprinter.cpp
lib/type.cpp
lib/typecheck.cpp
lib/flatten.cpp
lib/MIPdomains.cpp
lib/optimize.cpp
lib/options.cpp
lib/optimize_constraints.cpp
lib/output.cpp
lib/parser.yxx
lib/solver_instance.cpp
lib/solver_instance_base.cpp
lib/statistics.cpp
lib/lexer.lxx
lib/values.cpp
include/minizinc/ast.hh
include/minizinc/ast.hpp
include/minizinc/astexception.hh
include/minizinc/astiterator.hh
include/minizinc/aststring.hh
include/minizinc/astvec.hh
include/minizinc/builtins.hh
include/minizinc/config.hh.in
include/minizinc/copy.hh
include/minizinc/eval_par.hh
include/minizinc/exception.hh
include/minizinc/file_utils.hh
include/minizinc/flatten.hh
include/minizinc/flatten_internal.hh
include/minizinc/gc.hh
include/minizinc/hash.hh
include/minizinc/htmlprinter.hh
include/minizinc/iter.hh
include/minizinc/json_parser.hh
include/minizinc/model.hh
include/minizinc/optimize.hh
include/minizinc/optimize_constraints.hh
include/minizinc/options.hh
include/minizinc/output.hh
include/minizinc/parser.hh
include/minizinc/prettyprinter.hh
include/minizinc/pathfileprinter.hh
include/minizinc/statistics.hh
include/minizinc/timer.hh
include/minizinc/type.hh
include/minizinc/typecheck.hh
include/minizinc/utils.hh
include/minizinc/values.hh
include/minizinc/solver_instance.hh
include/minizinc/solver_instance_base.hh
include/minizinc/thirdparty/miniz.h
include/minizinc/thirdparty/b64/cdecode.h
include/minizinc/thirdparty/b64/cencode.h
include/minizinc/thirdparty/b64/decode.h
include/minizinc/thirdparty/b64/encode.h
include/minizinc/support/regex.hh
${BISON_MZNParser_OUTPUTS}
${FLEX_MZNLexer_OUTPUTS}
${BISON_RegExParser_OUTPUTS}
${FLEX_RegExLexer_OUTPUTS}
)

add_library(minizinc_solver
lib/flattener.cpp
lib/passes/compile_pass.cpp
lib/process.cpp
lib/solns2out.cpp
lib/solver.cpp
lib/solver_config.cpp
include/minizinc/flattener.hh
include/minizinc/passes/compile_pass.hh
include/minizinc/process.hh
include/minizinc/solns2out.hh
include/minizinc/solver.hh
include/minizinc/solver_config.hh
)

target_link_libraries(minizinc_solver minizinc)

find_package ( Threads REQUIRED )

# -------------------------------------------------------------------------------------------------------------------

# -------------------------------------------------------------------------------------------------------------------
if(HAS_GUROBI)  # Version 7.5

	add_library(minizinc_gurobi
<<<<<<< HEAD
    solvers/MIP/MIP_solverinstance.cpp solvers/MIP/MIP_gurobi_wrap.cpp solvers/MIP/MIP_gurobi_solverfactory.cpp
    include/minizinc/solvers/MIP/MIP_gurobi_wrap.hh include/minizinc/solvers/MIP/MIP_gurobi_solverfactory.hh
    include/minizinc/solvers/MIP/MIP_solverinstance.hh include/minizinc/solvers/MIP/MIP_solverinstance.hpp
=======
    solvers/MIP/MIP_solverinstance.cpp solvers/MIP/MIP_gurobi_wrap.cpp include/minizinc/solvers/MIP/MIP_gurobi_wrap.hh
    lib/algorithms/min_cut.cpp
>>>>>>> c2b90ba7
	)
  target_include_directories(minizinc_gurobi PRIVATE "${GUROBI_HOME}/include")
  if(HAS_GUROBI_PLUGIN)
    target_link_libraries(minizinc_gurobi minizinc ${NEEDS_LIBDL} ${CMAKE_THREAD_LIBS_INIT})
  else()
    find_library(GUROBI_LIB2 "${GUROBI_HOME}/lib/gurobi75")
    target_link_libraries(minizinc_gurobi minizinc ${GUROBI_LIB2} ${CMAKE_THREAD_LIBS_INIT})
  endif()

  target_link_libraries(minizinc_solver minizinc_gurobi)
  target_compile_definitions( minizinc_solver PRIVATE HAS_GUROBI )
  set(EXTRA_TARGETS ${EXTRA_TARGETS} minizinc_gurobi)

  INSTALL(TARGETS minizinc_gurobi
    EXPORT libminizincTargets
    RUNTIME DESTINATION bin
    LIBRARY DESTINATION lib
    ARCHIVE DESTINATION lib)
endif()

# -------------------------------------------------------------------------------------------------------------------
# -------------------------------------------------------------------------------------------------------------------
if(HAS_XPRESS)

	add_library(minizinc_xpress
    solvers/MIP/MIP_solverinstance.cpp solvers/MIP/MIP_xpress_wrap.cpp solvers/MIP/MIP_xpress_solverfactory.cpp
    include/minizinc/solvers/MIP/MIP_xpress_wrap.hh include/minizinc/solvers/MIP/MIP_xpress_solverfactory.hh
    include/minizinc/solvers/MIP/MIP_solverinstance.hh include/minizinc/solvers/MIP/MIP_solverinstance.hpp
	)

  target_include_directories(minizinc_xpress PRIVATE "${XPRESS_HOME}/include")
  link_directories("${XPRESS_HOME}/lib")
  target_link_libraries(minizinc_xpress minizinc xprb xprs ${CMAKE_THREAD_LIBS_INIT})

  target_link_libraries(minizinc_solver minizinc_xpress)
  target_compile_definitions( minizinc_solver PRIVATE HAS_XPRESS )
  set(EXTRA_TARGETS ${EXTRA_TARGETS} minizinc_xpress)

  INSTALL(TARGETS minizinc_xpress
    EXPORT libminizincTargets
    RUNTIME DESTINATION bin
    LIBRARY DESTINATION lib
    ARCHIVE DESTINATION lib)

endif()

# -------------------------------------------------------------------------------------------------------------------
if(HAS_CPLEX)  # Windows: version 12.6.2 with MSVC 2013, 64-bit (run cmake .. -G"Visual Studio 12 Win64")
  if(UNIX)
    set(CPLEX_ARCH "x86-64_linux/static_pic")
	set(CPLEX_LIB "cplex")
  endif(UNIX)

  if(APPLE)
     set(CPLEX_ARCH "x86-64_osx/static_pic")
	set(CPLEX_LIB "cplex")
  endif(APPLE)

  if(WIN32)
     set(CPLEX_ARCH "x64_windows_vs2013/stat_mda")
	set(CPLEX_LIB "cplex1263.lib")          # Here 12.6.3
  endif(WIN32)
<<<<<<< HEAD

  find_library(CPLEX_LIB2 NAMES ${CPLEX_LIB} PATHS "${CPLEX_STUDIO_DIR}/cplex/lib/${CPLEX_ARCH}")

  # add_definitions(-DIL_STD)

  # link_directories("${CPLEX_STUDIO_DIR}/cplex/lib/${CPLEX_ARCH}")
  # link_directories("${CPLEX_STUDIO_DIR}/concert/lib/x86-64_${CPLEX_ARCH}/static_pic")

  add_library(minizinc_cplex
    solvers/MIP/MIP_solverinstance.cpp solvers/MIP/MIP_cplex_wrap.cpp
    solvers/MIP/MIP_cplex_solverfactory.cpp include/minizinc/solvers/MIP/MIP_cplex_solverfactory.hh
    include/minizinc/solvers/MIP/MIP_solverinstance.hh include/minizinc/solvers/MIP/MIP_cplex_wrap.hh
  )
=======
  
  
#	add_definitions(-DIL_STD)
	
  link_directories("${CPLEX_STUDIO_DIR}/cplex/lib/${CPLEX_ARCH}")
#  link_directories("${CPLEX_STUDIO_DIR}/concert/lib/x86-64_${CPLEX_ARCH}/static_pic")

	add_library(minizinc_cplex
		solvers/MIP/MIP_solverinstance.cpp solvers/MIP/MIP_cplex_wrap.cpp lib/algorithms/min_cut.cpp
	)
>>>>>>> c2b90ba7
  SET_TARGET_PROPERTIES(minizinc_cplex
                               PROPERTIES COMPILE_FLAGS "-fPIC -fno-strict-aliasing -fexceptions -DNDEBUG"
                               )
  include_directories("${CPLEX_STUDIO_DIR}/cplex/include")
  # target_include_directories(minizinc_cplex PRIVATE "${CPLEX_STUDIO_DIR}/concert/include")

  if(HAS_CPLEX_PLUGIN)
    target_link_libraries(minizinc_cplex minizinc ${CMAKE_THREAD_LIBS_INIT} ${NEEDS_LIBDL})
  else()
    target_link_libraries(minizinc_cplex minizinc ${CPLEX_LIB2} ${CMAKE_THREAD_LIBS_INIT} ${NEEDS_LIBDL})
  endif()

  SET_TARGET_PROPERTIES(minizinc_solver
    PROPERTIES COMPILE_FLAGS "-fPIC -fno-strict-aliasing -fexceptions -DNDEBUG -DIL_STD -Wall"
  )
  target_link_libraries(minizinc_solver minizinc_cplex ${CMAKE_THREAD_LIBS_INIT} ${NEEDS_LIBDL})
  target_compile_definitions( minizinc_solver PRIVATE HAS_CPLEX )
  set(EXTRA_TARGETS ${EXTRA_TARGETS} minizinc_cplex)

  INSTALL(TARGETS minizinc_cplex
    EXPORT libminizincTargets
    RUNTIME DESTINATION bin
    LIBRARY DESTINATION lib
    ARCHIVE DESTINATION lib)
endif()

# ----------------------------------------------------------------------------------------------------------
if(HAS_SCIP)   # SCIP version tested: 3.2.1
  #link_directories("${SCIP_DIR}/../lib"  )  # For the single library, use 'make scipoptlib' when building SCIP

  if(UNIX)
#    set(SCIP_OS "linux")
#    set(SCIP_ARCH "x86_64")
   set(SCIP_LIBS "scipopt-3.2.1.linux.x86_64.gnu.opt")
#    set(SCIP_LIB_EXTRAS readline z zimpl.${SCIP_OS}.${SCIP_ARCH}.gnu.opt gmp)  # if SCIP configured so
   set(SCIP_LIB_EXTRAS readline z gmp)  # if SCIP configured so
  endif(UNIX)
  if(APPLE)
#   set(SCIP_OS "osx")
#    set(SCIP_ARCH "ppc")
    set(SCIP_LIBS "scipopt-3.2.1.osx.ppc.gnu.opt")
   set(SCIP_LIB_EXTRAS readline z gmp)  # if SCIP configured so
  endif(APPLE)
  if (WIN32 AND NOT UNIX)
    set(SCIP_LIBS "scip-3.2.1.win.x86_64.msvc.opt.spx.ld")
  endif()

  find_library(SCIP_LIBS2 NAMES ${SCIP_LIBS} PATHS ${SCIP_DIR}/../lib)
  message(SCIPLIBS2 : ${SCIP_LIBS2})

  add_library(minizinc_scip
<<<<<<< HEAD
    solvers/MIP/MIP_solverinstance.cpp solvers/MIP/MIP_scip_wrap.cpp
    solvers/MIP/MIP_scip_solverfactory.cpp
=======
    solvers/MIP/MIP_solverinstance.cpp solvers/MIP/MIP_scip_wrap.cpp lib/algorithms/min_cut.cpp
>>>>>>> c2b90ba7
    )
  target_include_directories(minizinc_scip PRIVATE
    "${SCIP_DIR}/src"
    "${SOPLEX_DIR}/src"
    "${ZIMPL_DIR}/src")
  target_link_libraries(minizinc_scip minizinc
    ${SCIP_LIBS2}
    ${SCIP_LIB_EXTRAS}
    ${CMAKE_THREAD_LIBS_INIT})

  target_link_libraries(minizinc_solver minizinc_scip)
  target_compile_definitions( minizinc_solver PRIVATE HAS_SCIP )
  set(EXTRA_TARGETS ${EXTRA_TARGETS} minizinc_scip)

  INSTALL(TARGETS minizinc_scip
    EXPORT libminizincTargets
    RUNTIME DESTINATION bin
    LIBRARY DESTINATION lib
    ARCHIVE DESTINATION lib)
endif()

# ----------------------------------------------------------------------------------------------------------
if(HAS_SCIP_SEPLIBS)
  # SCIP version tested: 3.2.0

  link_directories("${SCIP_DIR}/lib"  )
  link_directories("${SOPLEX_DIR}/lib")
  link_directories("${ZIMPL_DIR}/lib" )

  if(UNIX)
    set(SCIP_OS "linux")
    set(SCIP_ARCH "x86_64")
  endif(UNIX)

  if(APPLE)
     set(SCIP_OS "osx")
     set(SCIP_ARCH "ppc")
  endif(APPLE)

  set(SCIP_LIB_EXTRAS
    readline
    z zimpl.${SCIP_OS}.${SCIP_ARCH}.gnu.opt gmp)  # if SCIP configured so

  add_library(minizinc_mip_scip
    solvers/MIP/MIP_solverinstance.cpp solvers/MIP/MIP_scip_wrap.cpp lib/algorithms/min_cut.cpp
    )
  target_include_directories(minizinc_mip_scip PRIVATE
    "${SCIP_DIR}/src"
    "${SOPLEX_DIR}/src"
    "${ZIMPL_DIR}/src")
  target_link_libraries(minizinc_mip_scip minizinc
    scip
    nlpi.cppad #objscip
    lpispx soplex
    ${SCIP_LIB_EXTRAS}
    ${CMAKE_THREAD_LIBS_INIT})

  add_executable(mzn-mip-scip minizinc.cpp)
  target_compile_definitions( mzn-mip-scip PRIVATE HAS_MIP )
  target_include_directories(mzn-mip-scip PRIVATE
    "${SCIP_DIR}/src"
    "${SOPLEX_DIR}/src"
    "${ZIMPL_DIR}/src")
  target_link_libraries(mzn-mip-scip minizinc_mip_scip
    scip
    nlpi.cppad #objscip
    lpispx soplex
    ${SCIP_LIB_EXTRAS}
    ${CMAKE_THREAD_LIBS_INIT})

  INSTALL(TARGETS minizinc_mip_scip mzn-mip-scip
    EXPORT libminizincTargets
    RUNTIME DESTINATION bin
    LIBRARY DESTINATION lib
    ARCHIVE DESTINATION lib)
endif()

# -------------------------------------------------------------------------------------------------------------------
if(HAS_OSICBC)
  ### Tested version 2.9.9, rev 2345 on 12.10.17 from the stable snapshot https://projects.coin-or.org/svn/Cbc/stable/2.9

  if (EXISTS "${OSICBC_HOME}/include/coin/" AND EXISTS "${OSICBC_HOME}/lib")
    set(CBC_INCLUDEDIRS "${OSICBC_HOME}/include/coin/")
    set(LNDIR "${OSICBC_HOME}/lib")
  else()
    set(CBC_INCLUDEDIRS "${OSICBC_HOME}/Clp/src/" "${OSICBC_HOME}/Clp/src/OsiClp" "${OSICBC_HOME}/Cbc/src/" "${OSICBC_HOME}/Cbc/src/OsiCbc" "${OSICBC_HOME}/Cgl/src/CglZeroHalf" "${OSICBC_HOME}/Cgl/src/CglLandP" "${OSICBC_HOME}/Cgl/src/CglTwomir" "${OSICBC_HOME}/Cgl/src/CglMixedIntegerRounding" "${OSICBC_HOME}/Cgl/src/CglMixedIntegerRounding2" "${OSICBC_HOME}/Cgl/src/CglFlowCover" "${OSICBC_HOME}/Cgl/src/CglClique" "${OSICBC_HOME}/Cgl/src/CglOddHole" "${OSICBC_HOME}/Cgl/src/CglKnapsackCover" "${OSICBC_HOME}/Cgl/src/CglGomory" "${OSICBC_HOME}/Cgl/src/CglPreProcess" "${OSICBC_HOME}/Cgl/src/CglDuplicateRow" "${OSICBC_HOME}/Cgl/src/CglRedSplit" "${OSICBC_HOME}/Cgl/src/CglProbing" "${OSICBC_HOME}/Cgl/src" "${OSICBC_HOME}/Clp/src" "${OSICBC_HOME}/Clp/src/OsiClp" "${OSICBC_HOME}/Osi/src/Osi" "${OSICBC_HOME}/CoinUtils/src" "${OSICBC_HOME}/BuildTools/headers" "${OSICBC_HOME}/Cgl/src/CglResidualCapacity")
    set(LNDIR "${OSICBC_HOME}/Cbc/MSVisualStudio/v10/x64-v120-Release")
  endif()

  if (WIN32 AND NOT UNIX)  #  Windows config based on  https://projects.coin-or.org/Cbc/wiki/VSSetup
    set(OSICBC_LIBS "libOsi" "libOsiClp" "libOsiCbc" "libClp" "libCgl" "libCbc" "libCbcSolver" "libCoinUtils")
  else ()
    # The order below is important for static versions of cbc libs to link. "z" needed for static
    set(OSICBC_LIBS "CbcSolver" "Cbc" "Cgl" "OsiClp"  "Clp" "Osi"  "CoinUtils" "z") # "ClpSolver" after OsiClp;  "OsiCbc"
#    set(OSICBC_LIBS "`PKG_CONFIG_PATH=/home/bg/Documents/prj/coin-Cbc-2.9/lib64/pkgconfig:/home/bg/Documents/prj/coin-Cbc-2.9/lib/pkgconfig:/home/bg/Documents/prj/coin-Cbc-2.9/share/pkgconfig: pkg-config --libs cbc`")
  endif()
  link_directories(${LNDIR})

  add_library(minizinc_osicbc
<<<<<<< HEAD
    solvers/MIP/MIP_solverinstance.cpp solvers/MIP/MIP_osicbc_wrap.cpp
    solvers/MIP/MIP_osicbc_solverfactory.cpp include/minizinc/solvers/MIP/MIP_osicbc_solverfactory.hh
    include/minizinc/solvers/MIP/MIP_solverinstance.hh include/minizinc/solvers/MIP/MIP_osicbc_wrap.hh
    include/minizinc/solvers/MIP/MIP_solverinstance.hpp
=======
    solvers/MIP/MIP_solverinstance.cpp solvers/MIP/MIP_osicbc_wrap.cpp lib/algorithms/min_cut.cpp
>>>>>>> c2b90ba7
  )

  target_include_directories(minizinc_osicbc PRIVATE ${CBC_INCLUDEDIRS})

                                       # OSICBC_LINKEXTRAS: ArchLinux needs blas, lapack, bz2
  target_link_libraries(minizinc_osicbc minizinc ${OSICBC_LIBS} ${OSICBC_LINKEXTRAS})

  target_link_libraries(minizinc_solver minizinc_osicbc ${OSICBC_LIBS} ${OSICBC_LINKEXTRAS} ${CMAKE_THREAD_LIBS_INIT})
  target_compile_definitions( minizinc_solver PRIVATE HAS_OSICBC )
  set(EXTRA_TARGETS ${EXTRA_TARGETS} minizinc_osicbc)

  INSTALL(TARGETS minizinc_osicbc
    EXPORT libminizincTargets
    RUNTIME DESTINATION bin
    LIBRARY DESTINATION lib
    ARCHIVE DESTINATION lib)
endif()

# -------------------------------------------------------------------------------------------------------------------
if(HAS_GECODE)

  add_definitions(-DHAS_GECODE)
  include_directories("${GECODE_HOME}/include")
  include_directories("${GECODE_HOME}")
  link_directories("${GECODE_HOME}/lib")
  link_directories("${GECODE_HOME}")

  add_library(minizinc_gecode
    solvers/gecode/fzn_space.cpp
    solvers/gecode/gecode_solverinstance.cpp
    solvers/gecode/gecode_solverfactory.cpp
    solvers/gecode/gecode_constraints.cpp
    lib/passes/gecode_pass.cpp
    solvers/gecode/aux_brancher.hh
    include/minizinc/passes/gecode_pass.hh
    include/minizinc/solvers/gecode/fzn_space.hh
    include/minizinc/solvers/gecode_solverinstance.hh
    include/minizinc/solvers/gecode_solverfactory.hh
    include/minizinc/solvers/gecode/gecode_constraints.hh
    )

  target_include_directories(minizinc_gecode PRIVATE "${GECODE_HOME}/include" "${GECODE_HOME}")
  target_link_libraries(minizinc_gecode
    minizinc ${CMAKE_THREAD_LIBS_INIT}
  )

  if(NOT (SHARED_GECODE AND WIN32) )
    target_link_libraries(minizinc_gecode
      gecodedriver gecodesearch gecodeminimodel
      gecodefloat gecodeint gecodeset
      gecodekernel gecodesupport
    )
    target_link_libraries(minizinc
      gecodedriver gecodesearch gecodeminimodel
      gecodefloat gecodeint gecodeset
      gecodekernel gecodesupport
    )
  endif()

  find_package(MPFR)
  if(MPFR_FOUND AND NOT DEFINED GECODE_NO_MPFR)
    target_include_directories(minizinc_gecode PRIVATE ${MPFR_INCLUDES})
    target_link_libraries(minizinc_gecode ${MPFR_LIBRARIES})
  endif()

  target_link_libraries(minizinc_solver minizinc_gecode)
  target_compile_definitions( minizinc_solver PRIVATE HAS_GECODE )
  set(EXTRA_TARGETS ${EXTRA_TARGETS} minizinc_gecode)

  INSTALL(TARGETS minizinc_gecode
    EXPORT libminizincTargets
    RUNTIME DESTINATION bin
    LIBRARY DESTINATION lib
    ARCHIVE DESTINATION lib)

  INSTALL(DIRECTORY solvers/gecode
    DESTINATION include/minizinc/solvers
  )

endif()

# -------------------------------------------------------------------------------------------------------------------
add_library(minizinc_fzn
  solvers/fzn/fzn_solverinstance.cpp
  solvers/fzn/fzn_solverfactory.cpp
  include/minizinc/solvers/fzn_solverfactory.hh
  include/minizinc/solvers/fzn_solverinstance.hh
  solvers/mzn/mzn_solverinstance.cpp
  solvers/mzn/mzn_solverfactory.cpp
  include/minizinc/solvers/mzn_solverfactory.hh
  include/minizinc/solvers/mzn_solverinstance.hh
)
target_link_libraries(minizinc_fzn minizinc)

add_executable(mzn2fzn minizinc.cpp)
target_link_libraries(mzn2fzn minizinc_solver)
add_executable(solns2out minizinc.cpp)
target_link_libraries(solns2out minizinc_solver)

add_executable( minizinc-bin minizinc.cpp )
set_target_properties( minizinc-bin PROPERTIES OUTPUT_NAME minizinc)
target_link_libraries(minizinc_solver minizinc_fzn)
target_link_libraries(minizinc-bin minizinc_solver)

add_executable(mzn2doc mzn2doc.cpp)
target_link_libraries(mzn2doc minizinc_solver)

INSTALL(TARGETS minizinc minizinc_solver minizinc_fzn minizinc-bin mzn2fzn solns2out mzn2doc
  EXPORT libminizincTargets
  RUNTIME DESTINATION bin
  LIBRARY DESTINATION lib
  ARCHIVE DESTINATION lib)

# -------------------------------------------------------------------------------------------------------------------

option (BUILD_HTML_DOCUMENTATION "Build HTML documentation for the MiniZinc library" OFF)

if (BUILD_HTML_DOCUMENTATION)
  add_custom_target(doc ALL
    DEPENDS "mzn2doc"
    WORKING_DIRECTORY ${PROJECT_SOURCE_DIR}
    COMMAND mzn2doc --toplevel-groups 2
    --include-stdlib
    --html-header ${PROJECT_SOURCE_DIR}/doc/html/header.html
    --html-footer ${PROJECT_SOURCE_DIR}/doc/html/footer.html
      --output-base ${PROJECT_BINARY_DIR}/doc/html/doc share/minizinc/std/globals.mzn
  )
  FILE(COPY
       ${PROJECT_SOURCE_DIR}/doc/html/style.css
       ${PROJECT_SOURCE_DIR}/doc/html/header.html
       ${PROJECT_SOURCE_DIR}/doc/html/footer.html
       ${PROJECT_SOURCE_DIR}/doc/html/MiniZn_logo.jpg
       DESTINATION ${PROJECT_BINARY_DIR}/doc/html/)
  INSTALL(DIRECTORY ${PROJECT_BINARY_DIR}/doc/html DESTINATION doc)
endif()

option (BUILD_HTML_DOCUMENTATION_JEKYLL "Build HTML documentation for the MiniZinc library" OFF)

if (BUILD_HTML_DOCUMENTATION_JEKYLL)
  add_custom_target(doc ALL
    DEPENDS "mzn2doc"
    WORKING_DIRECTORY ${PROJECT_SOURCE_DIR}
    COMMAND mzn2doc --toplevel-groups 2
    --include-stdlib
    --html-header ${PROJECT_SOURCE_DIR}/doc/html/header_jekyll.html
    --html-footer ${PROJECT_SOURCE_DIR}/doc/html/footer_jekyll.html
      --output-base ${PROJECT_BINARY_DIR}/doc/html/doc share/minizinc/std/globals.mzn
  )
  INSTALL(DIRECTORY ${PROJECT_BINARY_DIR}/doc/html DESTINATION doc)
endif()

option (BUILD_PDF_DOCUMENTATION "Build PDF documentation for the MiniZinc language" OFF)

if (BUILD_PDF_DOCUMENTATION)
  add_custom_target(doc_spec ALL
    DEPENDS doc/spec/common-spec.tex doc/spec/minizinc-spec.tex
    WORKING_DIRECTORY ${PROJECT_SOURCE_DIR}/doc/spec
    COMMAND latexmk -pdf -output-directory=${PROJECT_BINARY_DIR}/doc/pdf minizinc-spec
  )
endif()

INSTALL(DIRECTORY share/minizinc DESTINATION share)
INSTALL(DIRECTORY include/minizinc
        DESTINATION include
        PATTERN config.hh.in EXCLUDE
)

# -------------------------------------------------------------------------------------------------------------------
INSTALL(FILES ${PROJECT_BINARY_DIR}/include/minizinc/config.hh DESTINATION include/minizinc)
INSTALL(FILES README.txt INSTALL.txt LICENSE.txt DESTINATION doc/..)
INSTALL(DIRECTORY doc/pdf DESTINATION doc)
INSTALL(DIRECTORY share/examples DESTINATION share)
INSTALL(DIRECTORY lib/cached/minizinc DESTINATION include)

  # Add all targets to the build-tree export set
  export(TARGETS minizinc ${EXTRA_TARGETS}
    FILE "${PROJECT_BINARY_DIR}/libminizincTargets.cmake")

  # Export the package for use from the build-tree
  # (this registers the build-tree with a global CMake-registry)
  export(PACKAGE libminizinc)

  # Create the libminizincConfig.cmake and libminizincConfigVersion files¬

  file(RELATIVE_PATH REL_CMAKE_DIR "${CMAKE_INSTALL_PREFIX}"
     "${INSTALL_CMAKE_DIR}")
  file(RELATIVE_PATH REL_INCLUDE_DIR "${INSTALL_CMAKE_DIR}"
     "${INSTALL_INCLUDE_DIR}")
  # ... for the build tree
  set(CONF_INCLUDE_DIRS "${PROJECT_SOURCE_DIR}" "${PROJECT_BINARY_DIR}")
  configure_file(libminizincConfig.cmake.in
    "${PROJECT_BINARY_DIR}/libminizincConfig.cmake" @ONLY)
  # ... for the install tree
  set(CONF_INCLUDE_DIRS "\${libminizinc_CMAKE_DIR}/${REL_INCLUDE_DIR}")
  configure_file(libminizincConfig.cmake.in
    "${PROJECT_BINARY_DIR}${CMAKE_FILES_DIRECTORY}/libminizincConfig.cmake" @ONLY)
  # ... for both
  configure_file(libminizincConfigVersion.cmake.in
    "${PROJECT_BINARY_DIR}/libminizincConfigVersion.cmake" @ONLY)

  # Install the libminizincConfig.cmake and libminizincConfigVersion.cmake
  INSTALL(FILES
    "${PROJECT_BINARY_DIR}${CMAKE_FILES_DIRECTORY}/libminizincConfig.cmake"
    "${PROJECT_BINARY_DIR}/libminizincConfigVersion.cmake"
    DESTINATION ${REL_CMAKE_DIR} COMPONENT dev)

  # Install the export set for use with the install-tree

  INSTALL(EXPORT libminizincTargets DESTINATION
    ${REL_CMAKE_DIR} COMPONENT dev)
# -------------------------------------------------------------------------------------------------------------------
SET(CPACK_PACKAGE_VERSION_MAJOR ${libminizinc_VERSION_MAJOR})
SET(CPACK_PACKAGE_VERSION_MINOR ${libminizinc_VERSION_MINOR})
SET(CPACK_PACKAGE_VERSION_PATCH ${libminizinc_VERSION_PATCH})
SET(CPACK_PACKAGE_INSTALL_DIRECTORY "CMake ${CMake_VERSION_MAJOR}.${CMake_VERSION_MINOR}")
IF(WIN32 AND NOT UNIX)
  SET(CPACK_NSIS_DISPLAY_NAME "${CPACK_PACKAGE_INSTALL_DIRECTORY} My Famous Project")
  SET(CPACK_NSIS_URL_INFO_ABOUT "http:\\\\\\\\www.minizinc.org")
  SET(CPACK_NSIS_CONTACT "info@minizinc.org")
  SET(CPACK_NSIS_MODIFY_PATH ON)
  SET(CPACK_GENERATOR "ZIP")
ELSE(WIN32 AND NOT UNIX)
  SET(CPACK_STRIP_FILES "bin/MyExecutable")
  SET(CPACK_SOURCE_STRIP_FILES "")
  SET(CPACK_GENERATOR "TGZ")
ENDIF(WIN32 AND NOT UNIX)

set(CPACK_SOURCE_GENERATOR "TGZ;ZIP")
set(CPACK_SOURCE_PACKAGE_FILE_NAME
  "${CMAKE_PROJECT_NAME}-${CPACK_PACKAGE_VERSION_MAJOR}.${CPACK_PACKAGE_VERSION_MINOR}.${CPACK_PACKAGE_VERSION_PATCH}")
set(CPACK_SOURCE_IGNORE_FILES
  "${CMAKE_CURRENT_BINARY_DIR}/;/tests/;/.git/;/.gitignore;~$;${CPACK_SOURCE_IGNORE_FILES}")

include(CPack)<|MERGE_RESOLUTION|>--- conflicted
+++ resolved
@@ -428,14 +428,10 @@
 if(HAS_GUROBI)  # Version 7.5
 
 	add_library(minizinc_gurobi
-<<<<<<< HEAD
     solvers/MIP/MIP_solverinstance.cpp solvers/MIP/MIP_gurobi_wrap.cpp solvers/MIP/MIP_gurobi_solverfactory.cpp
     include/minizinc/solvers/MIP/MIP_gurobi_wrap.hh include/minizinc/solvers/MIP/MIP_gurobi_solverfactory.hh
     include/minizinc/solvers/MIP/MIP_solverinstance.hh include/minizinc/solvers/MIP/MIP_solverinstance.hpp
-=======
-    solvers/MIP/MIP_solverinstance.cpp solvers/MIP/MIP_gurobi_wrap.cpp include/minizinc/solvers/MIP/MIP_gurobi_wrap.hh
     lib/algorithms/min_cut.cpp
->>>>>>> c2b90ba7
 	)
   target_include_directories(minizinc_gurobi PRIVATE "${GUROBI_HOME}/include")
   if(HAS_GUROBI_PLUGIN)
@@ -498,7 +494,6 @@
      set(CPLEX_ARCH "x64_windows_vs2013/stat_mda")
 	set(CPLEX_LIB "cplex1263.lib")          # Here 12.6.3
   endif(WIN32)
-<<<<<<< HEAD
 
   find_library(CPLEX_LIB2 NAMES ${CPLEX_LIB} PATHS "${CPLEX_STUDIO_DIR}/cplex/lib/${CPLEX_ARCH}")
 
@@ -508,22 +503,10 @@
   # link_directories("${CPLEX_STUDIO_DIR}/concert/lib/x86-64_${CPLEX_ARCH}/static_pic")
 
   add_library(minizinc_cplex
-    solvers/MIP/MIP_solverinstance.cpp solvers/MIP/MIP_cplex_wrap.cpp
+    solvers/MIP/MIP_solverinstance.cpp solvers/MIP/MIP_cplex_wrap.cpp lib/algorithms/min_cut.cpp
     solvers/MIP/MIP_cplex_solverfactory.cpp include/minizinc/solvers/MIP/MIP_cplex_solverfactory.hh
     include/minizinc/solvers/MIP/MIP_solverinstance.hh include/minizinc/solvers/MIP/MIP_cplex_wrap.hh
   )
-=======
-  
-  
-#	add_definitions(-DIL_STD)
-	
-  link_directories("${CPLEX_STUDIO_DIR}/cplex/lib/${CPLEX_ARCH}")
-#  link_directories("${CPLEX_STUDIO_DIR}/concert/lib/x86-64_${CPLEX_ARCH}/static_pic")
-
-	add_library(minizinc_cplex
-		solvers/MIP/MIP_solverinstance.cpp solvers/MIP/MIP_cplex_wrap.cpp lib/algorithms/min_cut.cpp
-	)
->>>>>>> c2b90ba7
   SET_TARGET_PROPERTIES(minizinc_cplex
                                PROPERTIES COMPILE_FLAGS "-fPIC -fno-strict-aliasing -fexceptions -DNDEBUG"
                                )
@@ -575,12 +558,8 @@
   message(SCIPLIBS2 : ${SCIP_LIBS2})
 
   add_library(minizinc_scip
-<<<<<<< HEAD
     solvers/MIP/MIP_solverinstance.cpp solvers/MIP/MIP_scip_wrap.cpp
-    solvers/MIP/MIP_scip_solverfactory.cpp
-=======
-    solvers/MIP/MIP_solverinstance.cpp solvers/MIP/MIP_scip_wrap.cpp lib/algorithms/min_cut.cpp
->>>>>>> c2b90ba7
+    solvers/MIP/MIP_scip_solverfactory.cpp lib/algorithms/min_cut.cpp
     )
   target_include_directories(minizinc_scip PRIVATE
     "${SCIP_DIR}/src"
@@ -680,14 +659,10 @@
   link_directories(${LNDIR})
 
   add_library(minizinc_osicbc
-<<<<<<< HEAD
-    solvers/MIP/MIP_solverinstance.cpp solvers/MIP/MIP_osicbc_wrap.cpp
+    solvers/MIP/MIP_solverinstance.cpp solvers/MIP/MIP_osicbc_wrap.cpp lib/algorithms/min_cut.cpp
     solvers/MIP/MIP_osicbc_solverfactory.cpp include/minizinc/solvers/MIP/MIP_osicbc_solverfactory.hh
     include/minizinc/solvers/MIP/MIP_solverinstance.hh include/minizinc/solvers/MIP/MIP_osicbc_wrap.hh
     include/minizinc/solvers/MIP/MIP_solverinstance.hpp
-=======
-    solvers/MIP/MIP_solverinstance.cpp solvers/MIP/MIP_osicbc_wrap.cpp lib/algorithms/min_cut.cpp
->>>>>>> c2b90ba7
   )
 
   target_include_directories(minizinc_osicbc PRIVATE ${CBC_INCLUDEDIRS})
