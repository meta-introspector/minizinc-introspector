cmake_minimum_required (VERSION 2.8.7)
project (libminizinc CXX C)

# The version number.
set (libminizinc_VERSION_MAJOR 2)
set (libminizinc_VERSION_MINOR 0)
set (libminizinc_VERSION_PATCH 1)

if (ADDITIONAL_DATE_STRING)
  set (libminizinc_VERSION_PATCH "${libminizinc_VERSION_PATCH}.${ADDITIONAL_DATE_STRING}")
endif()

include(CheckCXXCompilerFlag)

SET(SAFE_CMAKE_REQUIRED_FLAGS "${CMAKE_REQUIRED_FLAGS}")
check_cxx_compiler_flag(-Werror HAS_WERROR)

if (HAS_WERROR)
  SET(CMAKE_REQUIRED_FLAGS "${CMAKE_REQUIRED_FLAGS} -Werror")
endif()

if (USE_STDLIBCPP)
  set(MZN_LIBCPP libstdc++)
else()
  set(MZN_LIBCPP libc++)
endif()

if(APPLE)
   SET(CMAKE_OSX_DEPLOYMENT_TARGET "10.7")
   set(CMAKE_XCODE_ATTRIBUTE_CLANG_CXX_LANGUAGE_STANDARD "c++0x")
   set(CMAKE_XCODE_ATTRIBUTE_CLANG_CXX_LIBRARY "${MZN_LIBCPP}")
endif(APPLE)

check_cxx_compiler_flag(-std=c++11 HAS_STDCPP11)
if (HAS_STDCPP11)
  set(CMAKE_CXX_FLAGS "${CMAKE_CXX_FLAGS} -std=c++11")
else()
  check_cxx_compiler_flag(-std=c++0x HAS_STDCPP0X)
  if (HAS_STDCPP0X)
    set(CMAKE_CXX_FLAGS "${CMAKE_CXX_FLAGS} -std=c++0x")
  endif()
endif()

check_cxx_compiler_flag(-stdlib=${MZN_LIBCPP} HAS_STDLIBLIBCPP)

if (HAS_STDLIBLIBCPP)
  set(SAFE_CMAKE_CXX_FLAGS "${CMAKE_CXX_FLAGS}")
  set(CMAKE_CXX_FLAGS "${CMAKE_CXX_FLAGS} -stdlib=${MZN_LIBCPP}")
  check_cxx_source_compiles("int main(void) {return 0;}" LINKS_STDLIBLIBCPP)
  if (NOT LINKS_STDLIBLIBCPP)
    set(CMAKE_CXX_FLAGS "${SAFE_CMAKE_CXX_FLAGS}")
  endif()
endif()

check_cxx_source_compiles("#include <unordered_set>
int main(void) { std::unordered_set<int> x; return 0; }" HAS_CPP11)

if (NOT HAS_CPP11)
  check_cxx_source_compiles("#include <tr1/unordered_set>
                             int main(void) { std::tr1::unordered_set<int> x; return 0; }" HAS_CPP11_TR1)
  if (HAS_CPP11_TR1)
    set(MZN_NEED_TR1 1)
  else()
    message(FATAL_ERROR "A c++11 compatible C++ standard library is required to build libminizinc.")
  endif()
endif()
   
CHECK_CXX_SOURCE_COMPILES("int main(void) { static __thread int x; (void)x; return 0;}" HAS_ATTR_THREAD)

if (NOT HAS_ATTR_THREAD)
  CHECK_CXX_SOURCE_COMPILES("int main(void) { __declspec(thread) static int x; (void)x; return 0;}" HAS_DECLSPEC_THREAD)
endif()

CHECK_CXX_SOURCE_COMPILES("#include <cstdlib>
int main(void) { long long int x = atoll(\"123\"); (void)x; }" HAS_ATOLL)

CHECK_CXX_SOURCE_COMPILES("
#include <stdio.h>
#include <stdlib.h>
#include <string.h>
#include <errno.h>
#include <libproc.h>
#include <unistd.h>

int main (int argc, char* argv[])
{
    pid_t pid = getpid(); 
    char path[PROC_PIDPATHINFO_MAXSIZE];
    (void) proc_pidpath (pid, path, sizeof(path));
    return 0;
}
" HAS_PIDPATH)

CHECK_CXX_SOURCE_COMPILES("
#include <windows.h>
int main (int argc, char* argv[]) {
  char path[MAX_PATH];
  (void) GetModuleFileName(NULL, path, MAX_PATH);
  return 0;
}" HAS_GETMODULEFILENAME)

CHECK_CXX_SOURCE_COMPILES("
#include <windows.h>
int main (int argc, char* argv[]) {
  (void) GetFileAttributes(NULL);
  return 0;
}" HAS_GETFILEATTRIBUTES)

CHECK_CXX_SOURCE_COMPILES("
#include <string.h>
int main (int argc, char* argv[]) {
  (void) memcpy_s(NULL,0,NULL,0);
  return 0;
}" HAS_MEMCPY_S)

SET (CMAKE_REQUIRED_DEFINITIONS "${SAFE_CMAKE_REQUIRED_DEFINITIONS}")

file(MAKE_DIRECTORY ${PROJECT_BINARY_DIR}/minizinc)
file(MAKE_DIRECTORY ${PROJECT_BINARY_DIR}/doc/html)

# configure a header file to pass some of the CMake settings
# to the source code
configure_file (
  "${PROJECT_SOURCE_DIR}/include/minizinc/config.hh.in"
  "${PROJECT_BINARY_DIR}/minizinc/config.hh"
  )

include_directories("${PROJECT_BINARY_DIR}")

include_directories("${PROJECT_SOURCE_DIR}/include")

add_custom_target(MZNParser echo "Creating parser")

# When updating the cached files, update MD5 sums defined in this file
include(${PROJECT_SOURCE_DIR}/lib/cached/md5_cached.cmake)

macro(MD5 filename md5sum)
  file(READ "${filename}" RAW_MD5_FILE)
  string(REGEX REPLACE "\r" "" STRIPPED_MD5_FILE "${RAW_MD5_FILE}")
  string(MD5 ${md5sum} "${STRIPPED_MD5_FILE}")
endmacro(MD5)

find_program(FLEX_EXEC flex)
if(FLEX_EXEC)
  add_custom_command(
    OUTPUT "${PROJECT_BINARY_DIR}/lexer.yy.cpp"
    DEPENDS "${PROJECT_SOURCE_DIR}/lib/lexer.lxx"
    COMMAND "${FLEX_EXEC}" -L -o"${PROJECT_BINARY_DIR}/lexer.yy.cpp" "${PROJECT_SOURCE_DIR}/lib/lexer.lxx"
    )
  set_source_files_properties("${PROJECT_BINARY_DIR}/lexer.yy.cpp" GENERATED)
  set(lexer_cpp "${PROJECT_BINARY_DIR}/lexer.yy.cpp")
else(FLEX_EXEC)
  MD5("${PROJECT_SOURCE_DIR}/lib/lexer.lxx" lexer_lxx_md5)
  if(NOT "${lexer_lxx_md5}" STREQUAL "${lexer_lxx_md5_cached}")
    message(FATAL_ERROR "The file lexer.lxx has been modified but flex cannot be run.")
  endif()
  set(lexer_cpp "${PROJECT_SOURCE_DIR}/lib/cached/lexer.yy.cpp")
endif(FLEX_EXEC)

find_program(BISON_EXEC bison)
if(BISON_EXEC)
  add_custom_command(
    OUTPUT "${PROJECT_BINARY_DIR}/parser.tab.cpp"  "${PROJECT_BINARY_DIR}/minizinc/parser.tab.hh"
    DEPENDS "${lexer_cpp}" "${PROJECT_SOURCE_DIR}/lib/parser.yxx"
    COMMAND "${BISON_EXEC}" -l -o "${PROJECT_BINARY_DIR}/parser.tab.cpp" --defines="${PROJECT_BINARY_DIR}/minizinc/parser.tab.hh" "${PROJECT_SOURCE_DIR}/lib/parser.yxx"
    )
  set_source_files_properties("${PROJECT_BINARY_DIR}/parser.tab.cpp" GENERATED)
  set(parser_cpp "${PROJECT_BINARY_DIR}/parser.tab.cpp")
  set(parser_hh "${PROJECT_BINARY_DIR}/minizinc/parser.tab.hh")
else(BISON_EXEC)
  MD5("${PROJECT_SOURCE_DIR}/lib/parser.yxx" parser_yxx_md5)
  if(NOT "${parser_yxx_md5}" STREQUAL "${parser_yxx_md5_cached}")
    message(FATAL_ERROR "The file parser.yxx has been modified but bison cannot be run.")
  endif()
  include_directories(${PROJECT_SOURCE_DIR}/lib/cached)
  set(parser_cpp "${PROJECT_SOURCE_DIR}/lib/cached/parser.tab.cpp")
  set(parser_hh "${PROJECT_SOURCE_DIR}/lib/cached/minizinc/parser.tab.hh")
endif(BISON_EXEC)


add_library(minizinc
lib/ast.cpp
lib/aststring.cpp
lib/astvec.cpp
lib/builtins.cpp
lib/copy.cpp
lib/eval_par.cpp
lib/file_utils.cpp
lib/gc.cpp
lib/htmlprinter.cpp
"${lexer_cpp}"
lib/model.cpp
"${parser_cpp}"
lib/prettyprinter.cpp
lib/solver.cpp
lib/solver_instance.cpp
lib/solver_instance_base.cpp
lib/typecheck.cpp
lib/flatten.cpp
lib/optimize.cpp
lib/options.cpp
lib/optimize_constraints.cpp
lib/parser.yxx
lib/statistics.cpp
lib/lexer.lxx
lib/values.cpp
include/minizinc/ast.hh
include/minizinc/ast.hpp
include/minizinc/astexception.hh
include/minizinc/astiterator.hh
include/minizinc/aststring.hh
include/minizinc/astvec.hh
include/minizinc/builtins.hh
include/minizinc/config.hh.in
include/minizinc/copy.hh
include/minizinc/eval_par.hh
include/minizinc/exception.hh
include/minizinc/file_utils.hh
include/minizinc/flatten.hh
include/minizinc/flatten_internal.hh
include/minizinc/gc.hh
include/minizinc/hash.hh
include/minizinc/htmlprinter.hh
include/minizinc/iter.hh
include/minizinc/model.hh
include/minizinc/optimize.hh
include/minizinc/optimize_constraints.hh
include/minizinc/options.hh
include/minizinc/parser.hh
include/minizinc/prettyprinter.hh
include/minizinc/solver.hh
include/minizinc/solver_instance.hh
include/minizinc/solver_instance_base.hh
include/minizinc/statistics.hh
include/minizinc/stl_map_set.hh
include/minizinc/timer.hh
include/minizinc/type.hh
include/minizinc/typecheck.hh
include/minizinc/values.hh
"${parser_hh}"
)

# add the executable
add_executable(mzn2fzn mzn2fzn.cpp)
target_link_libraries(mzn2fzn minizinc)

add_executable(solns2out solns2out.cpp)
target_link_libraries(solns2out minizinc)

find_package ( Threads REQUIRED )

set(HAS_CPLEX TRUE)
set(HAS_GECODE TRUE)
set(HAS_FZN FALSE)

if(HAS_CPLEX)
  if(UNIX)
    set(CPLEX_ARCH "linux")
  endif(UNIX)

  if(APPLE)
     set(CPLEX_ARCH "osx")
  endif(APPLE)

	add_definitions(-DIL_STD)
	
  include_directories("${CPLEX_STUDIO_DIR}/cplex/include")
  include_directories("${CPLEX_STUDIO_DIR}/concert/include")
  link_directories("${CPLEX_STUDIO_DIR}/cplex/lib/x86-64_${CPLEX_ARCH}/static_pic")
  link_directories("${CPLEX_STUDIO_DIR}/concert/lib/x86-64_${CPLEX_ARCH}/static_pic")

	add_library(minizinc_cplex
		solvers/cplex/cplex_solverinstance.cpp
	)

	target_link_libraries(minizinc_cplex minizinc ilocplex cplex concert)

	add_executable(mzn-cplex
	  solvers/cplex/mzn-cplex.cpp
	)
	target_link_libraries(mzn-cplex minizinc_cplex minizinc ilocplex cplex concert ${CMAKE_THREAD_LIBS_INIT})

  INSTALL(TARGETS minizinc_cplex mzn-cplex
    RUNTIME DESTINATION bin
    LIBRARY DESTINATION lib
    ARCHIVE DESTINATION lib)
endif()

if(HAS_GECODE)
  include_directories("${GECODE_HOME}/include")
  link_directories("${GECODE_HOME}/lib")

  add_library(minizinc_gecode
<<<<<<< HEAD
    solvers/gecode/fzn_space.cpp
    solvers/gecode/gecode_solverinstance.cpp
    solvers/gecode/gecode_constraints.cpp
    solvers/gecode/gecode_pass.cpp
    solvers/gecode/gecode_solverinstance.hh
    solvers/gecode/gecode_constraints.hh
    solvers/gecode/gecode_pass.hh
    solvers/gecode/fzn_space.hh
=======
          solvers/gecode/fzn_space.cpp
	  solvers/gecode/gecode_solverinstance.cpp
		solvers/gecode/gecode_constraints.cpp
>>>>>>> 7926ab9e
    solvers/gecode/aux_brancher.hh)

  target_link_libraries(minizinc_gecode
    minizinc
    gecodedriver gecodesearch gecodeminimodel
    gecodefloat gecodeint gecodeset
    gecodekernel gecodesupport)

  add_executable(mzn-gecode
    solvers/gecode/mzn-gecode.cpp
    )
  target_link_libraries(mzn-gecode minizinc_gecode minizinc 
    gecodedriver gecodesearch gecodeminimodel
    gecodefloat gecodeint gecodeset
    gecodekernel gecodesupport ${CMAKE_THREAD_LIBS_INIT})

  INSTALL(TARGETS minizinc_gecode mzn-gecode
    RUNTIME DESTINATION bin
    LIBRARY DESTINATION lib
    ARCHIVE DESTINATION lib)

  INSTALL(DIRECTORY solvers/gecode
          DESTINATION include/minizinc/solvers
  )

endif()


add_executable(mzn2doc mzn2doc.cpp)
target_link_libraries(mzn2doc minizinc)

if(HAS_FZN)
	add_library(minizinc_fzn
		solvers/fzn/fzn_solverinstance.cpp
		solvers/fzn/fzn_solverinstance.hh
	)
	target_link_libraries(minizinc_fzn minizinc)
	add_executable(mzn-fzn solvers/fzn/mzn-fzn.cpp)
	target_link_libraries(mzn-fzn minizinc_fzn minizinc)
	INSTALL(TARGETS minizinc_fzn mzn-fzn
		RUNTIME DESTINATION bin
		LIBRARY DESTINATION lib
		ARCHIVE DESTINATION lib)
endif()

INSTALL(TARGETS mzn2fzn solns2out mzn2doc minizinc
  RUNTIME DESTINATION bin
  LIBRARY DESTINATION lib
  ARCHIVE DESTINATION lib
)

option (BUILD_HTML_DOCUMENTATION "Build HTML documentation for the MiniZinc library" OFF)

if (BUILD_HTML_DOCUMENTATION)
  add_custom_target(doc ALL
    DEPENDS "mzn2doc"
    WORKING_DIRECTORY "${PROJECT_SOURCE_DIR}"
    COMMAND mzn2doc --toplevel-groups 2
    --include-stdlib
    --html-header ${PROJECT_SOURCE_DIR}/doc/html/header.html
    --html-footer ${PROJECT_SOURCE_DIR}/doc/html/footer.html
      --output-base ${PROJECT_BINARY_DIR}/doc/html/doc share/minizinc/std/globals.mzn
  )
  FILE(COPY
       ${PROJECT_SOURCE_DIR}/doc/html/style.css
       ${PROJECT_SOURCE_DIR}/doc/html/header.html
       ${PROJECT_SOURCE_DIR}/doc/html/footer.html
       ${PROJECT_SOURCE_DIR}/doc/html/MiniZn_logo.jpg
       DESTINATION ${PROJECT_BINARY_DIR}/doc/html/)
  INSTALL(DIRECTORY ${PROJECT_BINARY_DIR}/doc/html DESTINATION doc)
endif()

option (BUILD_STATIC_EXECUTABLE "Build statically linked executables" OFF)

if (BUILD_STATIC_EXECUTABLE)
  set(CMAKE_EXE_LINKER_FLAGS -static)
endif()

INSTALL(DIRECTORY share/minizinc DESTINATION share)
INSTALL(DIRECTORY include/minizinc
        DESTINATION include
        PATTERN config.hh.in EXCLUDE
)
INSTALL(FILES ${PROJECT_BINARY_DIR}/minizinc/config.hh DESTINATION include/minizinc)
INSTALL(FILES README.txt INSTALL.txt LICENSE.txt DESTINATION doc/..)
INSTALL(DIRECTORY doc/pdf DESTINATION doc)
INSTALL(DIRECTORY share/examples DESTINATION share)
INSTALL(DIRECTORY lib/cached DESTINATION lib PATTERN md5_cached.cmake EXCLUDE)
INSTALL(FILES "${parser_hh}" DESTINATION include/minizinc)

SET(CPACK_PACKAGE_VERSION_MAJOR ${libminizinc_VERSION_MAJOR})
SET(CPACK_PACKAGE_VERSION_MINOR ${libminizinc_VERSION_MINOR})
SET(CPACK_PACKAGE_VERSION_PATCH ${libminizinc_VERSION_PATCH})
SET(CPACK_PACKAGE_INSTALL_DIRECTORY "CMake ${CMake_VERSION_MAJOR}.${CMake_VERSION_MINOR}")
IF(WIN32 AND NOT UNIX)
  SET(CPACK_NSIS_DISPLAY_NAME "${CPACK_PACKAGE_INSTALL_DIRECTORY} My Famous Project")
  SET(CPACK_NSIS_URL_INFO_ABOUT "http:\\\\\\\\www.minizinc.org")
  SET(CPACK_NSIS_CONTACT "info@minizinc.org")
  SET(CPACK_NSIS_MODIFY_PATH ON)
  SET(CPACK_GENERATOR "ZIP")
ELSE(WIN32 AND NOT UNIX)
  SET(CPACK_STRIP_FILES "bin/MyExecutable")
  SET(CPACK_SOURCE_STRIP_FILES "")
  SET(CPACK_GENERATOR "TGZ")
ENDIF(WIN32 AND NOT UNIX)

set(CPACK_SOURCE_GENERATOR "TGZ;ZIP")
set(CPACK_SOURCE_PACKAGE_FILE_NAME
  "${CMAKE_PROJECT_NAME}-${CPACK_PACKAGE_VERSION_MAJOR}.${CPACK_PACKAGE_VERSION_MINOR}.${CPACK_PACKAGE_VERSION_PATCH}")
set(CPACK_SOURCE_IGNORE_FILES
  "${CMAKE_CURRENT_BINARY_DIR}/;/tests/;/.git/;/.gitignore;~$;${CPACK_SOURCE_IGNORE_FILES}")

include(CPack)<|MERGE_RESOLUTION|>--- conflicted
+++ resolved
@@ -291,21 +291,10 @@
   link_directories("${GECODE_HOME}/lib")
 
   add_library(minizinc_gecode
-<<<<<<< HEAD
-    solvers/gecode/fzn_space.cpp
-    solvers/gecode/gecode_solverinstance.cpp
-    solvers/gecode/gecode_constraints.cpp
-    solvers/gecode/gecode_pass.cpp
-    solvers/gecode/gecode_solverinstance.hh
-    solvers/gecode/gecode_constraints.hh
-    solvers/gecode/gecode_pass.hh
-    solvers/gecode/fzn_space.hh
-=======
           solvers/gecode/fzn_space.cpp
 	  solvers/gecode/gecode_solverinstance.cpp
-		solvers/gecode/gecode_constraints.cpp
->>>>>>> 7926ab9e
-    solvers/gecode/aux_brancher.hh)
+	  solvers/gecode/gecode_constraints.cpp
+          solvers/gecode/aux_brancher.hh)
 
   target_link_libraries(minizinc_gecode
     minizinc
@@ -315,7 +304,7 @@
 
   add_executable(mzn-gecode
     solvers/gecode/mzn-gecode.cpp
-    )
+  )
   target_link_libraries(mzn-gecode minizinc_gecode minizinc 
     gecodedriver gecodesearch gecodeminimodel
     gecodefloat gecodeint gecodeset
