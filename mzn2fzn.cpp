--- conflicted
+++ resolved
@@ -326,12 +326,9 @@
             std::cerr << " done (" << stoptime(lasttime) << ")" << std::endl;
 
           if (!flag_instance_check_only) {
-<<<<<<< HEAD
             if (flag_verbose)
               std::cerr << "Flattening ...";
-=======
             Env env(m);
->>>>>>> 7bdb4d17
             try {
               GCLock lock;
               std::vector<Pass*> passes;
