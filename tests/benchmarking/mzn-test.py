#!/usr/bin/python3

##  Author: Gleb Belov@monash.edu  2017
##  This program runs MiniZinc solvers over a set of instances,
##  checks solutions and compares to given solution logs.

##  TODO type errors etc. when checking?
##  TODO -a for optimization only
##  TODO continuous output dumping as option
##  TODO CPU/user time limit, proper memory limit (setrlimit not working)

import sys, io, re as regex, traceback
import os.path, platform
##import numpy
import math
import json, argparse
import datetime
from collections import OrderedDict

import utils, json_config, json_log, mzn_exec, cmp_result_logs
from json_config import s_CommentKey, s_AddKey

s_ProgramDescr = 'MiniZinc testing automation. (c) 2017 Monash University, gleb.belov@monash.edu'
s_ProgramDescrLong = ( "Allows checking of MiniZinc solutions by configurable checker profiles. The solutions can be input or produced by a chosen solver profile, for 1 or several instances, with result comparison and (TODO) ranking.")

###########################   GENERAL CONFIG. Could be in the JSON config actually    #########################
sDirResults = "mzn-test"
sFlnSolUnchk = sDirResults + "/sol__unchk.json"      ### Logfile to append immediate results
sFlnSolCheckBase = sDirResults + "/LOGS/sol__{}.json"        ### Logfile to append checked results. {} replaced by datetime
sFlnSolFailBase = sDirResults + "/LOGS/sol__{}__FAIL.json"      ### To save failed solutions
sFlnSolLastDzn = sDirResults + "/sol_last.dzn"     ### File to save the DZN solution for checking
sFlnStdoutBase = sDirResults + "/OUTPUTS/{}.stdout.txt"      ### File name base to dump stdout for any backend call
sFlnStderrBase = sDirResults + "/OUTPUTS/{}.stderr.txt"
sFlnStatLog = sDirResults + "/STATS/stat_log__{}.txt"              ### The instance list name(s) will be inserted, if any

sDZNOutputAgrs = "--output-mode dzn --output-objective"    ## The flattener arguments to produce DZN-compatible output facilitating solution checking
sFlatOptChecker = "--allow-multiple-assignments"

s_UsageExamples = ( 
    "\nUSAGE EXAMPLES:"
    "\n(1)  \"mzn-test.py model.mzn data.dzn [--checkDZN stdout.txt [--checkStderr stderr.txt]] [--chkPrf MINIZINC-CHK --chkPrf FZN-GECODE-CHK] [--tCheck 15]\"                  ::: check the instance's solutions, optionally reading them from a DZN-formatted file (otherwise solving first), optionally overriding default checker list etc."
    "\n(2)  \"mzn-test.py --slvPrf MZN-CPLEX -t 300 -l instList1.txt -l instList2.txt --name ChuffedTest_003 --result newLog00.json prevLog1.json prevLog2.json --failed failLog.json\""
    "             ::: solve instances using the specified solver profile and wall time limit 300 seconds. The instances are taken from the list files. The test is aliased ChuffedTest_003. Results are saved to newLog00.json and compared/ranked to those in prevLog's. (Probably) incorrect solutions are saved to failLog.json."
    "\n(3)  \"mzn-test.py [-l instList1.txt] -c prevLog1.json -c prevLog2.json [--cmpOnly]\"                  ::: only compare existing logs, optionally limited to the given instances. USE SINGLE QUOTES ONLY INSIDE ARGUMENTS PASSED TO THE BACKENDS when running backends through shell."
  )
##############################################################################################
################ Parameters of MZN-Test, including config and command-line
##############################################################################################
class MZT_Param:
    def parseCmdLine(self):
        parser = argparse.ArgumentParser(
          description=s_ProgramDescr + '\n' + s_ProgramDescrLong,
          epilog=s_UsageExamples)
        parser.add_argument('instanceFiles', nargs='*', metavar='<instanceFile>',
          help='model instance files, if no instance lists supplied, otherwise existing solution logs to compare with')
        parser.add_argument('--checkDZN', '--checkStdout', metavar='<stdout_file>',
                            help='check DZN-formatted solutions from a solver\'s <stdout_file>. The DZN format is produced, e.g., if the model is flattened with \'' + sDZNOutputAgrs + '\'')
        parser.add_argument('--checkStderr', metavar='<stderr_file>',
                            help='for checking, read a solver\'s stderr log from <stderr_file> (not essential)')
        parser.add_argument('-l', '--instanceList', dest='l_InstLists', action='append', metavar='<instanceListFile>',
            help='file with a list of instance input files, one instance per line,'
              ' instance file types specified in config')
        parser.add_argument('--cmpOnly', '--compareOnly', action='store_true',
                            help='only compare JSON logs, optionally selecting the provided instance (lists)')
        parser.add_argument('--chkPrf', '--checkerPrf', '--checkerProfile', metavar='<prf_name>', action='append',
                            help='checker profile from those defined in config section \"CHECKER_PROFILES\", can be a few')
        parser.add_argument('--tCheck',
                            type=float,
                            metavar='<sec>', help='checker backend wall-time limit, default: '+
                              str(self.cfgDefault["BACKEND_DEFS"]["__BE_CHECKER"]["EXE"]["n_TimeoutRealHard"][0]))
        parser.add_argument('--slvPrf', '--solverPrf', '--solverProfile', metavar='<prf_name>',
                            help='solver profile from those defined in config section \"SOLVER_PROFILES\"')
        parser.add_argument('--solver', '--solverCall', metavar='"<exe+flags or shell command(s) if --shellSolve 1>"',
                            help='solver backend call, should be quoted. Insert %%s where instance files need to be. Flatten with \''
                             + sDZNOutputAgrs + '\' to enable solution checking, unless the model has a suitable output definition.'
                             " Pass '--output-time' to the output filter (e.g., solns2out) to enable ranking by time")
        parser.add_argument('-t', '--tSolve',
                            type=float,
                            metavar='<sec>', help='solver backend wall-time limit, default: '+
                              str(self.cfgDefault["BACKEND_DEFS"]["__BE_SOLVER"]["EXE"]["n_TimeoutRealHard"][0]))
        parser.add_argument('-v', '--verbose', dest='verbose', action='store_true', help='tee backend\'s stderr to screen, in addition to the instance\'s logfile')
        parser.add_argument('--vc', '--verbose-check', dest='vc', action='store_true', help='same for checking')
     ## parser.add_argument('--no-feature', dest='feature', action='store_false')
     ## parser.set_defaults(feature=True)
        parser.add_argument('--print-call', dest='printcall', action='store_true', help='print final command line when running through os.system()')
        parser.add_argument('--shellSolve', type=int, metavar='0/1', help='backend call through shell when using psutils`')
        parser.add_argument('--psutils', type=int, metavar='0/1', help='backend call through psutils (seems buggy in 3.4.2)')
        parser.add_argument('--result', default=sFlnSolCheckBase, metavar='<file>',
                            help='save result log to <file>, default: \''+sFlnSolCheckBase+'\'')
        parser.add_argument('--name', '--testName', metavar='<string>', help='name of this test run, defaults to result log file name')
        parser.add_argument('--failed', ## default=self.cfgDefault["COMMON_OPTIONS"]["SOLUTION_CHECKING"]["s_FailedSaveFile"][0],
                            metavar='<file>', help='save failed check reports to <file>, default: \''+
                              self.cfgDefault["COMMON_OPTIONS"]["SOLUTION_CHECKING"]["s_FailedSaveFile"][0]+'\'')
        parser.add_argument('--nCheckMax', '--nCheck', '--nCheckedMax', ## default=self.cfgDefault["COMMON_OPTIONS"]["SOLUTION_CHECKING"]["s_FailedSaveFile"][0],
                            type=int,
                            metavar='<N>', help='max number of solutions checked per instance.'
                              ' Negative means checking starts from the last obtained solution. Default: '+
                              str(self.cfgDefault["COMMON_OPTIONS"]["SOLUTION_CHECKING"]["n_CheckedMax"][0]))
        parser.add_argument('--nFailedSaveMax', ## default=self.cfgDefault["COMMON_OPTIONS"]["SOLUTION_CHECKING"]["s_FailedSaveFile"][0],
                            type=int,
                            metavar='<N>', help='max number of failed solution reports saved per instance, default: '+
                              str(self.cfgDefault["COMMON_OPTIONS"]["SOLUTION_CHECKING"]["n_FailedSaveMax"][0]))
        parser.add_argument('--resultUnchk', default=sFlnSolUnchk, metavar='<file>', help='save unchecked result log to <file>')
        parser.add_argument('-c', '--compare', action="append", metavar='<file>',
                            help='compare results to existing <file>. This flag can be omitted if -l is used')
        
        parser.add_argument('--mergeCfg', action="append", metavar='<file>', help='merge config from <file>')
        parser.add_argument('--saveCfg', metavar='<file>', help='save internal config to <file>. Can be useful to modify some parameters and run with --mergeCfg')
        parser.add_argument('--saveSolverCfg', metavar='<file>', help='save the final solver backend config to <file>')
        parser.add_argument('--saveCheckerCfg', metavar='<file>', help='save the final checker backend config to <file>')
        parser.add_argument('--addOption', action="append", metavar='<text>', type=str, help='add <text> to the call')
        parser.add_argument('--useJoinedName', action="append", metavar='<...%s...>', type=str, help='add this to the call, with %%s being replaced by'
                            ' a joined filename from all the input filenames, e.g., "--writeModel MODELS/%%s.mps"')
        parser.add_argument('--debug', type=int, help='bit 1: print full solver call commands, bit 2: same for checker')
        self.args = parser.parse_args()
        # print( "ARGS:\n", self.args )
        ## Solver backend and checker backend list
        self.slvBE = None
        self.chkBEs = None

    ## Get parameters from config and command line, merge values
    def obtainParams(self):
        self.parseCmdLine()
        self.mergeValues()
        
    def initCfgDefault(self):
        ddd = {
          s_CommentKey: [
            "The default config structure for mzn-test.py. ", s_ProgramDescr,
            "You can export this by --saveCfg and modify -> --mergeCfg,",
            "even having only partial JSON subtree in a merged file(s).",
            "Structure: COMMON_OPTIONS, SOLVER_/CHECKER_PROFILES, BACKEND_DEFS.",
            "Solver and checkers are selected from pre-defined profiles,",
            "which are in turn built from sequences of 'basic backend definitions'.",
            "Comments are either separate keys or added as list elements ('/// ...')",
            "in pre-selected positions; then, overriding items should keep that order."
          ],
          "COMMON_OPTIONS": {
            s_CommentKey: [ "'Solvers' and 'Checkers' select the profiles to use for solving and checking.",
                            "At the moment only the 1st solver is used from Solvers."
                            "The selected profiles must be known in SOLVER_PROFILES / CHECKER_PROFILES, resp."
                          ],
            "Solvers": [ "MINIZINC",
                        #"MZN-CPLEX",
                        "/// At the moment only the 1st element is used for solving" ],
            "SOLUTION_CHECKING": {
              "Checkers": ["FZN-GECODE-CHK", "MINIZINC-CHK", "MZN-CPLEX-CHK" ],
              "n_CheckedMax": [ -10, "/// Negative value means it's that many last solutions" ],
              "n_FailedSaveMax": [ 3, "/// After that many failed solutions, stop checking the instance" ],
              "s_FailedSaveFile": [ sFlnSolFailBase, "/// Filename to save failed solutions" ],
            },
            "Instance_List": {
              s_CommentKey: [ "Params for instance lists.",
                              "Instance list is a file containing an instance's model files,",
                              "at most 1 instance per line.",
                              "InstanceFileExt: only files with this extensions from a list file",
                              "will be taken on each line" ],
              "InstanceFileExt": [".mzn", ".dzn"]     ##   Add json?   TODO
            },
            "runCommand": {
              "windows": {
                "runSilent": "echo \"WARNING. No timeout on Windows.\" & {2} 1>{3} 2>{4}",
                "runVerbose": "echo \"WARNING. No timeout on Windows.\" & {2} 3>&1 1>{3} 2>&3 | tee {4} & echo >>{4}"
              }
              ,"non-windows": {
                "runSilent": "ulimit -v {0}; timeout -k 1 {1} bash -c \"{2}\" 1>{3} 2>{4}",
                "runVerbose": "ulimit -v {0}; timeout -k 1 {1} bash -c \"{2}\" 3>&1 1>{3} 2>&3 | tee {4}; echo >>{4}"
              }
            }
          },
          "SOLVER_PROFILES": {
            s_CommentKey: [ "Similar to CHECKER_PROFILES." ],
            "MINIZINC": [ "__BE_COMMON", "__BE_SOLVER", "BE_MINIZINC" ],
            "FZN-GUROBI": [ "__BE_COMMON", "__BE_SOLVER", "BE_FZN-GUROBI" ],
            "FZN-CPLEX": [ "__BE_COMMON", "__BE_SOLVER", "BE_FZN-CPLEX" ],
            "FZN-CBC": [ "__BE_COMMON", "__BE_SOLVER", "BE_FZN-CBC" ],
            "MZN-GUROBI": [ "__BE_COMMON", "__BE_SOLVER", "BE_MZN-GUROBI" ],
            "MZN-CPLEX": [ "__BE_COMMON", "__BE_SOLVER", "BE_MZN-CPLEX" ],
            "MZN-CBC": [ "__BE_COMMON", "__BE_SOLVER", "BE_MZN-CBC" ],
            "MZN-GECODE": [ "__BE_COMMON", "__BE_SOLVER", "BE_MZN-GECODE" ],
            "FZN-CHUFFED": [ "__BE_COMMON", "__BE_SOLVER", "BE_FZN-CHUFFED" ]
          },
          "CHECKER_PROFILES": {
            s_CommentKey: [ "Each profile gives a list of backend defs to use.",
              "Later backends in the list can override/add options, ",
              "for example for values to be read from the outputs.",
              "Adding is only possible if the key is prefixed by '"+s_AddKey+"'"
            ],
            "MINIZINC-CHK": [ "__BE_COMMON", "__BE_CHECKER_OLDMINIZINC", "BE_MINIZINC" ],
            "MZN-GECODE-CHK": [ "__BE_COMMON", "__BE_CHECKER", "BE_MZN-GECODE" ],
            "MZN-GUROBI-CHK": [ "__BE_COMMON", "__BE_CHECKER", "BE_MZN-GUROBI" ],
            "MZN-CPLEX-CHK": [ "__BE_COMMON", "__BE_CHECKER", "BE_MZN-CPLEX" ],
            "FZN-GECODE-CHK": [ "__BE_COMMON", "__BE_CHECKER_OLDMINIZINC", "BE_FZN-GECODE" ],
            "FZN-GECODE-SHELL-CHK": [ "__BE_COMMON", "__BE_CHECKER_OLDMINIZINC", "BE_FZN-GECODE_SHELL" ],
            "FZN-CHUFFED-CHK": [ "__BE_COMMON", "__BE_CHECKER", "BE_FZN-CHUFFED" ]
          },
          "BACKEND_DEFS": {
            s_CommentKey: [ "__BE_COMMON initializes a basic backend structure.",
              "Each further backend in a profile list overrides or adds options."
            ],
            "__BE_COMMON": {
              s_CommentKey: [ "THE INITIALIZING BACKEND." ],
              "EXE": {
                s_CommentKey: [ "Solver call parameters" ],
                "s_SolverCall" : ["minizinc -v -s -a " + sDZNOutputAgrs + " %s",
                  "/// The 1st element defines the call line. %s is replaced by the instance filename(s)."],
                "s_ExtraCmdline" : ["", "/// Only for __BE_SOLVER/__BE_CHECKER... subprofiles."
                                        " The 1st element gives extra cmdline arguments to the call"],
                "b_ThruShell"  : [True, "/// Set True to call solver thru shell."
                  " Then you can do shell tricks but Ctrl+C may not kill all subprocesses etc."],
                "n_TimeoutRealHard": [500, "/// Real-time timeout per instance, seconds,"
                  " for all solution steps together. Use mzn/backend options for CPU time limit."],
                "n_VMEMLIMIT_SoftHard": [16000000, 16000000, "/// 2 limits, soft/hard, in KB. Platform-dependent in Python 3.6. Default 8GB = 8388608 KB"],
              },
              "Stderr_Keylines": {
                s_CommentKey: [ "A complete line in stderr will be interpreted accordingly.",
                  " Format: <outvar> : { <line>: <value>, ... }"
                  " You can add own things here (use '"+s_AddKey+"' before new var name)",
                  " which will be transferred into results" ],
                "Problem_Sense": {
                  "This is a maximization problem.": 1,
                  "This is a minimization problem.": -1,
                  "This is a satisfiability problem.": 0,
                }
              },
              "Stderr_Keyvalues": {
                s_CommentKey: [ "Numerical values to be extracted from a line in stderr.",
                  " { <outvar>: [ <regex search pattern>, <regex to replace by spaces>, <value's pos in the line>] }."
                ], 
                "Time_Flt": [ "Flattening done,", "[s]", 3, "/// E.g., 'Flattening done, 3s' produces 3."
                                " !!! This is interpreted as successful flattening by the checker" ]
              },
              "Stdout_Keylines": {
                s_CommentKey: [ "Similar to Stderr_Keylines"],
                "Sol_Status": {
                  "----------": 1,
                  "==========": 2,
                  "=====UNSATISFIABLE=====": -1,
                  "=====UNBOUNDED=====": -2,
                  "=====UNKNOWN=====": 0,
                  "=====UNSATorUNBOUNDED=====": -3,
                  "=====ERROR=====": -4
                }
              },
              "Stdout_Keyvalues": {
                s_CommentKey: ["Similar to Stderr_Keyvalues." ],
                "ObjVal_MZN":   [ "_objective", "[():=;%]", 2,
                                    "/// The objective value as evaluated by MZN." ],
                "ObjVal_Solver":   [ "% obj, bound, CPU_time, nodes", "[,:]", 7,
                                        "/// The objval as reported by solver."],
                "DualBnd_Solver":   [ "% obj, bound, CPU_time, nodes", "[,:]", 8 ],
                "CPUTime_Solver":   [ "% obj, bound, CPU_time, nodes", "[,:]", 9 ],
                "NNodes_Solver":   [ "% obj, bound, CPU_time, nodes", "[,:]", 10 ],
                "RealTime_Solns2Out": [ "% time elapsed:", " ", 4 ],
              }
            },
            "__BE_SOLVER": {
              s_CommentKey: ["Specializations for a general solver" ],
              "EXE": {
                "s_ExtraCmdline" : ["-a"],
                "b_ThruShell"  : [True],
                "n_TimeoutRealHard": [500],
                #  "n_VMEMLIMIT_SoftHard": [8000100000, 8100000000]
              }
            },
            "__BE_CHECKER": {
              s_CommentKey: ["Specializations for a general checker" ],
              "EXE": {
                "s_ExtraCmdline" : [sFlatOptChecker],
                "b_ThruShell"  : [True],
                "n_TimeoutRealHard": [15],
                #  "n_VMEMLIMIT_SoftHard": [8100000000, 8100000000]
              }
            },
            "__BE_CHECKER_OLDMINIZINC": {
              s_CommentKey: ["Specializations for a general checker using the 1.6 MiniZinc driver" ],
              "EXE": {
                "s_ExtraCmdline" : ["--mzn2fzn-cmd 'mzn2fzn -v -s --output-mode dzn " + sFlatOptChecker + "'"],
                "b_ThruShell"  : [True],
                "n_TimeoutRealHard": [15],
                #  "n_VMEMLIMIT_SoftHard": [8100000000, 8100000000]
              }
            },
            "BE_MINIZINC": {
              s_CommentKey: [ "------------------- Specializations for pure minizinc driver" ],
              "EXE":{
                "s_SolverCall": [ "minizinc --mzn2fzn-cmd 'mzn2fzn -v -s " + sDZNOutputAgrs + "' -s %s"], # _objective fails for checking
                "b_ThruShell"  : [True],
              },
            },
            "BE_FZN-GUROBI": {
              s_CommentKey: [ "------------------- Specializations for Gurobi solver instance" ],
              "EXE":{
                "s_SolverCall" : ["mzn2fzn -v -s -G linear " + sDZNOutputAgrs + " %s --fzn tmp.fzn --ozn tmp.ozn && mzn-gurobi -v -s tmp.fzn"],  ## works without solns2out for now. Need thus when using shell call with system()  TODO?
                #"opt_writeModel": ["--writeModel"]
              },
              "Stderr_Keyvalues": {
                s_AddKey+"Preslv_Rows": [ "Presolved:", " ", 2 ],
                s_AddKey+"Preslv_Cols": [ "Presolved:", " ", 4 ],
                s_AddKey+"Preslv_Non0": [ "Presolved:", " ", 6 ]
              },
            },
            "BE_MZN-GUROBI": {
              s_CommentKey: [ "------------------- Specializations for Gurobi solver instance" ],
              "EXE":{
                "s_SolverCall" : ["mzn-gurobi -v -s -G linear --output-time " + sDZNOutputAgrs + " %s"], # _objective fails for checking TODO
                #"opt_writeModel": ["--writeModel"]
              },
              "Stderr_Keyvalues": {
                s_AddKey+"Preslv_Rows": [ "Presolved:", " ", 2 ],
                s_AddKey+"Preslv_Cols": [ "Presolved:", " ", 4 ],
                s_AddKey+"Preslv_Non0": [ "Presolved:", " ", 6 ]
              },
            },
            "BE_FZN-CPLEX": {
              s_CommentKey: [ "------------------- Specializations for IBM ILOG CPLEX solver instance" ],
              "EXE": {
                "s_SolverCall" : ["mzn2fzn -v -s -G linear " + sDZNOutputAgrs + " %s --fzn tmp.fzn --ozn tmp.ozn && mzn-cplex -v -s tmp.fzn"]
                #"s_SolverCall" : ["./run-mzn-cplex.sh %s"],
                #"b_ThruShell"  : [True],
                #"opt_writeModel": ["--writeModel"]
              },
              "Stderr_Keyvalues": {
                s_AddKey+"Preslv_Rows": [ "Reduced MIP has [0-9]+ rows,", " ", 4 ],
                s_AddKey+"Preslv_Cols": [ "Reduced MIP has [0-9]+ rows,", " ", 6 ],
                s_AddKey+"Preslv_Non0": [ "Reduced MIP has [0-9]+ rows,", " ", 9 ]
              },
            },
            "BE_MZN-CPLEX": {
              s_CommentKey: [ "------------------- Specializations for IBM ILOG CPLEX solver instance" ],
              "EXE": {
                "s_SolverCall" : ["mzn-cplex -v -s -G linear --output-time " + sDZNOutputAgrs + " %s"], # _objective fails for checking
                #"s_SolverCall" : ["./run-mzn-cplex.sh %s"],
                #"b_ThruShell"  : [True],
                #"opt_writeModel": ["--writeModel"]
              },
              "Stderr_Keyvalues": {
                s_AddKey+"Preslv_Rows": [ "Reduced MIP has [0-9]+ rows,", " ", 4 ],
                s_AddKey+"Preslv_Cols": [ "Reduced MIP has [0-9]+ rows,", " ", 6 ],
                s_AddKey+"Preslv_Non0": [ "Reduced MIP has [0-9]+ rows,", " ", 9 ]
              },
            },
            "BE_FZN-CBC": {
              s_CommentKey: [ "------------------- Specializations for COIN-OR Branch&Cut solver instance" ],
              "EXE": {
                "s_SolverCall" : ["mzn-cbc -v -s -G linear --output-time " + sDZNOutputAgrs + " %s --fzn tmp.fzn --ozn tmp.ozn && mzn-cplex -v -s tmp.fzn"], 
                #"s_SolverCall" : ["./run-mzn-cplex.sh %s"],
                #"b_ThruShell"  : [True],
              },
            },
            "BE_MZN-CBC": {
              s_CommentKey: [ "------------------- Specializations for COIN-OR Branch&Cut solver instance" ],
              "EXE": {
                "s_SolverCall" : ["mzn-cbc -v -s -G linear --output-time " + sDZNOutputAgrs + " %s"], # _objective fails for checking
                #"s_SolverCall" : ["./run-mzn-cplex.sh %s"],
                #"b_ThruShell"  : [True],
              },
            },
            "BE_MZN-GECODE": {
              s_CommentKey: [ "------------------- Specializations for Gecode FlatZinc interpreter" ],
              "EXE": {
#                "s_SolverCall" : ["mzn-fzn -s -G gecode --solver fzn-gecode " + sDZNOutputAgrs + " %s"], # _objective fails for checking TODO
                "s_SolverCall" : ["mzn-gecode -v -s -G gecode " + sDZNOutputAgrs
                     + " %s"],    #  --time 300000
                "b_ThruShell"  : [True],
              }
            },
            "BE_FZN-GECODE": {
              s_CommentKey: [ "------------------- Specializations for Gecode FlatZinc interpreter" ],
              "EXE": {
#                "s_SolverCall" : ["mzn-fzn -s -G gecode --solver fzn-gecode " + sDZNOutputAgrs + " %s"], # _objective fails for checking TODO
                "s_SolverCall" : ["minizinc -s -G gecode -f fzn-gecode --mzn2fzn-cmd 'mzn2fzn -v -s " + sDZNOutputAgrs + "' %s"],
                "b_ThruShell"  : [True],
              }
            },
            "BE_FZN-GECODE_SHELL": {
              s_CommentKey: [ "------------------- Specializations for Gecode FlatZinc interpreter" ],
              "EXE": {
#                "s_SolverCall" : ["mzn-fzn -s -G gecode --solver fzn-gecode " + sDZNOutputAgrs + " %s"], # _objective fails for checking TODO
                "s_SolverCall" : ["mzn2fzn -v -s -G gecode " + sDZNOutputAgrs
                     + sFlatOptChecker + " %s --fzn tmp.fzn --ozn tmp.ozn && fzn-gecode tmp.fzn | solns2out tmp.ozn"],
                "b_ThruShell"  : [True],
                "s_ExtraCmdline" : [""],
              }
            },
            "BE_FZN-CHUFFED": {
              s_CommentKey: [ "------------------- Specializations for Chuffed FlatZinc interpreter" ],
              "EXE": {
                "s_SolverCall" : ["mzn-fzn -v -s -G chuffed --solver fzn-chuffed --fzn-flags -f --output-time "
                                    + sDZNOutputAgrs + " %s"], # _objective fails for checking
              }  ##  --fzn-flags --time-out --fzn-flags 300
            }
          }
        }
        return ddd
    ##        self.nNoOptAndAtLeast2Feas = 0
    
    ## Read a cfg file, instead of/in addition to the default cfg
    def mergeCfg(self, fln):
        ddd1 = None
        with open( fln, 'r' ) as rf:
            ddd1 = json.load( rf )
        self.cfg = mergeJSON( self.cfg, ddd1 )
      
    ## Merge cmdline values with cfg, performing some immediate actions
    ## And compile the backends constituting solver and checker(s)
    def mergeValues(self):
        if None!=self.args.mergeCfg:               ### MERGE CFG FROM EXTRA FILES
            for eCfg in self.args.mergeCfg:
                self.mergeCfg( eCfg )
        ################ Update some explicit cmdline params -- AFTER MERGING CFG FILES.
        if None!=self.args.failed:
            self.cfg["COMMON_OPTIONS"]["SOLUTION_CHECKING"]["s_FailedSaveFile"][0] = self.args.failed
        if None!=self.args.nCheckMax:
            self.cfg["COMMON_OPTIONS"]["SOLUTION_CHECKING"]["n_CheckedMax"][0] = self.args.nCheckMax
        if None!=self.args.nFailedSaveMax:
            self.cfg["COMMON_OPTIONS"]["SOLUTION_CHECKING"]["n_FailedSaveMax"][0] = self.args.nFailedSaveMax
        ################ SAVE FINAL CFG
        if None!=self.args.saveCfg:
            with utils.openFile_autoDir( self.args.saveCfg, 'w' ) as wf:
                print( "Saving final config to", self.args.saveCfg )
                json.dump( self.cfg, wf, sort_keys=True, indent=json_config.n_JSON_Indent )
        ### COMPILE THE SOLVER BACKEND
        if None!=self.args.slvPrf:
            self.cfg["COMMON_OPTIONS"]["Solvers"][0] = self.args.slvPrf
        slvPrfName = self.cfg["COMMON_OPTIONS"]["Solvers"][0]
        slvPrf = self.cfg["SOLVER_PROFILES"][slvPrfName]
        assert len(slvPrf)>0, "Solver profile '%s' should use at least a basic backend" % slvPrfName
        self.slvBE = self.cfg["BACKEND_DEFS"][slvPrf[0]]
        for i in range( 1, len( slvPrf ) ):
            self.slvBE = json_config.mergeJSON( self.slvBE, self.cfg["BACKEND_DEFS"][slvPrf[i]] )
        if None!=self.args.tSolve:
            self.slvBE["EXE"]["n_TimeoutRealHard"][0] = self.args.tSolve
        assert None==self.args.solver or None==self.args.slvPrf, "ERROR: both solver call and a solver profile specified."
        if None!=self.args.solver:    ## After the compilation
            self.slvBE["EXE"]["s_SolverCall"][0] = self.args.solver
        if None!=self.args.shellSolve:
            self.slvBE["EXE"]["b_ThruShell"][0] = self.args.shellSolve!=0
        print ( "\nSolver/checker configurations:\n     SLV_CFG: ", json.dumps( self.slvBE["EXE"] ) )
        ### COMPILE THE CHECKER BACKENDS
        if None!=self.args.chkPrf and 0<len( self.args.chkPrf ):
            self.cfg["COMMON_OPTIONS"]["SOLUTION_CHECKING"]["Checkers"] = self.args.chkPrf
        chkPrfList = self.cfg["COMMON_OPTIONS"]["SOLUTION_CHECKING"]["Checkers"]
        self.chkBEs = []
        for chkPrfName in chkPrfList:
            chkPrf = self.cfg["CHECKER_PROFILES"][chkPrfName]
            assert len(chkPrf)>0, "Checker profile '%s' should use at least a basic backend" % chkPrfName
            self.chkBEs.append( self.cfg["BACKEND_DEFS"][chkPrf[0]] )
            for i in range( 1, len( chkPrf ) ):
                self.chkBEs[-1] = json_config.mergeJSON( self.chkBEs[-1], self.cfg["BACKEND_DEFS"][chkPrf[i]] )
            if None!=self.args.tCheck:
                self.chkBEs[-1]["EXE"]["n_TimeoutRealHard"][0] = self.args.tCheck
            print ( "     CHK_CFG: ", json.dumps( self.chkBEs[-1]["EXE"] ) )
        ### SAVE THE SOLVER BACKEND
        if None!=self.args.saveSolverCfg:
            with utils.openFile_autoDir( self.args.saveSolverCfg, 'w' ) as wf:
                print( "Saving solver config to", self.args.saveSolverCfg )
                json.dump( self.slvBE, wf, sort_keys=True, indent=json_config.n_JSON_Indent )
        ### SAVE THE CHECKER BACKENDS
        if None!=self.args.saveCheckerCfg:
            with utils.openFile_autoDir( self.args.saveCheckerCfg, 'w' ) as wf:
                print( "Saving checker config to", self.args.saveCheckerCfg )
                json.dump( self.chkBE, wf, sort_keys=True, indent=json_config.n_JSON_Indent )
        self.sThisName = self.args.result
        if None!=self.args.name:
            self.sThisName = self.args.name
    
    def __init__(self):
        self.cfgDefault = self.initCfgDefault()
        self.cfg = self.cfgDefault
        ### Further parameters
        self.args = {}
        
    def __str__(self):
        s_Out = json.dumps( self.cfg, sort_keys=True, indent=json_config.n_JSON_Indent ) + '\n'
        s_Out += str(self.args) + '\n'
        s_Out += "\n >>>>>>>>>>>>>>>>>>>>>>>>>>>>>>> SOLVER BACKEND:\n"
        s_Out += json.dumps( self.slvBE, sort_keys=True, indent=json_config.n_JSON_Indent ) + '\n'
        s_Out += "\n >>>>>>>>>>>>>>>>>>>>>>>>>>>>>>>>>>>>>>>>>>>>>>>>>>>>> CHECKER BACKENDS:\n"
        for chkBE in self.chkBEs:
            s_Out += json.dumps( chkBE, sort_keys=True, indent=json_config.n_JSON_Indent ) + '\n'
        return s_Out
                

##############################################################################################
################### The MZNTest class
##############################################################################################
class MznTest:
    def obtainParams( self ):
        self.params.obtainParams()
        ## TRUNCATING files first, then "a" - better on Win??
        sNow = datetime.datetime.now().strftime("%Y%m%d_%H%M%S")
        self.sStartTime = sNow
        self.fileSol00 = utils.openFile_autoDir( self.params.args.resultUnchk, "w" )
        self.fileSol = utils.openFile_autoDir(self.params.args.result.format(sNow + 
          ("" if self.params.args.name is None else "__"+utils.flnfy(self.params.args.name))), "w" )
        self.fileFailName = self.params.cfg["COMMON_OPTIONS"]["SOLUTION_CHECKING"]["s_FailedSaveFile"][0].format(sNow)
        self.fileFail = None      ## Not opening yet

    ## If an instance was specified in cmdline, or model list(s) supplied
    def compileExplicitModelLists(self):
        ## Get cmdline filenames or from the --instList arguments
        ## Can compile the list from log files, see below
        self.params.instList = []
        ## If -l not used, take the pos args
        if not self.params.args.cmpOnly and 0<len( self.params.args.instanceFiles ) and \
          ( None==self.params.args.l_InstLists or 0==len( self.params.args.l_InstLists ) ):
            self.params.instList.append( " ".join( self.params.args.instanceFiles ) )     ## Also if l_InstLists?  TODO
        ## If -l used, compile the inst list files
        if None!=self.params.args.l_InstLists and 0<len( self.params.args.l_InstLists ):
            for sFln in self.params.args.l_InstLists:
                with open( sFln, 'r' ) as rf:
                    for line in rf:
                        s_ModelFiles = ""
                        for wrd in line.split():
                            fIsMF = False
                            for ext in self.params.cfg["COMMON_OPTIONS"]["Instance_List"]["InstanceFileExt"]:
                                if wrd.endswith( ext ):
                                    fIsMF = True
                                    break
                            if fIsMF:
                                s_ModelFiles += ' ' + wrd
                        if 0<len( s_ModelFiles ):
                          self.params.instList.append( s_ModelFiles )
        
    ## Result logs can be used to extract the instance list, if wished
    def compileResultLogs(self):
        self.cmpRes = cmp_result_logs.CompareLogs()
        cmpFileList = []
        if None!=self.params.args.compare:     ### If -c used
            cmpFileList += self.params.args.compare
        ## Mode "compare only" if explicit or no instances
        self.bCmpOnly = True if self.params.args.cmpOnly or \
              0==len( self.params.instList ) else False
        ### If -l used, interpret pos arguments as comparison logs
        if None!=self.params.args.l_InstLists and 0<len( self.params.args.l_InstLists ):
            cmpFileList += self.params.args.instanceFiles
        for sFlnLog in cmpFileList:
            nEntries = 0
            logCurrent, lLogNames = self.cmpRes.addLog( sFlnLog )
            print( "Reading result log '", sFlnLog, "'...  ", sep='', end='', flush=True )
            with open( sFlnLog, 'r' ) as rf:
                while True:
                    chJ = json_log.readLogJSONChunk( rf )
                    if None==chJ:
                        break
                    try:
                        logCurrent[
                          frozenset( chJ["Inst_Files"].split() ) ] = chJ
                        if "TEST_NAME" in chJ:
                            lLogNames[1] = chJ[ "TEST_NAME" ]
                            print( "  TEST NAME: '", chJ[ "TEST_NAME" ],
                                  "'... ", sep='', end='', flush=True )
                    except:
                        print( "\n   WARNING: unrecognized result chunk in file '", sFlnLog,
                              "' before position", rf.tell(), ", doesn't contain all keys")
                    else:
                        nEntries += 1
            print( len(logCurrent), "different instances among", nEntries, "recognized entries."  )
        
    def runTheInstances(self):
        logCurrent, lLogNames = self.cmpRes.addLog( self.params.args.result )
        if self.params.sThisName!=lLogNames[0]:
            lLogNames[1] = self.params.sThisName
        self.nCheckedInstances = 0
        self.nChecksFailed = 0
        self.cmpRes.initListComparison()
        for i_Inst in range( len(self.params.instList) ):
            s_Inst = self.params.instList[ i_Inst ]
            self.initInstance( i_Inst, s_Inst )
            self.solveOriginal( s_Inst )
            try:
                if self.ifShouldCheck():
                    self.checkOriginal( s_Inst )
                else:
                    print( "NO CHECK,  total check-failed instances:", self.nChecksFailed,
                           "from", self.nCheckedInstances )
            except:
                print( "  WARNING: failed to check instance solution. ", sys.exc_info() )
            ## Saving to the main log:
            self.saveSolution( self.fileSol )
            ## Ranking:
            sSet_Inst = frozenset( self.result["Inst_Files"].split() )
            logCurrent[ sSet_Inst ] = self.result
            try:
                self.cmpRes.compareInstance( sSet_Inst )
                if i_Inst < len(self.params.instList)-1:
                    print( "STATS:  ", end='' )
                    self.cmpRes.summarizeCurrent( lLogNames )
                    print( "" )
            except:
                print( "  WARNING: failed to compare/rank instance. ", sys.exc_info() )

    def compareLogs(self):
        self.cmpRes.initListComparison()
        theList = [ frozenset( lfn.split() ) for lfn in self.params.instList ]
        if 0==len( theList ):
            theList = self.cmpRes.getInstanceUnion()
        for sInst in theList:
            try:
                self.cmpRes.compareInstance( sInst )
            except:
                print( "  ------  WARNING: failed to compare/rank instance. ",  )
                traceback.print_exc()
<<<<<<< HEAD
=======
        self.cmpRes.summarizeCmp()
>>>>>>> a4d06803

    def summarize(self):
        try:
            ### Printing summary
            print ('')
            print ('='*50)
            print('            SUMMARY')
            print ('='*50)
            stats = self.cmpRes.summarize()
            print (stats)
            print( "Printing stats log to: ", end="" )
            sFlnSL = sFlnStatLog.format( utils.flnfy(
                " ".join(self.params.args.l_InstLists if self.params.args.l_InstLists is not None else []) ) )
            print( sFlnSL )
            with utils.openFile_autoDir( sFlnSL, "a" ) as wf:
                wf.write( "\nRUN  " + self.sStartTime + "--" + datetime.datetime.now().__str__() + ":  " )
                wf.write( sys.argv.__str__() )
                wf.write( "\n" )
                wf.write( stats )
        except Exception as e:
            exc_type, exc_obj, exc_tb = sys.exc_info()
            fname = os.path.split(exc_tb.tb_frame.f_code.co_filename)[1]
            print(exc_type, exc_obj, fname, exc_tb.tb_lineno)
        if not self.bCmpOnly:
            print( "\nResult logs saved to '",  self.params.args.result,
               "', with the unchecked log in '", self.params.args.resultUnchk, "'; failed solutions saved to '",
               self.params.cfg["COMMON_OPTIONS"]["SOLUTION_CHECKING"]["s_FailedSaveFile"][0],
               "' in an \"appendable JSON\" format, cf. https://github.com/pvorb/jsml."
               "\nSolver/checker stdout(err) outputs saved to '" + sDirResults + "/last_stdout(err)_...txt'.", sep='')

##############################################################################################
######################### MZNTest average-level #############################

    ## init
    def initInstance( self, i_Inst, s_Inst ):
        print( "\n--------------------- INSTANCE %d of %d:  '" % (i_Inst+1, len( self.params.instList )),
              s_Inst, "' ----------------------", sep='' )
        self.result = OrderedDict()
        if 0==i_Inst and None!=self.params.args.name:
            self.result["TEST_NAME"] = self.params.args.name
        self.result[ "Inst_Index_Of" ] = [ (i_Inst+1), len( self.params.instList ) ]
        self.result["Inst_Files"] = s_Inst
        self.solList = []                   ## The solution list
        ## TODO: instance name source?

    ## Solve the original instance
    def solveOriginal( self, s_Inst ):
        self.result["__SOLVE__"] = self.solveInstance( s_Inst, self.params.slvBE, '_SOLVING', self.solList )
        # print( "   RESULT:\n", self.result )
        self.saveSolution( self.fileSol00 )
        
    ## Solve a given MZN instance and return the result map
    ## Arguments: instance files in a string, backend parameter dictionary
    ## slvName is used for screen output and last_std(out/err)_... naming, so better no spaces
    ## solList provided <=> this is solving (not checking) and will use --checkDZN if opted

    ##  TODO
    ## Because we cannot limit memory of the subprocesses directly AND there seem to be bugs in the Python 3.4 impl,
    ## could replace the subprocess call by a call to an external which would run under given memory/time limits
    ## and save output to given files.
    ## OR: update from Python 3.4.2?
    ## NAming output / model files: sort input filenames, replace spaces/punctuation
    ### USE smth like
    ## keepcharacters = (' ','.','_')
    ## "".join(c for c in filename if c.isalnum() or c in keepcharacters else 'I').strip()
    def solveInstance(self, s_Inst, slvBE, slvName, solList=None):
        resSlv = OrderedDict()
        bChkDZN = True if None!=solList and None!=self.params.args.checkDZN else False
        if bChkDZN:
#        print( "Running '", slvBE["EXE"]["s_SolverCall"][0] \
#          + ' ' + slvBE["EXE"]["s_ExtraCmdline"][0], "'... ", sep='', end='', flush=True )
            resSlv["Sol_Status"] = [-50, "   ????? NO STATUS LINE PARSED."]
            print( "_PARSING '", self.params.args.checkDZN, sep='', end="'... " )
            with open( self.params.args.checkDZN, 'r' ) as ro:
                mzn_exec.parseStdout( ro, resSlv, slvBE["Stdout_Keylines"], slvBE["Stdout_Keyvalues"], solList )
                print( ro.tell(), "bytes", end='' )
            if None!=self.params.args.checkStderr:
                print( "  and '", self.params.args.checkStderr, sep='', end="'... " )
                with open( self.params.args.checkStderr, 'r' ) as re:
                    mzn_exec.parseStderr( re, resSlv, slvBE["Stderr_Keylines"], slvBE["Stderr_Keyvalues"] )
                    print( re.tell(), "bytes", end='' )
        else:      #### Solving oneself
            print( slvName, "... ", sep='', end='', flush=True )
            s_Call = slvBE["EXE"]["s_SolverCall"][0] % s_Inst \
              + ' ' + slvBE["EXE"]["s_ExtraCmdline"][0]
            if solList is not None and self.params.args.addOption is not None:
                for sOpt in self.params.args.addOption:
                    s_Call += ' ' + sOpt
            s_InstMerged = s_Inst.strip()
            ## s_InstMerged = regex.sub( r"[.\\/:~]", "", s_InstMerged );
            ## s_InstMerged = regex.sub( r"[ ]", "-", s_InstMerged );
            keepcharacters = ('-','_')
            s_InstMerged = "".join(c if c.isalnum() or c in keepcharacters else 'I' for c in s_InstMerged).strip()
            
            if solList is not None and self.params.args.useJoinedName is not None:
                for sUseJN in self.params.args.useJoinedName:
                    s_UsingOpt = sUseJN % s_InstMerged
                    s_Call += ' ' + s_UsingOpt
            if solList is not None:      ## solving the original instance
                sFlnStdout = sFlnStdoutBase.format( s_InstMerged )
                sFlnStderr = sFlnStderrBase.format( s_InstMerged )
                if self.params.args.debug is not None and ( self.params.args.debug & 1 ):
                    print( "  CALL: \"", s_Call, "\"", sep='', flush=True )
            else:
                sFlnStdout = 'last_stdout' + slvName + '.txt'
                sFlnStderr = 'last_stderr' + slvName + '.txt'
                if self.params.args.debug is not None and ( self.params.args.debug & 2 ):
                    print( "  CALL: \"", s_Call, "\"", sep='', flush=True )
            resSlv["Solver_Call"] = s_Call
            resSlv["DateTime_Start"] = datetime.datetime.now().__str__()
            if 1==self.params.args.psutils:
                completed, tmAll = \
                    mzn_exec.runCmd(
                      s_Call,
                      slvBE["EXE"]["b_ThruShell"][0],
                      slvBE["EXE"]["n_TimeoutRealHard"][0],
                      slvBE["EXE"]["n_VMEMLIMIT_SoftHard"]
                    )
                with utils.openFile_autoDir( sFlnStdout, "w" ) as tf:
                    tf.write( completed.stdout )
                with utils.openFile_autoDir( sFlnStderr, "w" ) as tf:
                    tf.write( completed.stderr )
                print( "STDOUT/ERR: ", len(completed.stdout), '/',
                      len(completed.stderr), " bytes", sep='', end=', ' )
                mzn_exec.parseStderr( io.StringIO( completed.stderr ), resSlv, slvBE["Stderr_Keylines"], slvBE["Stderr_Keyvalues"] )
                if "Time_Flt" in resSlv:
                    resSlv["Sol_Status"] = [-50, "   ????? NO STATUS LINE PARSED."]
                else:
                    resSlv["Sol_Status"] = [-51, "   !!!!! NOFZN"]     ## This can mean a check failed.
                mzn_exec.parseStdout( io.StringIO( completed.stdout ), resSlv, slvBE["Stdout_Keylines"], slvBE["Stdout_Keyvalues"], solList )
                ## Adding the outputs to the log
                ## resSlv["StdErr"] = completed.stderr
                ## resSlv["StdOut"] = completed.stdout
            else:          ## use the 'system' call
                with utils.openFile_autoDir( sFlnStdout, "w" ) as tf:
                    tf.write( "% EMPTY\n" )
                with utils.openFile_autoDir( sFlnStderr, "w" ) as tf:
                    tf.write( "% EMPTY" )
                tmAll = mzn_exec.runCmdCmdline(
                      s_Call,
                      sFlnStdout, sFlnStderr,
                      self.params.cfg["COMMON_OPTIONS"]["runCommand"],
                      slvBE["EXE"]["n_TimeoutRealHard"][0],
                      (self.params.args.verbose) if solList is not None else (self.params.args.vc),
                      slvBE["EXE"]["n_VMEMLIMIT_SoftHard"]
                )
                with open( sFlnStderr, "r" ) as rf:
                    mzn_exec.parseStderr( rf, resSlv, slvBE["Stderr_Keylines"], slvBE["Stderr_Keyvalues"] )
                if "Time_Flt" in resSlv:
                    resSlv["Sol_Status"] = [-50, "   ????? NO STATUS LINE PARSED."]
                else:
                    resSlv["Sol_Status"] = [-51, "   !!!!! NOFZN"]     ## This can mean a check failed.
                with open( sFlnStdout, "r" ) as rf:
                    mzn_exec.parseStdout( rf, resSlv, slvBE["Stdout_Keylines"], slvBE["Stdout_Keyvalues"], solList )

            print( " t: {:.3f}".format( tmAll ), end=' s, ' )
            resSlv["DateTime_Finish"] = datetime.datetime.now().__str__()
            resSlv["TimeReal_All"] = tmAll
            resSlv["TimeReal_LastStatus"] = 0
            resSlv["Hostname"] = platform.uname()[1]
        dTmLast = utils.try_float( resSlv.get( "RealTime_Solns2Out" ) )
        if None!=dTmLast:
            resSlv["TimeReal_LastStatus"] = dTmLast / 1000.0
            resSlv.pop( "RealTime_Solns2Out" )
        ## if "SolutionLast" in resSlv:
        ##     print( "   SOLUTION_LAST:\n", resSlv["SolutionLast"], sep='' )
        if None!=solList:
            print( "  Nsol:", len(solList), end=',' )
        print( "   STATUS:", resSlv["Sol_Status"] )
        return resSlv
      
    ## Append the unchecked solution of the instance to a temp. file
    def saveSolution(self, wf):
        json_log.writeLogChunk( wf, json.dumps( self.result, indent=json_config.n_JSON_Indent ) )
    
    ## Return the necessity to check solutions.
    ## Can be false if we only want to compare different solvers.
    def ifShouldCheck(self):
        return \
          0<self.params.cfg["COMMON_OPTIONS"]["SOLUTION_CHECKING"]["n_FailedSaveMax"][0] and \
          0!=self.params.cfg["COMMON_OPTIONS"]["SOLUTION_CHECKING"]["n_CheckedMax"][0] and \
          0<len( self.params.chkBEs ) and \
          self.ifCheckableStatus( self.result["__SOLVE__"]["Sol_Status"][0] )
    
    ##
    def ifCheckableStatus( self, status ):
        return status>0
    
    ## Check selected solutions of the instance
    def checkOriginal( self, s_Inst ):
        nCM = self.params.cfg["COMMON_OPTIONS"]["SOLUTION_CHECKING"]["n_CheckedMax"][0]
        nFSM = self.params.cfg["COMMON_OPTIONS"]["SOLUTION_CHECKING"]["n_FailedSaveMax"][0]
        assert 0!=nCM
        assert 0<len(self.solList)
        rng = None
        if 0<nCM:
            rng = range( 0, min( nCM, len(self.solList ) ) )
        else:
            rng = range( -1, max( nCM-1, -len(self.solList)-1 ), -1 )
        self.result["SOLUTION_CHECKS_DONE"] = 0
        self.result["SOLUTION_CHECKS_FAILED"] = 0
        fFailed = 0
        ## Iterate over the solution range
        for iSol in rng:
            ## Try modify
            # self.solList[ iSol ] = self.solList[iSol][:20] + '1' + self.solList[iSol][21:]
            print ( "CHK SOL ", iSol if iSol<0 else (iSol+1), '/', len(rng), sep='', end='... ' )
            with utils.openFile_autoDir( sFlnSolLastDzn, "w" ) as wf:          ## Save the selected solution
                wf.write( self.solList[ iSol ] )
            s_IC = s_Inst + ' ' + sFlnSolLastDzn
            bCheckOK = True
            chkFlSt = []
            # self.result["__CHECKS__"] = []
            for iChk in range ( len ( self.params.chkBEs ) ):
                chkBE = self.params.chkBEs[ iChk ]
                chkRes = self.solveInstance( s_IC, chkBE, '__Checker_'+str(iChk+1) )
                # self.result["__CHECKS__"].append( chkRes )
                if ( ## -51==chkRes["Sol_Status"][0] or               ## NOFZN? No, flattener should report INFEAS.
                    ( 0>chkRes["Sol_Status"][0] and -3<=chkRes["Sol_Status"][0] ) ):   ## INFEAS
                    bCheckOK = False
                    chkFlSt = chkRes["Sol_Status"]
            self.result["SOLUTION_CHECKS_DONE"] += 1
            if not bCheckOK:
                fFailed = 1
                self.result["SOLUTION_CHECKS_FAILED"] += 1
                self.result["SOLUTION_FAILED_LAST"] = self.solList[ iSol ]
                # self.result["SOLUTION_FAILED_LAST__CHKSTATUS"] = chkRes["Sol_Status"]
                if self.fileFail is None:
                    self.fileFail = utils.openFile_autoDir( self.fileFailName, "w" )
                self.saveSolution( self.fileFail )
                if nFSM<=self.result["SOLUTION_CHECKS_FAILED"]:
                    print ( self.result["SOLUTION_CHECKS_FAILED"], "failed solution(s) saved, go on" )
                    break
              
        self.nCheckedInstances += 1
        self.nChecksFailed += fFailed
        print( "   CHECK FAILS on this instance: ", self.result["SOLUTION_CHECKS_FAILED"],
                ",  total check-failed instances: ", self.nChecksFailed,
                " from ", self.nCheckedInstances, sep='' )
            
    def __init__(self):
        ## Default params
        self.params = MZT_Param()

##############################################################################################
######################### MZNTest public #############################
##############################################################################################
    def run(self):
        self.obtainParams()
        self.compileExplicitModelLists()
        self.compileResultLogs()
        if not self.bCmpOnly:
            self.runTheInstances()
        else:
            self.compareLogs()
        self.summarize()
        
#  def main
mznTst = MznTest()
mznTst.run()
<|MERGE_RESOLUTION|>--- conflicted
+++ resolved
@@ -602,10 +602,7 @@
             except:
                 print( "  ------  WARNING: failed to compare/rank instance. ",  )
                 traceback.print_exc()
-<<<<<<< HEAD
-=======
         self.cmpRes.summarizeCmp()
->>>>>>> a4d06803
 
     def summarize(self):
         try:
