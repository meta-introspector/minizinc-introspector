--- conflicted
+++ resolved
@@ -155,42 +155,12 @@
     ## Summarize
     def summarize( self ):
         return \
-<<<<<<< HEAD
-            self.matrRankingMsg.stringifyLists( "       METHODS' STAND-OUTS",
-                    "        METHOD",
-                    "        PARAMETER" ) + \
-            "\n------------------ SOLUTION CHECKS FAILURES ------------------\n\n" + \
-            self.ioBadChecks.getvalue() + \
-            "\n\n------------------ OBJECTIVE SENSE CONTRADICTIONS ------------------\n\n" + \
-            self.ioContrSense.getvalue() + \
-            "\n\n------------------ OBJECTIVE VALUE MZN / SOLVER CONTRADICTIONS ------------------\n\n" + \
-            self.ioContrObjValMZN.getvalue() + \
-            "\n\n------------------ OBJECTIVE VALUE BAD, STATUS OPTIMAL ------------------\n\n" + \
-            self.ioBadObjValueStatusOpt.getvalue() + \
-            "\n\n------------------ OBJECTIVE VALUE BAD, STATUS FEASIBLE ------------------\n\n" + \
-            self.ioBadObjValueStatusFeas.getvalue() + \
-            "\n\n------------------ STATUS CONTRADICTIONS ------------------\n\n" + \
-            self.ioContrStatus.getvalue() + \
-            "\n\n------------------ OBJECTIVE VALUE CONTRADICTIONS ------------------\n\n" + \
-            self.ioContrOptVal.getvalue() + \
-            "\n\n------------------ DUAL BOUND CONTRADICTIONS ------------------\n\n" + \
-            self.ioContrBounds.getvalue() + \
-            "\n\n------------------ ERRORS REPORTED BY SOLVERS ------------------\n\n" + \
-            self.ioErrors.getvalue() + \
-            "\n\n------------------ SUMMARY TABLE ------------------\n\n" + \
-=======
->>>>>>> a4d06803
             utils.MyTab().tabulate(
               [ [ lcv[1][hdr[0]] if hdr[0] in lcv[1] else 0
                   for hdr in self.hdrSummary ]
                 for lcv in self.lCmpVecs ],
                 [ pr[1] for pr in self.hdrSummary ]
-<<<<<<< HEAD
-            ) + "\n" + \
-            self.matrRanking.stringify2D()
-=======
             )
->>>>>>> a4d06803
       
 ###############################################################################################
 ####################### LEVEL 2 #########################
