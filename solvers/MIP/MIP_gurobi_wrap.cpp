--- conflicted
+++ resolved
@@ -501,7 +501,6 @@
   } else if ( GRB_CB_MIPSOL==where ) {
     /* MIP solution callback */
     gw->dll_GRBcbget(cbdata, where, GRB_CB_MIPSOL_NODCNT, &nodecnt);
-<<<<<<< HEAD
     info->pOutput->nNodes = static_cast<int>(nodecnt);
     gw->dll_GRBcbget(cbdata, where, GRB_CB_MIPSOL_OBJ, &objVal);
     gw->dll_GRBcbget(cbdata, where, GRB_CB_MIPSOL_SOLCNT, &solcnt);
@@ -519,15 +518,6 @@
         info->pOutput->dWallTime = std::chrono::duration<double>(
           std::chrono::steady_clock::now() - info->pOutput->dWallTime0).count();
         info->pOutput->dCPUTime = double(std::clock() - info->pOutput->cCPUTime0) / CLOCKS_PER_SEC;
-=======
-    info->pOutput->nNodes = nodecnt;
-    gw->dll_GRBcbget(cbdata, where, GRB_CB_MIPSOL_OBJ, &objVal);
-    gw->dll_GRBcbget(cbdata, where, GRB_CB_MIPSOL_SOLCNT, &solcnt);
-    /// Better not use the x if lazy added
-    assert(info->pOutput->x);
-    gw->dll_GRBcbget(cbdata, where, GRB_CB_MIPSOL_SOL, (void*)info->pOutput->x);
-    
->>>>>>> c2b90ba7
 
     /// Callback for lazy cuts
     /// Before printing
@@ -537,13 +527,8 @@
       info->cutcbfn( *info->pOutput, cutInput, info->ppp, true );
       for ( auto& cd : cutInput ) {
 //         assert( cd.mask & MIP_wrapper::MaskConsType_Lazy );
-<<<<<<< HEAD
-        if ( cd.mask & MIP_wrapper::MaskConsType_Lazy ) {
+        if ( cd.mask & MIP_wrapper::MaskConsType_Lazy ) {  // take only lazy constr generators
           int error = gw->dll_GRBcblazy(cbdata, static_cast<int>(cd.rmatind.size()),
-=======
-        if ( cd.mask & MIP_wrapper::MaskConsType_Lazy ) {  // take only lazy constr generators
-          int error = gw->dll_GRBcblazy(cbdata, cd.rmatind.size(),
->>>>>>> c2b90ba7
                   cd.rmatind.data(), cd.rmatval.data(), 
                   getGRBSense(cd.sense), cd.rhs);
           if (error)
