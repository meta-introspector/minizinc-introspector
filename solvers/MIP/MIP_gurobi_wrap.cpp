--- conflicted
+++ resolved
@@ -95,31 +95,7 @@
     return s.compare(0, t.length(), t)==0;
   }
 
-<<<<<<< HEAD
 bool MIP_gurobi_wrapper::Options::processOption(int& i, int argc, const char** argv) {
-=======
-            /// SOLVER PARAMS ????
-            
- static int nMIPFocus=0;
- static   int nFreeSearch=1;
- static   int nThreads=1;
- static   string sExportModel;
- static   double nTimeout=-1;
- static   long int nSolLimit = -1;
- static   double nWorkMemLimit=3;
- static   string sReadParams;
- static   string sWriteParams;
- static   bool flag_all_solutions = false;
-
- static   double absGap=-1;
- static   double relGap=1e-8;
- static   double intTol=1e-6;
- static   double objDiff=1.0;
-
- static   string sGurobiDLL;
-
-bool MIP_WrapperFactory::processOption(int& i, int argc, const char** argv) {
->>>>>>> bba0091a
   MiniZinc::CLOParser cop( i, argc, argv );
   if ( string(argv[i])=="-a"
       || string(argv[i])=="--all"
@@ -650,19 +626,15 @@
       wrap_assert(!error, "Failed to set NodefileStart.", false);
     }
 
-<<<<<<< HEAD
-   if ( options.absGap>=0.0 ) {
-     error = dll_GRBsetdblparam( dll_GRBgetenv(model),  "MIPGapAbs", options.absGap );
-=======
-    if (nMIPFocus>0) {
-      error = dll_GRBsetintparam(dll_GRBgetenv(model), GRB_INT_PAR_MIPFOCUS, nMIPFocus);
+    if ( options.absGap>=0.0 ) {
+      error = dll_GRBsetdblparam( dll_GRBgetenv(model),  "MIPGapAbs", options.absGap );
+      wrap_assert(!error, "Failed to set  MIPGapAbs.", false);
+    }
+    if (options.nMIPFocus>0) {
+      error = dll_GRBsetintparam(dll_GRBgetenv(model), GRB_INT_PAR_MIPFOCUS, options.nMIPFocus);
       wrap_assert(!error, "Failed to set GRB_INT_PAR_MIPFOCUS.", false);
     }
-   if ( absGap>=0.0 ) {
-     error = dll_GRBsetdblparam( dll_GRBgetenv(model),  "MIPGapAbs", absGap );
->>>>>>> bba0091a
-     wrap_assert(!error, "Failed to set  MIPGapAbs.", false);
-   }
+
    if ( options.relGap>=0.0 ) {
      error = dll_GRBsetdblparam( dll_GRBgetenv(model),  "MIPGap", options.relGap );
      wrap_assert(!error, "Failed to set  MIPGap.", false);
