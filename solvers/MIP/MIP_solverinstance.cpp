// * -*- mode: C++; c-basic-offset: 2; indent-tabs-mode: nil -*- */

/*
 *  Main authors:
 *     Gleb Belov <gleb.belov@monash.edu>
 */

/* This Source Code Form is subject to the terms of the Mozilla Public
 * License, v. 2.0. If a copy of the MPL was ! distributed with this
 * file, You can obtain one at http://mozilla.org/MPL/2.0/. */

/* This is the main file for a mzn-cplex solver using a unified
 * linearization module && a flexible flattener-to-solver interface
 */

/// TODO Quadratic terms, even CBC

#ifdef _MSC_VER 
#define _CRT_SECURE_NO_WARNINGS
#endif

#include <iostream>
#include <fstream>
#include <iomanip>
#include <string>
#include <memory>
#include <chrono>

using namespace std;

#include <minizinc/solvers/MIP/MIP_solverinstance.hh>
#include <minizinc/algorithms/min_cut.h>

namespace MiniZinc {
  namespace SCIPConstraints {
    
    bool CheckAnnUserCut(const Call* call) {
      if(!call->ann().isEmpty()) {
        if(call->ann().contains(constants().ann.user_cut)) {
          return true;
        }
      }
      return false;
    }
    bool CheckAnnLazyConstraint(const Call* call) {
      if(!call->ann().isEmpty()) {
        if(call->ann().contains(constants().ann.lazy_constraint)) {
          return true;
        }
      }
      return false;
    }
    int GetMaskConsType(const Call* call) {
      int mask=0;
      const bool fUC = CheckAnnUserCut(call);
      const bool fLC = CheckAnnLazyConstraint(call);
      if (fUC) {
        mask |= MIP_wrapper::MaskConsType_Usercut;
      }
      if (fLC) {
        mask |= MIP_wrapper::MaskConsType_Lazy;
      }
      if (!fUC && !fLC)
        mask |= MIP_wrapper::MaskConsType_Normal;
      return mask;
      //       return MIP_wrapper::MaskConsType_Normal;    // recognition fails
    }
  }
<<<<<<< HEAD
=======

  /// Initialize the XBZ cut generator
  void p_XBZ_cutgen(SolverInstanceBase& si, const Call* call) {
    MIP_solverinstance& gi = dynamic_cast<MIP_solverinstance&>( si );
    Env& _env = gi.env();
    
//     auto pCG = make_unique<XBZCutGen>();
    unique_ptr<XBZCutGen> pCG( new XBZCutGen( gi.getMIPWrapper() ) );
    
    ASTExprVec<Expression> args = call->args();
    assert( args.size()==3 );
    gi.exprToVarArray(args[0], pCG->varX);
    gi.exprToVarArray(args[1], pCG->varB);
    assert(pCG->varX.size() == pCG->varB.size());
    pCG->varZ = gi.exprToVar(args[2]);
//     cout << "  NEXT_CUTGEN" << endl;
//     pCG->print( cout );
    
    gi.registerCutGenerator( move( pCG ) );
  }
  
  /// Initialize the SEC cut generator
  void p_SEC_cutgen(SolverInstanceBase& si, const Call* call) {
    MIP_solverinstance& gi = dynamic_cast<MIP_solverinstance&>( si );
    Env& _env = gi.env();
    
    unique_ptr<SECCutGen> pCG( new SECCutGen( gi.getMIPWrapper() ) );
    
    ASTExprVec<Expression> args = call->args();
    assert( args.size()==1 );
    gi.exprToVarArray(args[0], pCG->varXij);            // WHAT ABOUT CONSTANTS?
    const double dN = sqrt( pCG->varXij.size() );
    MZN_ASSERT_HARD( fabs( dN - round(dN) ) < 1e-6 );   // should be a square matrix
    pCG->nN = round(dN);
//     cout << "  NEXT_CUTGEN" << endl;
//     pCG->print( cout );
    
    gi.registerCutGenerator( move( pCG ) );
  }

}

void MIP_solverinstance::registerConstraints() {
  _constraintRegistry.add(ASTString("int2float"),    SCIPConstraints::p_eq);
  _constraintRegistry.add(ASTString("bool_eq"),      SCIPConstraints::p_eq);   // for inconsistency reported in fzn
  _constraintRegistry.add(ASTString("int_eq"),       SCIPConstraints::p_eq);
  _constraintRegistry.add(ASTString("int_le"),       SCIPConstraints::p_le);
  _constraintRegistry.add(ASTString("int_lin_eq"),   SCIPConstraints::p_int_lin_eq);
  _constraintRegistry.add(ASTString("int_lin_le"),   SCIPConstraints::p_int_lin_le);
//   _constraintRegistry.add(ASTString("int_plus"),     SCIPConstraints::p_plus);
//   _constraintRegistry.add(ASTString("bool2int"),     SCIPConstraints::p_eq);
  _constraintRegistry.add(ASTString("float_eq"),     SCIPConstraints::p_eq);
  _constraintRegistry.add(ASTString("float_le"),     SCIPConstraints::p_le);
  _constraintRegistry.add(ASTString("float_lin_eq"), SCIPConstraints::p_float_lin_eq);
  _constraintRegistry.add(ASTString("float_lin_le"), SCIPConstraints::p_float_lin_le);
//   _constraintRegistry.add(ASTString("float_plus"),   SCIPConstraints::p_plus);
  
  /// Indicators, if supported by the solver
  _constraintRegistry.add(ASTString("aux_int_le_zero_if_0__IND"), SCIPConstraints::p_indicator_le0_if0);
  _constraintRegistry.add(ASTString("aux_float_le_zero_if_0__IND"), SCIPConstraints::p_indicator_le0_if0);
  _constraintRegistry.add(ASTString("aux_float_eq_if_1__IND"), SCIPConstraints::p_indicator_eq_if1);
  
  /// Cut generators
  _constraintRegistry.add(ASTString("array_var_float_element__XBZ_lb__cutgen"),
                          SCIPConstraints::p_XBZ_cutgen);
  _constraintRegistry.add(ASTString("circuit__SECcuts"), SCIPConstraints::p_SEC_cutgen);
  
}

void MIP_solverinstance::printStatistics(ostream& os, bool fLegend)
{
  auto nn = std::chrono::system_clock::now();
  auto n_c = std::chrono::system_clock::to_time_t( nn );
    {
      std::ios oldState(nullptr);
      oldState.copyfmt(std::cout);
      os.precision(12);
      os << "  % MIP Status: " << mip_wrap->getStatusName() << endl;
      if (fLegend)
        os << "  % obj, bound, CPU_time, nodes (left): ";
      os << mip_wrap->getObjValue() << ",  ";
      os << mip_wrap->getBestBound() << ",  ";
      os.setf( ios::fixed );
      os.precision( 3 );
      os << mip_wrap->getCPUTime() << ",  ";
      os << mip_wrap->getNNodes();
      if (mip_wrap->getNOpen())
        os << " ( " << mip_wrap->getNOpen() << " )";
      os << "    " << std::ctime( &n_c );
      //  ctime already adds EOL.     os << endl;
      os.copyfmt( oldState );
    }
}


void HandleSolutionCallback(const MIP_wrapper::Output& out, void* pp) {
  // multi-threading? TODO
  MIP_solverinstance* pSI = (MIP_solverinstance*)( pp );
  assert(pSI);
  /// Not for -a:
//   if (fabs(pSI->lastIncumbent - out.objVal) > 1e-12*(1.0 + fabs(out.objVal))) {
    pSI->lastIncumbent = out.objVal;
  
  try {     /// Sometimes the intermediate output is wrong, especially in SCIP
    pSI->printSolution();            // The solution in [out] is not used  TODO 
  } catch (const Exception& e) {
    std::cerr << std::endl;
    std::cerr << "  Error when evaluating an intermediate solution:  " << e.what() << ": " << e.msg() << std::endl;
  }
  catch (const exception& e) {
    std::cerr << std::endl;
    std::cerr << "  Error when evaluating an intermediate solution:  " << e.what() << std::endl;
  }
  catch (...) {
    std::cerr << std::endl;
    std::cerr << "  Error when evaluating an intermediate solution:  " << "  UNKNOWN EXCEPTION." << std::endl;
  }
//   }
}

void HandleCutCallback(const MIP_wrapper::Output& out, MIP_wrapper::CutInput& in,
                       void* pp, bool fMIPSol) {
  // multi-threading? TODO
  MIP_solverinstance* pSI = (MIP_solverinstance*)( pp );
  assert(pSI);
  assert(&out);
  assert(&in);
  pSI->genCuts( out, in, fMIPSol );
}



SolverInstance::Status MIP_solverinstance::solve(void) {
  SolveI* solveItem = getEnv()->flat()->solveItem();
  int nProbType=0;
  if (solveItem->st() != SolveI::SolveType::ST_SAT) {
    if (solveItem->st() == SolveI::SolveType::ST_MAX) {
      getMIPWrapper()->setObjSense(1);
      getMIPWrapper()->setProbType(1);
      nProbType=1;
      if (mip_wrap->fVerbose)
        cerr << "    MIP_solverinstance: this is a MAXimization problem." << endl;
    } else {
      getMIPWrapper()->setObjSense(-1);
      getMIPWrapper()->setProbType(-1);
      nProbType=-1;
      if (mip_wrap->fVerbose)
        cerr << "    MIP_solverinstance: this is a MINimization problem." << endl;
    }
    if (mip_wrap->fVerbose) {
      cerr << "    MIP_solverinstance: bounds for the objective function: "
        << dObjVarLB << ", " << dObjVarUB << endl;
    }
  } else {
    getMIPWrapper()->setProbType(0);
    if (mip_wrap->fVerbose)
      cerr << "    MIP_solverinstance: this is a SATisfiability problem." << endl;
  }
  
  
  lastIncumbent = 1e200;                  // for callbacks
  MIP_wrapper::Status sw;
  if ( SolverInstance::UNSAT == _status )     // already deduced - exit now
    return _status;
  if ( getMIPWrapper()->getNCols() ) {     // If any variables, we need to run solver just to get values?
    getMIPWrapper()->provideSolutionCallback(HandleSolutionCallback, this);
    if ( cutGenerators.size() )  // only then, can modify presolve
      getMIPWrapper()->provideCutCallback(HandleCutCallback, this);
    ////////////// clean up envi /////////////////
    {
      /// Removing for now - need access to output variables  TODO
//       cleanupForNonincrementalSolving();
//       if (GC::locked() && mip_wrap->fVerbose)
//         std::cerr << "WARNING: GC is locked before SolverInstance::solve()! Wasting memory." << std::endl;
      GCLock lock;
    }
    getMIPWrapper()->solve();
  //   printStatistics(cout, 1);   MznSolver does this (if it wants)
    sw = getMIPWrapper()->getStatus();
  } else {
    if ( mip_wrap->fVerbose )
      cerr << "  MIP_solverinstance: no constraints - skipping actual solution phase." << endl;
    sw = MIP_wrapper::Status::OPT;
  }
  SolverInstance::Status s = SolverInstance::UNKNOWN;
  switch(sw) {
    case MIP_wrapper::Status::OPT:
      if ( 0!=nProbType ) {
        s = SolverInstance::OPT;
      } else {
        s = SolverInstance::SAT;    // For SAT problems, just say SAT unless we know it's complete
      }
      break;
    case MIP_wrapper::Status::SAT:
      s = SolverInstance::SAT;
      break;
    case MIP_wrapper::Status::UNSAT:
      s = SolverInstance::UNSAT;
      break;
    case MIP_wrapper::Status::UNBND:
      s = SolverInstance::UNBND;
      break;
    case MIP_wrapper::Status::UNSATorUNBND:
      s = SolverInstance::UNSATorUNBND;
      break;
    case MIP_wrapper::Status::UNKNOWN:
      s = SolverInstance::UNKNOWN;
      break;
    default:
      s = SolverInstance::ERROR;
  }
  return s;
>>>>>>> c2b90ba7
}

using namespace MiniZinc;



void XBZCutGen::generate(const MIP_wrapper::Output& slvOut, MIP_wrapper::CutInput& cutsIn) {
  assert( pMIP );
  const int n = static_cast<int>(varX.size());
  assert( n==varB.size() );
  MIP_wrapper::CutDef cut( MIP_wrapper::GQ, MIP_wrapper::MaskConsType_Usercut );
  cut.addVar( varZ, -1.0 );
  for ( int i=0; i<n; ++i ) {
    const int ix = varX[ i ];
    const int ib = varB[ i ];
    assert( ix>=0 && ix<slvOut.nCols );
    assert( ib>=0 && ib<slvOut.nCols );
    const double theXi = slvOut.x[ ix ];
    const double theBi = slvOut.x[ ib ];
    const double LBXi = pMIP->colLB[ ix ];
    const double UBXi = pMIP->colUB[ ix ];  // tighter bounds from presolve?  TODO
    bool fi = ( theXi + LBXi * ( theBi - 1.0 ) - UBXi * theBi < 0.0 );
    if ( fi ) {
      cut.addVar( ix, 1.0 );
      cut.addVar( ib, LBXi );
      cut.rhs += LBXi;
    } else {
      cut.addVar( ib, UBXi );
    }
  }
  double dViol = cut.computeViol( slvOut.x, slvOut.nCols );
  if ( dViol > 0.01 ) {   // ?? PARAM?  TODO
    cutsIn.push_back( cut );
    cerr << " vi" << dViol << flush;
//     cout << cut.rmatind.size() << ' '
//       << cut.rhs << "  cutlen, rhs. (Sense fixed to GQ) " << endl;
//     for ( int i=0; i<cut.rmatind.size(); ++i )
//       cout << cut.rmatind[i] << ' ';
//     cout << endl;
//     for ( int i=0; i<cut.rmatind.size(); ++i )
//       cout << cut.rmatval[i] << ' ';
//     cout << endl;
  }
}

void XBZCutGen::print( ostream& os )
{
  os
    << varZ << '\n'
    << varX.size() << '\n';
  for ( int i=0; i<varX.size(); ++i )
    os << varX[i] << ' ';
  os << endl;
  for ( int i=0; i<varB.size(); ++i )
    os << varB[i] << ' ';
  os << endl;
}

void SECCutGen::generate(const MIP_wrapper::Output& slvOut, MIP_wrapper::CutInput& cutsIn) {
  assert( pMIP );
  /// Extract graph, converting to undirected
  typedef map< pair< int, int >, double > TMapFlow;
  TMapFlow mapFlow;                                     
  for ( int i=0; i<nN; ++i ) {
    for ( int j=0; j<nN; ++j ) {
      const double xij = slvOut.x[ varXij[ nN*i + j ] ];
      if ( i==j )
        MZN_ASSERT_HARD_MSG( 1e-6 > fabs(xij), "circuit: X[" << (i+1) << ", " << (j+1) << "==" << xij );
      MZN_ASSERT_HARD_MSG( -1e-6 < xij && 1.0+1e-6 > xij,
                           "circuit: X[" << (i+1) << ", " << (j+1) << "==" << xij );
      if ( 1e-6 <= xij ) {
        mapFlow[ make_pair( min(i,j), max(i,j) ) ] += xij;
      }
    }
  }
  /// Invoking Min Cut
//   cerr << "  MIN CUT... " << flush;
  Algorithms::MinCut mc;
  mc.nNodes = nN;
  mc.edges.reserve( mapFlow.size() );
  mc.weights.reserve( mapFlow.size() );
  for ( const auto& mf: mapFlow ) {
    mc.edges.push_back( mf.first );
    mc.weights.push_back( mf.second );
  }
  mc.solve();
  /// Check if violation
  if ( mc.wMinCut <= 1.98 ) {
    MIP_wrapper::CutDef cut( MIP_wrapper::GQ, MIP_wrapper::MaskConsType_Lazy | MIP_wrapper::MaskConsType_Usercut );
    cut.rhs = 1.0;
    int nCutSize=0;
    constexpr int nElemPrint = 20;
    // cerr << "  CUT: [ ";
    for ( int i=0; i<nN; ++i )
    if ( mc.parities[i] ) {
      ++nCutSize;
      //if ( nCutSize<=nElemPrint )
      //  cerr << (i+1) << ", ";
      //else if ( nCutSize==nElemPrint+1 )
      //  cerr << "...";
      for ( int j=0; j<nN; ++j )
      if ( !mc.parities[j] ) {
        cut.addVar( varXij[ nN*i + j ], 1.0 );
      }
    }
    // cerr << "]. " << flush;
    double dViol = cut.computeViol( slvOut.x, slvOut.nCols );
    if ( dViol > 0.01 ) {   // ?? PARAM?  TODO
      cutsIn.push_back( cut );
      /* cerr << "  SEC: viol=" << dViol
        << "  N NODES: " << nN
        << "  |X|: : " << nCutSize
        << flush; */
    } else {
      MZN_ASSERT_HARD_MSG( 0, "  SEC cut: N nodes = " << nN << ": violation = " << dViol );
    }
  }
}

void SECCutGen::print(ostream&) {
}<|MERGE_RESOLUTION|>--- conflicted
+++ resolved
@@ -66,221 +66,6 @@
       //       return MIP_wrapper::MaskConsType_Normal;    // recognition fails
     }
   }
-<<<<<<< HEAD
-=======
-
-  /// Initialize the XBZ cut generator
-  void p_XBZ_cutgen(SolverInstanceBase& si, const Call* call) {
-    MIP_solverinstance& gi = dynamic_cast<MIP_solverinstance&>( si );
-    Env& _env = gi.env();
-    
-//     auto pCG = make_unique<XBZCutGen>();
-    unique_ptr<XBZCutGen> pCG( new XBZCutGen( gi.getMIPWrapper() ) );
-    
-    ASTExprVec<Expression> args = call->args();
-    assert( args.size()==3 );
-    gi.exprToVarArray(args[0], pCG->varX);
-    gi.exprToVarArray(args[1], pCG->varB);
-    assert(pCG->varX.size() == pCG->varB.size());
-    pCG->varZ = gi.exprToVar(args[2]);
-//     cout << "  NEXT_CUTGEN" << endl;
-//     pCG->print( cout );
-    
-    gi.registerCutGenerator( move( pCG ) );
-  }
-  
-  /// Initialize the SEC cut generator
-  void p_SEC_cutgen(SolverInstanceBase& si, const Call* call) {
-    MIP_solverinstance& gi = dynamic_cast<MIP_solverinstance&>( si );
-    Env& _env = gi.env();
-    
-    unique_ptr<SECCutGen> pCG( new SECCutGen( gi.getMIPWrapper() ) );
-    
-    ASTExprVec<Expression> args = call->args();
-    assert( args.size()==1 );
-    gi.exprToVarArray(args[0], pCG->varXij);            // WHAT ABOUT CONSTANTS?
-    const double dN = sqrt( pCG->varXij.size() );
-    MZN_ASSERT_HARD( fabs( dN - round(dN) ) < 1e-6 );   // should be a square matrix
-    pCG->nN = round(dN);
-//     cout << "  NEXT_CUTGEN" << endl;
-//     pCG->print( cout );
-    
-    gi.registerCutGenerator( move( pCG ) );
-  }
-
-}
-
-void MIP_solverinstance::registerConstraints() {
-  _constraintRegistry.add(ASTString("int2float"),    SCIPConstraints::p_eq);
-  _constraintRegistry.add(ASTString("bool_eq"),      SCIPConstraints::p_eq);   // for inconsistency reported in fzn
-  _constraintRegistry.add(ASTString("int_eq"),       SCIPConstraints::p_eq);
-  _constraintRegistry.add(ASTString("int_le"),       SCIPConstraints::p_le);
-  _constraintRegistry.add(ASTString("int_lin_eq"),   SCIPConstraints::p_int_lin_eq);
-  _constraintRegistry.add(ASTString("int_lin_le"),   SCIPConstraints::p_int_lin_le);
-//   _constraintRegistry.add(ASTString("int_plus"),     SCIPConstraints::p_plus);
-//   _constraintRegistry.add(ASTString("bool2int"),     SCIPConstraints::p_eq);
-  _constraintRegistry.add(ASTString("float_eq"),     SCIPConstraints::p_eq);
-  _constraintRegistry.add(ASTString("float_le"),     SCIPConstraints::p_le);
-  _constraintRegistry.add(ASTString("float_lin_eq"), SCIPConstraints::p_float_lin_eq);
-  _constraintRegistry.add(ASTString("float_lin_le"), SCIPConstraints::p_float_lin_le);
-//   _constraintRegistry.add(ASTString("float_plus"),   SCIPConstraints::p_plus);
-  
-  /// Indicators, if supported by the solver
-  _constraintRegistry.add(ASTString("aux_int_le_zero_if_0__IND"), SCIPConstraints::p_indicator_le0_if0);
-  _constraintRegistry.add(ASTString("aux_float_le_zero_if_0__IND"), SCIPConstraints::p_indicator_le0_if0);
-  _constraintRegistry.add(ASTString("aux_float_eq_if_1__IND"), SCIPConstraints::p_indicator_eq_if1);
-  
-  /// Cut generators
-  _constraintRegistry.add(ASTString("array_var_float_element__XBZ_lb__cutgen"),
-                          SCIPConstraints::p_XBZ_cutgen);
-  _constraintRegistry.add(ASTString("circuit__SECcuts"), SCIPConstraints::p_SEC_cutgen);
-  
-}
-
-void MIP_solverinstance::printStatistics(ostream& os, bool fLegend)
-{
-  auto nn = std::chrono::system_clock::now();
-  auto n_c = std::chrono::system_clock::to_time_t( nn );
-    {
-      std::ios oldState(nullptr);
-      oldState.copyfmt(std::cout);
-      os.precision(12);
-      os << "  % MIP Status: " << mip_wrap->getStatusName() << endl;
-      if (fLegend)
-        os << "  % obj, bound, CPU_time, nodes (left): ";
-      os << mip_wrap->getObjValue() << ",  ";
-      os << mip_wrap->getBestBound() << ",  ";
-      os.setf( ios::fixed );
-      os.precision( 3 );
-      os << mip_wrap->getCPUTime() << ",  ";
-      os << mip_wrap->getNNodes();
-      if (mip_wrap->getNOpen())
-        os << " ( " << mip_wrap->getNOpen() << " )";
-      os << "    " << std::ctime( &n_c );
-      //  ctime already adds EOL.     os << endl;
-      os.copyfmt( oldState );
-    }
-}
-
-
-void HandleSolutionCallback(const MIP_wrapper::Output& out, void* pp) {
-  // multi-threading? TODO
-  MIP_solverinstance* pSI = (MIP_solverinstance*)( pp );
-  assert(pSI);
-  /// Not for -a:
-//   if (fabs(pSI->lastIncumbent - out.objVal) > 1e-12*(1.0 + fabs(out.objVal))) {
-    pSI->lastIncumbent = out.objVal;
-  
-  try {     /// Sometimes the intermediate output is wrong, especially in SCIP
-    pSI->printSolution();            // The solution in [out] is not used  TODO 
-  } catch (const Exception& e) {
-    std::cerr << std::endl;
-    std::cerr << "  Error when evaluating an intermediate solution:  " << e.what() << ": " << e.msg() << std::endl;
-  }
-  catch (const exception& e) {
-    std::cerr << std::endl;
-    std::cerr << "  Error when evaluating an intermediate solution:  " << e.what() << std::endl;
-  }
-  catch (...) {
-    std::cerr << std::endl;
-    std::cerr << "  Error when evaluating an intermediate solution:  " << "  UNKNOWN EXCEPTION." << std::endl;
-  }
-//   }
-}
-
-void HandleCutCallback(const MIP_wrapper::Output& out, MIP_wrapper::CutInput& in,
-                       void* pp, bool fMIPSol) {
-  // multi-threading? TODO
-  MIP_solverinstance* pSI = (MIP_solverinstance*)( pp );
-  assert(pSI);
-  assert(&out);
-  assert(&in);
-  pSI->genCuts( out, in, fMIPSol );
-}
-
-
-
-SolverInstance::Status MIP_solverinstance::solve(void) {
-  SolveI* solveItem = getEnv()->flat()->solveItem();
-  int nProbType=0;
-  if (solveItem->st() != SolveI::SolveType::ST_SAT) {
-    if (solveItem->st() == SolveI::SolveType::ST_MAX) {
-      getMIPWrapper()->setObjSense(1);
-      getMIPWrapper()->setProbType(1);
-      nProbType=1;
-      if (mip_wrap->fVerbose)
-        cerr << "    MIP_solverinstance: this is a MAXimization problem." << endl;
-    } else {
-      getMIPWrapper()->setObjSense(-1);
-      getMIPWrapper()->setProbType(-1);
-      nProbType=-1;
-      if (mip_wrap->fVerbose)
-        cerr << "    MIP_solverinstance: this is a MINimization problem." << endl;
-    }
-    if (mip_wrap->fVerbose) {
-      cerr << "    MIP_solverinstance: bounds for the objective function: "
-        << dObjVarLB << ", " << dObjVarUB << endl;
-    }
-  } else {
-    getMIPWrapper()->setProbType(0);
-    if (mip_wrap->fVerbose)
-      cerr << "    MIP_solverinstance: this is a SATisfiability problem." << endl;
-  }
-  
-  
-  lastIncumbent = 1e200;                  // for callbacks
-  MIP_wrapper::Status sw;
-  if ( SolverInstance::UNSAT == _status )     // already deduced - exit now
-    return _status;
-  if ( getMIPWrapper()->getNCols() ) {     // If any variables, we need to run solver just to get values?
-    getMIPWrapper()->provideSolutionCallback(HandleSolutionCallback, this);
-    if ( cutGenerators.size() )  // only then, can modify presolve
-      getMIPWrapper()->provideCutCallback(HandleCutCallback, this);
-    ////////////// clean up envi /////////////////
-    {
-      /// Removing for now - need access to output variables  TODO
-//       cleanupForNonincrementalSolving();
-//       if (GC::locked() && mip_wrap->fVerbose)
-//         std::cerr << "WARNING: GC is locked before SolverInstance::solve()! Wasting memory." << std::endl;
-      GCLock lock;
-    }
-    getMIPWrapper()->solve();
-  //   printStatistics(cout, 1);   MznSolver does this (if it wants)
-    sw = getMIPWrapper()->getStatus();
-  } else {
-    if ( mip_wrap->fVerbose )
-      cerr << "  MIP_solverinstance: no constraints - skipping actual solution phase." << endl;
-    sw = MIP_wrapper::Status::OPT;
-  }
-  SolverInstance::Status s = SolverInstance::UNKNOWN;
-  switch(sw) {
-    case MIP_wrapper::Status::OPT:
-      if ( 0!=nProbType ) {
-        s = SolverInstance::OPT;
-      } else {
-        s = SolverInstance::SAT;    // For SAT problems, just say SAT unless we know it's complete
-      }
-      break;
-    case MIP_wrapper::Status::SAT:
-      s = SolverInstance::SAT;
-      break;
-    case MIP_wrapper::Status::UNSAT:
-      s = SolverInstance::UNSAT;
-      break;
-    case MIP_wrapper::Status::UNBND:
-      s = SolverInstance::UNBND;
-      break;
-    case MIP_wrapper::Status::UNSATorUNBND:
-      s = SolverInstance::UNSATorUNBND;
-      break;
-    case MIP_wrapper::Status::UNKNOWN:
-      s = SolverInstance::UNKNOWN;
-      break;
-    default:
-      s = SolverInstance::ERROR;
-  }
-  return s;
->>>>>>> c2b90ba7
 }
 
 using namespace MiniZinc;
