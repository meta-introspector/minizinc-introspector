// * -*- mode: C++; c-basic-offset: 2; indent-tabs-mode: nil -*- */

/*
 *  Main authors:
 *     Gleb Belov <gleb.belov@monash.edu>
 */

/* This Source Code Form is subject to the terms of the Mozilla Public
 * License, v. 2.0. If a copy of the MPL was ! distributed with this
 * file, You can obtain one at http://mozilla.org/MPL/2.0/. */

/* This is the main file for a mzn-cplex solver using a unified
 * linearization module && a flexible flattener-to-solver interface
 */

/// TODO Quadratic terms, even CBC

#ifdef _MSC_VER 
#define _CRT_SECURE_NO_WARNINGS
#endif

#include <iostream>
#include <fstream>
#include <iomanip>
#include <string>
#include <memory>
#include <chrono>

using namespace std;

#include <minizinc/solvers/MIP/MIP_solverinstance.hh>

using namespace MiniZinc;

<<<<<<< HEAD
=======
SolverFactory* MiniZinc::SolverFactory::createF_MIP() {
  return new MIP_SolverFactory;
}

string MIP_SolverFactory::getVersion()
{
  string v = "  MIP solver plugin, compiled  " __DATE__ ", using: "
    + MIP_WrapperFactory::getVersion();
  return v;
}


MIP_solver::Variable MIP_solverinstance::exprToVar(Expression* arg) {
  if (Id* ident = arg->dyn_cast<Id>()) {
    return _variableMap.get(ident->decl()->id());
  } else
    return mip_wrap->addLitVar( exprToConst( arg ) );
}

void MIP_solverinstance::exprToVarArray(Expression* arg, vector<VarId> &vars) {
  ArrayLit* al = eval_array_lit(getEnv()->envi(), arg);
  vars.clear();
  vars.reserve(al->size());
  for (unsigned int i=0; i<al->size(); i++)
    vars.push_back(exprToVar((*al)[i]));
}

std::pair<double,bool> MIP_solverinstance::exprToConstEasy(Expression* e) {
    std::pair<double, bool> res { 0.0, true };
    if (IntLit* il = e->dyn_cast<IntLit>()) {
      res.first = ( il->v().toInt() );
    } else if (FloatLit* fl = e->dyn_cast<FloatLit>()) {
      res.first = ( fl->v().toDouble() );
    } else if (BoolLit* bl = e->dyn_cast<BoolLit>()) {
      res.first = ( bl->v() );
    } else {
      res.second = false;
    }
    return res;
}

double MIP_solverinstance::exprToConst(Expression* e) {
    const auto e2ce = exprToConstEasy( e );
    if ( !e2ce.second ) {
      std::ostringstream oss;
      oss << "ExprToConst: expected a numeric/bool literal, getting " << *e;
      throw InternalError( oss.str() );
    }
    return e2ce.first;
}

void MIP_solverinstance::exprToArray(Expression* arg, vector<double> &vals) {
  ArrayLit* al = eval_array_lit(getEnv()->envi(), arg);
  vals.clear();
  vals.reserve(al->size());
  for (unsigned int i=0; i<al->size(); i++) {
    vals.push_back( exprToConst( (*al)[i] ) );
  }
}

namespace SCIPConstraints {

  bool CheckAnnUserCut(const Call* call) {
    if(!call->ann().isEmpty()) {
      if(call->ann().contains(constants().ann.user_cut)) {
        return true;
      }
    }
    return false;
  }
  bool CheckAnnLazyConstraint(const Call* call) {
    if(!call->ann().isEmpty()) {
      if(call->ann().contains(constants().ann.lazy_constraint)) {
        return true;
      }
    }
    return false;
  }
  int GetMaskConsType(const Call* call) {
    int mask=0;
      const bool fUC = CheckAnnUserCut(call);
      const bool fLC = CheckAnnLazyConstraint(call);
      if (fUC) {
        mask |= MIP_wrapper::MaskConsType_Usercut;
      }
      if (fLC) {
        mask |= MIP_wrapper::MaskConsType_Lazy;
      }
      if (!fUC && !fLC)
        mask |= MIP_wrapper::MaskConsType_Normal;
      return mask;
//       return MIP_wrapper::MaskConsType_Normal;    // recognition fails
  }

  void p_lin(SolverInstanceBase& si, const Call* call, MIP_wrapper::LinConType lt) {
    MIP_solverinstance& gi = dynamic_cast<MIP_solverinstance&>( si );
    Env& _env = gi.env();
//     ArrayLit* al = eval_array_lit(_env.envi(), args[0]);
//     int nvars = al->v().size();
    vector<double> coefs;
//     gi.exprToArray(args[0], coefs);
    vector<MIP_solverinstance::VarId> vars;
//     gi.exprToVarArray(args[1], vars);
    IntVal ires;
    FloatVal fres;

    double rhs;
    if(call->arg(2)->type().isint()) {
      ires = eval_int(_env.envi(), call->arg(2));
      rhs = ires.toInt();
    } else if(call->arg(2)->type().isfloat()) {
      fres = eval_float(_env.envi(), call->arg(2));
      rhs = fres.toDouble();
    } else {
      throw InternalError("p_lin: rhs unknown type");
    }

    /// Process coefs & vars together to eliminate literals (problem with Gurobi's updatemodel()'s)
    ArrayLit* alC = eval_array_lit(_env.envi(), call->arg(0));
    coefs.reserve(alC->size());
    ArrayLit* alV = eval_array_lit(_env.envi(), call->arg(1));
    vars.reserve(alV->size());
    for (unsigned int i=0; i<alV->size(); i++) {
      const double dCoef = gi.exprToConst( (*alC)[i] );
      if (Id* ident = (*alV)[i]->dyn_cast<Id>()) {
        coefs.push_back( dCoef );
        vars.push_back( gi.exprToVar( ident ) );
      } else
        rhs -= dCoef*gi.exprToConst( (*alV)[i] );
    }
    assert(coefs.size() == vars.size());

    /// Check feas-ty
    if ( coefs.empty() ) {
      if ( (MIP_wrapper::LinConType::EQ==lt && 1e-5 < fabs( rhs ))
        || (MIP_wrapper::LinConType::LQ==lt && -1e-5 > ( rhs ))
        || (MIP_wrapper::LinConType::GQ==lt && 1e-5 < ( rhs ))
      ) {
        si._status = SolverInstance::UNSAT;
        if ( gi.getMIPWrapper()->fVerbose )
          cerr << "  Constraint '" << *call
            << "' seems infeasible: simplified to 0 (rel) " << rhs
            << endl;
      }
    } else {
      // See if the solver adds indexation itself: no.
      std::stringstream ss;
      ss << "p_lin_" << (gi.getMIPWrapper()->nAddedRows++);
      gi.getMIPWrapper()->addRow(coefs.size(), &vars[0], &coefs[0], lt, rhs,
                                GetMaskConsType(call), ss.str());
    }
  }

  void p_int_lin_le(SolverInstanceBase& si, const Call* call) {
    p_lin(si, call, MIP_wrapper::LQ);
  }
  void p_int_lin_eq(SolverInstanceBase& si, const Call* call) {
    p_lin(si, call, MIP_wrapper::EQ);
  }
  void p_float_lin_le(SolverInstanceBase& si, const Call* call) {
    p_lin(si, call, MIP_wrapper::LQ);
  }
  void p_float_lin_eq(SolverInstanceBase& si, const Call* call) {
    p_lin(si, call, MIP_wrapper::EQ);
  }

  // The non-_lin constraints happen in a failed model || in a non-optimized one:
  void p_non_lin(SolverInstanceBase& si, const Call* call, MIP_wrapper::LinConType nCmp) {
    MIP_solverinstance& gi = dynamic_cast<MIP_solverinstance&>( si );
    vector<double> coefs;
    vector<MIP_solver::Variable> vars;
    double rhs = 0.0;
    if ( call->arg(0)->isa<Id>() ) {
      coefs.push_back( 1.0 );
      vars.push_back( gi.exprToVar(call->arg(0)) );
    } else
      rhs -= gi.exprToConst(call->arg(0));
    if ( call->arg(1)->isa<Id>() ) {
      coefs.push_back( -1.0 );
      vars.push_back( gi.exprToVar(call->arg(1)) );
    } else
      rhs += gi.exprToConst(call->arg(1));
    /// Check feas-ty
    if ( coefs.empty() ) {
      if ( (MIP_wrapper::LinConType::EQ==nCmp && 1e-5 < fabs( rhs ))
        || (MIP_wrapper::LinConType::LQ==nCmp && -1e-5 > ( rhs ))
        || (MIP_wrapper::LinConType::GQ==nCmp && 1e-5 < ( rhs ))
      ) {
        si._status = SolverInstance::UNSAT;
        if ( gi.getMIPWrapper()->fVerbose )
          cerr << "  Constraint '" << *call
            << "' seems infeasible: simplified to 0 (rel) " << rhs
            << endl;
      }
    } else {
      std::stringstream ss;
      ss << "p_eq_" << (gi.getMIPWrapper()->nAddedRows++);
      gi.getMIPWrapper()->addRow(vars.size(), &vars[0], &coefs[0], nCmp, rhs,
                              GetMaskConsType(call), ss.str());
    }
  }
  void p_eq(SolverInstanceBase& si, const Call* call) {
    p_non_lin( si, call, MIP_wrapper::EQ );
  }
  void p_le(SolverInstanceBase& si, const Call* call) {
    p_non_lin( si, call, MIP_wrapper::LQ );
  }

  /// var1<=0 if var2==0
  void p_indicator_le0_if0(SolverInstanceBase& si, const Call* call) {
    MIP_solverinstance& gi = dynamic_cast<MIP_solverinstance&>( si );
    /// Looking at the bounded variable and the flag
    bool f1const=0, f2const=0;
    double val1, val2;
    MIP_solver::Variable var1, var2;
    if ( call->arg(0)->isa<Id>() ) {
      var1 = gi.exprToVar(call->arg(0));
    } else {
      f1const = 1;
      val1 = gi.exprToConst(call->arg(0));
    }
    if ( call->arg(1)->isa<Id>() ) {
      var2 = gi.exprToVar(call->arg(1));
    } else {
      f2const = 1;
      val2 = gi.exprToConst(call->arg(1));
    }
    /// Check feas-ty. 1e-6 ?????????????   TODO
    if ( f1const && f2const ) {
      if ( val1>1e-6 && val2<1e-6 ) {        
        si._status = SolverInstance::UNSAT;
        if ( gi.getMIPWrapper()->fVerbose )
          cerr << "  Constraint '" << *call
            << "' seems infeasible: " << val2 << "==0 -> " << val1 << "<=0"
            << endl;
      }
    } else if ( f1const ) {
      if ( val1>1e-6 ) // so  var2==1
        gi.getMIPWrapper()->setVarBounds( var2, 1.0, 1.0 );
    } else if ( f2const ) {
      if ( val2<1e-6 )           // so  var1<=0
        gi.getMIPWrapper()->setVarUB( var1, 0.0 );
    } else {
      std::ostringstream ss;
      ss << "p_ind_" << (gi.getMIPWrapper()->nAddedRows++);
      double coef = 1.0;
      gi.getMIPWrapper()->addIndicatorConstraint( var2, 0, 1, &var1, &coef,
                                                  MIP_wrapper::LinConType::LQ, 0.0, ss.str() );
      ++gi.getMIPWrapper()->nIndicatorConstr;
    }
  }

  /// var1==var2 if var3==1
  void p_indicator_eq_if1(SolverInstanceBase& si, const Call* call) {
    MIP_solverinstance& gi = dynamic_cast<MIP_solverinstance&>( si );
    vector<double> coefs;
    vector<MIP_solver::Variable> vars;
    double rhs = 0.0;
    /// Looking at the bounded variables and the flag
    bool f1const=0, f2const=0, fBconst=0;
    double val1, val2, valB;
    MIP_solver::Variable var1, var2, varB;
    if ( call->arg(0)->isa<Id>() ) {
      var1 = gi.exprToVar(call->arg(0));
      coefs.push_back( 1.0 );
      vars.push_back( var1 );
    } else {
      f1const = 1;
      val1 = gi.exprToConst(call->arg(0));
      rhs -= val1;
    }
    if ( call->arg(1)->isa<Id>() ) {
      var2 = gi.exprToVar(call->arg(1));
      coefs.push_back( -1.0 );
      vars.push_back( var2 );
    } else {
      f2const = 1;
      val2 = gi.exprToConst(call->arg(1));
      rhs += val2;
    }
    if ( call->arg(2)->isa<Id>() ) {
      varB = gi.exprToVar(call->arg(2));
    } else {
      fBconst = 1;
      valB = gi.exprToConst(call->arg(2));
    }
    /// Check feas-ty. 1e-6 ?????????????   TODO
    if ( f1const && f2const && fBconst ) {
      if ( fabs(val1-val2)>1e-6 && val2>0.999999 ) {        
        si._status = SolverInstance::UNSAT;
        if ( gi.getMIPWrapper()->fVerbose )
          cerr << "  Constraint '" << *call
            << "' seems infeasible: " << valB << "==0 -> " << val1 << "==" << val2
            << endl;
      }
    } else if ( f1const && f2const ) {
      if ( fabs(val1-val2)>1e-6 ) // so  varB=0
        gi.getMIPWrapper()->setVarBounds( varB, 0.0, 0.0 );
    } else if ( fBconst ) {
      if ( val2>0.999999 ) {          // so  var1<=0
        std::ostringstream ss;
        ss << "p_eq_" << (gi.getMIPWrapper()->nAddedRows++);
        gi.getMIPWrapper()->addRow(vars.size(), &vars[0], &coefs[0], MIP_wrapper::LinConType::EQ, rhs,
                                MIP_wrapper::MaskConsType_Normal, ss.str());
      }
    } else {
      std::ostringstream ss;
      ss << "p_ind_" << (gi.getMIPWrapper()->nAddedRows++);
      gi.getMIPWrapper()->addIndicatorConstraint( varB, 1, coefs.size(), vars.data(), coefs.data(),
                                                  MIP_wrapper::LinConType::EQ, rhs, ss.str() );
      ++gi.getMIPWrapper()->nIndicatorConstr;
    }
  }

  /// The XBZ cut generator
  void p_XBZ_cutgen(SolverInstanceBase& si, const Call* call) {
    MIP_solverinstance& gi = dynamic_cast<MIP_solverinstance&>( si );
    Env& _env = gi.env();
    
//     auto pCG = make_unique<XBZCutGen>();
    unique_ptr<XBZCutGen> pCG( new XBZCutGen( gi.getMIPWrapper() ) );
    
    assert( call->n_args()==3 );
    gi.exprToVarArray(call->arg(0), pCG->varX);
    gi.exprToVarArray(call->arg(1), pCG->varB);
    assert(pCG->varX.size() == pCG->varB.size());
    pCG->varZ = gi.exprToVar(call->arg(2));
//     cout << "  NEXT_CUTGEN" << endl;
//     pCG->print( cout );
    
    gi.registerCutGenerator( move( pCG ) );
  }
}

void MIP_solverinstance::registerConstraints() {
  _constraintRegistry.add(ASTString("int2float"),    SCIPConstraints::p_eq);
  _constraintRegistry.add(ASTString("bool_eq"),      SCIPConstraints::p_eq);   // for inconsistency reported in fzn
  _constraintRegistry.add(ASTString("int_eq"),       SCIPConstraints::p_eq);
  _constraintRegistry.add(ASTString("int_le"),       SCIPConstraints::p_le);
  _constraintRegistry.add(ASTString("int_lin_eq"),   SCIPConstraints::p_int_lin_eq);
  _constraintRegistry.add(ASTString("int_lin_le"),   SCIPConstraints::p_int_lin_le);
//   _constraintRegistry.add(ASTString("int_plus"),     SCIPConstraints::p_plus);
//   _constraintRegistry.add(ASTString("bool2int"),     SCIPConstraints::p_eq);
  _constraintRegistry.add(ASTString("float_eq"),     SCIPConstraints::p_eq);
  _constraintRegistry.add(ASTString("float_le"),     SCIPConstraints::p_le);
  _constraintRegistry.add(ASTString("float_lin_eq"), SCIPConstraints::p_float_lin_eq);
  _constraintRegistry.add(ASTString("float_lin_le"), SCIPConstraints::p_float_lin_le);
//   _constraintRegistry.add(ASTString("float_plus"),   SCIPConstraints::p_plus);
  
  /// Indicators, if supported by the solver
  _constraintRegistry.add(ASTString("aux_int_le_zero_if_0__IND"), SCIPConstraints::p_indicator_le0_if0);
  _constraintRegistry.add(ASTString("aux_float_le_zero_if_0__IND"), SCIPConstraints::p_indicator_le0_if0);
  _constraintRegistry.add(ASTString("aux_float_eq_if_1__IND"), SCIPConstraints::p_indicator_eq_if1);
  
  /// XBZ cut generator
  _constraintRegistry.add(ASTString("array_var_float_element__XBZ_lb__cutgen"),
                          SCIPConstraints::p_XBZ_cutgen);
  
}

void MIP_solverinstance::printStatistics(bool fLegend)
{
  auto nn = std::chrono::system_clock::now();
  auto n_c = std::chrono::system_clock::to_time_t( nn );
    {
      std::ios oldState(nullptr);
      oldState.copyfmt(std::cout);
      _log.precision(12);
      _log << "  % MIP Status: " << mip_wrap->getStatusName() << endl;
      if (fLegend)
        _log << "  % obj, bound, CPU_time, nodes (left): ";
      _log << mip_wrap->getObjValue() << ",  ";
      _log << mip_wrap->getBestBound() << ",  ";
      _log.setf( ios::fixed );
      _log.precision( 3 );
      _log << mip_wrap->getCPUTime() << ",  ";
      _log << mip_wrap->getNNodes();
      if (mip_wrap->getNOpen())
        _log << " ( " << mip_wrap->getNOpen() << " )";
      _log << "    " << std::ctime( &n_c );
      //  ctime already adds EOL.     os << endl;
      _log.copyfmt( oldState );
    }
}


void HandleSolutionCallback(const MIP_wrapper::Output& out, void* pp) {
  // multi-threading? TODO
  MIP_solverinstance* pSI = (MIP_solverinstance*)( pp );
  assert(pSI);
  /// Not for -a:
//   if (fabs(pSI->lastIncumbent - out.objVal) > 1e-12*(1.0 + fabs(out.objVal))) {
    pSI->lastIncumbent = out.objVal;
  
  try {     /// Sometimes the intermediate output is wrong, especially in SCIP
    pSI->printSolution();            // The solution in [out] is not used  TODO 
  } catch (const Exception& e) {
    std::cerr << std::endl;
    std::cerr << "  Error when evaluating an intermediate solution:  " << e.what() << ": " << e.msg() << std::endl;
  }
  catch (const exception& e) {
    std::cerr << std::endl;
    std::cerr << "  Error when evaluating an intermediate solution:  " << e.what() << std::endl;
  }
  catch (...) {
    std::cerr << std::endl;
    std::cerr << "  Error when evaluating an intermediate solution:  " << "  UNKNOWN EXCEPTION." << std::endl;
  }
//   }
}

void HandleCutCallback(const MIP_wrapper::Output& out, MIP_wrapper::CutInput& in,
                       void* pp, bool fMIPSol) {
  // multi-threading? TODO
  MIP_solverinstance* pSI = (MIP_solverinstance*)( pp );
  assert(pSI);
  assert(&out);
  assert(&in);
  pSI->genCuts( out, in, fMIPSol );
}



SolverInstance::Status MIP_solverinstance::solve(void) {
  SolveI* solveItem = getEnv()->flat()->solveItem();
  int nProbType=0;
  if (solveItem->st() != SolveI::SolveType::ST_SAT) {
    if (solveItem->st() == SolveI::SolveType::ST_MAX) {
      getMIPWrapper()->setObjSense(1);
      getMIPWrapper()->setProbType(1);
      nProbType=1;
      if (mip_wrap->fVerbose)
        cerr << "    MIP_solverinstance: this is a MAXimization problem." << endl;
    } else {
      getMIPWrapper()->setObjSense(-1);
      getMIPWrapper()->setProbType(-1);
      nProbType=-1;
      if (mip_wrap->fVerbose)
        cerr << "    MIP_solverinstance: this is a MINimization problem." << endl;
    }
    if (mip_wrap->fVerbose) {
      cerr << "    MIP_solverinstance: bounds for the objective function: "
        << dObjVarLB << ", " << dObjVarUB << endl;
    }
  } else {
    getMIPWrapper()->setProbType(0);
    if (mip_wrap->fVerbose)
      cerr << "    MIP_solverinstance: this is a SATisfiability problem." << endl;
  }
  
  
  lastIncumbent = 1e200;                  // for callbacks
  MIP_wrapper::Status sw;
  if ( SolverInstance::UNSAT == _status )     // already deduced - exit now
    return _status;
  if ( getMIPWrapper()->getNCols() ) {     // If any variables, we need to run solver just to get values?
    getMIPWrapper()->provideSolutionCallback(HandleSolutionCallback, this);
    if ( cutGenerators.size() )  // only then, can modify presolve
      getMIPWrapper()->provideCutCallback(HandleCutCallback, this);
    ////////////// clean up envi /////////////////
    {
      /// Removing for now - need access to output variables  TODO
//       cleanupForNonincrementalSolving();
      if (GC::locked() && mip_wrap->fVerbose)
        std::cerr << "WARNING: GC is locked before SolverInstance::solve()! Wasting memory." << std::endl;
      // GCLock lock;
      GC::trigger();
    }
    getMIPWrapper()->solve();
  //   printStatistics(cout, 1);   MznSolver does this (if it wants)
    sw = getMIPWrapper()->getStatus();
  } else {
    if ( mip_wrap->fVerbose )
      cerr << "  MIP_solverinstance: no constraints - skipping actual solution phase." << endl;
    sw = MIP_wrapper::Status::OPT;
  }
  SolverInstance::Status s = SolverInstance::UNKNOWN;
  switch(sw) {
    case MIP_wrapper::Status::OPT:
      if ( 0!=nProbType ) {
        s = SolverInstance::OPT;
      } else {
        s = SolverInstance::SAT;    // For SAT problems, just say SAT unless we know it's complete
      }
      break;
    case MIP_wrapper::Status::SAT:
      s = SolverInstance::SAT;
      break;
    case MIP_wrapper::Status::UNSAT:
      s = SolverInstance::UNSAT;
      break;
    case MIP_wrapper::Status::UNBND:
      s = SolverInstance::UNBND;
      break;
    case MIP_wrapper::Status::UNSATorUNBND:
      s = SolverInstance::UNSATorUNBND;
      break;
    case MIP_wrapper::Status::UNKNOWN:
      s = SolverInstance::UNKNOWN;
      break;
    default:
      s = SolverInstance::ERROR;
  }
  return s;
}

void MIP_solverinstance::processFlatZinc(void) {
  /// last-minute solver params
  mip_wrap->fVerbose = (getOptions().getBoolParam(constants().opts.verbose.str(), false));

  SolveI* solveItem = getEnv()->flat()->solveItem();
  VarDecl* objVd = NULL;

  if (solveItem->st() != SolveI::SolveType::ST_SAT) {
    if(Id* id = solveItem->e()->dyn_cast<Id>()) {
      objVd = id->decl();
    } else {
      std::cerr << "Objective must be Id: " << solveItem->e() << std::endl;
      throw InternalError("Objective must be Id");
    }
  }

  for (VarDeclIterator it = getEnv()->flat()->begin_vardecls(); it != getEnv()->flat()->end_vardecls(); ++it) {
    if (it->removed()) {
      continue;
    }
    VarDecl* vd = it->e();
    if(!vd->ann().isEmpty()) {
      if(vd->ann().containsCall(constants().ann.output_array.aststr()) ||
          vd->ann().contains(constants().ann.output_var)
        ) {
        _varsWithOutput.push_back(vd);
//         std::cerr << (*vd);
//         if ( vd->e() )
//           cerr << " = " << (*vd->e());
//         cerr << endl;
      }
    }
    if (vd->type().dim() == 0 && it->e()->type().isvar() && !it->removed()) {
      MiniZinc::TypeInst* ti = it->e()->ti();
      MIP_wrapper::VarType vType = MIP_wrapper::VarType::REAL;     // fInt = false;
      if (ti->type().isvarint() || ti->type().isint())
        vType = MIP_wrapper::VarType::INT;
      else if (ti->type().isvarbool() || ti->type().isbool()) {
        vType = MIP_wrapper::VarType::BINARY;
      } else if (ti->type().isvarfloat() || ti->type().isfloat()) {
      } else {
        std::stringstream ssm;
        ssm << "This type of var is not handled by MIP: " << *it << std::endl;
        ssm << "  VarDecl flags (ti, bt, st, ot): "
          << ti->type().ti()
          << ti->type().bt()
          << ti->type().st()
          << ti->type().ot()
          << ", dim == " << ti->type().dim()
          << "\nRemove the variable or add a constraint so it is redefined."
          << endl;
        throw InternalError(ssm.str());
      }
      double lb=0.0, ub=1.0;  // for bool
      if (ti->domain()) {
        if (MIP_wrapper::VarType::REAL == vType) {
          FloatBounds fb = compute_float_bounds(getEnv()->envi(), it->e()->id());
          if (fb.valid) {
            lb = fb.l.toDouble();
            ub = fb.u.toDouble();
          } else {
            lb = 1.0;
            ub = 0.0;
          }
        } else if (MIP_wrapper::VarType::INT == vType) {
          IntBounds ib = compute_int_bounds(getEnv()->envi(), it->e()->id());
          if (ib.valid) {  // Normally should be
            lb = ib.l.toInt();
            ub = ib.u.toInt();
          } else {
            lb = 1;
            ub = 0;
          }
        } 
      } else if (MIP_wrapper::VarType::BINARY != vType) {
        lb = -getMIPWrapper()->getInfBound();  // if just 1 bound inf, using MZN's default?  TODO
        ub = -lb;
      }

//       IntSetVal* dom = eval_intset(env,vdi->e()->ti()->domain());
//       if (dom->size() > 1)
//         throw runtime_error("MIP_solverinstance: domains with holes ! supported, use --MIPdomains");

      VarId res;
      Id* id = it->e()->id();
      MZN_ASSERT_HARD( id == id->decl()->id() );   // Assume all unified
      MZN_ASSERT_HARD( it->e() == id->decl() );    // Assume all unified
      double obj = vd==objVd ? 1.0 : 0.0;
      auto decl00 = follow_id_to_decl( it->e() );
      MZN_ASSERT_HARD ( decl00->isa<VarDecl>() );
      {
        auto vd00 = decl00->dyn_cast<VarDecl>();
        if ( 0!=vd00->e() ) {
          // Should be a const
          auto dRHS = exprToConst( vd00->e() );
          lb = max( lb, dRHS );
          ub = min( ub, dRHS );
        }
        if ( it->e()!=vd00 ) {    // A different vardecl
          res = exprToVar( vd00->id() );                 // Assume FZN is sorted.
          MZN_ASSERT_HARD( !getMIPWrapper()->fPhase1Over ); // Still can change colUB, colObj
          /// Tighten the ini-expr's bounds
          lb = getMIPWrapper()->colLB.at( res ) = max( getMIPWrapper()->colLB.at( res ), lb );
          ub = getMIPWrapper()->colUB.at( res ) = min( getMIPWrapper()->colUB.at( res ), ub );
          if ( 0.0!=obj ) {
            getMIPWrapper()->colObj.at( res ) = obj;
          }
        } else {
          res = getMIPWrapper()->addVar(obj, lb, ub, vType, id->str().c_str());
        }
      }
      /// Test infeasibility
      if ( lb>ub ) {
        _status = SolverInstance::UNSAT;
        if ( getMIPWrapper()->fVerbose )
          cerr << "  VarDecl '" << *(it->e())
            << "' seems infeasible: computed bounds [" << lb << ", " << ub << ']'
            << endl;
      }
      if ( 0.0!=obj ) {
        dObjVarLB = lb;
        dObjVarUB = ub;
        getMIPWrapper()->output.nObjVarIndex = res;
        if ( getMIPWrapper()->fVerbose )
          cerr << "  MIP: objective variable index (0-based): " << res << endl;
      }
      _variableMap.insert(id, res);
      assert( res == _variableMap.get(id) );
    }
  }
  if (mip_wrap->fVerbose && mip_wrap->sLitValues.size())
    cerr << "  MIP_solverinstance: during Phase 1,  "
      << mip_wrap->nLitVars << " literals with "
      << mip_wrap-> sLitValues.size() << " values used." << endl;
  if (! getMIPWrapper()->fPhase1Over)
    getMIPWrapper()->addPhase1Vars(); 

  if (mip_wrap->fVerbose)
    cerr << "  MIP_solverinstance: adding constraints..." << flush;
  
  for (ConstraintIterator it = getEnv()->flat()->begin_constraints(); it != getEnv()->flat()->end_constraints(); ++it) {
    if (!it->removed()) {
      if (Call* c = it->e()->dyn_cast<Call>()) {
        _constraintRegistry.post(c);
      }
    }
  }
  
  if (mip_wrap->fVerbose) {
    cerr << " done, " << mip_wrap->getNRows() << " rows && "
    << mip_wrap->getNCols() << " columns in total.";
    if (mip_wrap->nIndicatorConstr)
      cerr << "  " << mip_wrap->nIndicatorConstr << " indicator constraints." << endl;
    cerr  << endl;
    if (mip_wrap->sLitValues.size())
      cerr << "  MIP_solverinstance: overall,  "
        << mip_wrap->nLitVars << " literals with "
        << mip_wrap-> sLitValues.size() << " values used." << endl;
  }

  processSearchAnnotations( solveItem->ann() );

  processWarmstartAnnotations( solveItem->ann() );
  
}  // processFlatZinc

Expression* MIP_solverinstance::getSolutionValue(Id* id) {
  id = id->decl()->id();

  if(id->type().isvar()) {
    MIP_solver::Variable var = exprToVar(id);
    double val = getMIPWrapper()->getValues()[var];
    switch (id->type().bt()) {
      case Type::BT_INT: return IntLit::a(round_to_longlong(val));
      case Type::BT_FLOAT: return FloatLit::a(val);
      case Type::BT_BOOL: return new BoolLit(Location(), round_to_longlong(val));
      default: return NULL;
    }
  } else {
    return id->decl()->e();
  }
}

void 
MIP_solverinstance::processSearchAnnotations(const Annotation& ann) {
    if ( 1==getMIPWrapper()->getFreeSearch() )
        return;
    std::vector<Expression*> aAnns;
    flattenSearchAnnotations( ann, aAnns );
    vector<MIP_solverinstance::VarId> vars;
    vector<int> aPri;                                  // priorities
    int nArrayAnns = 0;
    for ( auto iA=0; iA<aAnns.size(); ++iA ) {
        const auto& pE = aAnns[iA];
        if( pE->isa<Call>() ) {
            Call* pC = pE->cast<Call>();
            const auto cId = pC->id().str();
            if ( "int_search"==cId || "float_search"==cId ) {
                ArrayLit* alV = nullptr;
                if ( !pC->n_args() || nullptr == (alV = eval_array_lit(_env.envi(),pC->arg(0))) ) {
                    std::cerr << "  SEARCH ANN: '" << (*pC)
                       << "'  is unknown. " << std::endl;
                    continue;
                }
                ++nArrayAnns;
                for (unsigned int i=0; i<alV->size(); i++) {
                    if (Id* ident = (*alV)[i]->dyn_cast<Id>()) {
                        vars.push_back( exprToVar( ident ) );
                        aPri.push_back( aAnns.size()-iA );            // level search by default
                    } // else ignore
                }
            }
        }
    }
    if ( vars.size() ) {
        if ( 2==getMIPWrapper()->getFreeSearch() ) {
            for ( int i=0; i<vars.size(); ++i )
                aPri[i] = 1; //vars.size()-i;                                    // descending
        }
        if ( !getMIPWrapper()->addSearch( vars, aPri ) )
            cerr << "\nWARNING: MIP backend seems to ignore search strategy." << endl;
        else 
            cerr << "  MIP: added " << vars.size() << " variable branching priorities from "
              << nArrayAnns << " arrays." << endl;
    }
}

void 
MIP_solverinstance::processWarmstartAnnotations(const Annotation& ann) {
    int nVal = 0;
    for(ExpressionSetIter i = ann.begin(); i != ann.end(); ++i) {
        Expression* e = *i;
        if ( e->isa<Call>() ) {
            Call* c = e->cast<Call>();
            if ( c->id().str() == "warm_start_array" ) {
                ArrayLit* anns = c->arg(0)->cast<ArrayLit>();
                for(unsigned int i=0; i<anns->size(); i++) {
                    Annotation subann;
                    subann.add((*anns)[i]);
                    processWarmstartAnnotations( subann );
                }
            } else
            if ( c->id().str() == "warm_start" ) {
                MZN_ASSERT_HARD_MSG( c->n_args()>=2, "ERROR: warm_start needs 2 array args" );
                vector<double> coefs;
                vector<MIP_solverinstance::VarId> vars;

    /// Process coefs & vars together to eliminate literals (problem with Gurobi's updatemodel()'s)
                ArrayLit* alC = eval_array_lit(_env.envi(), c->arg(1));
                MZN_ASSERT_HARD_MSG( 0!=alC, "ERROR: warm_start needs 2 array args" );
                coefs.reserve(alC->size());
                ArrayLit* alV = eval_array_lit(_env.envi(), c->arg(0));
                MZN_ASSERT_HARD_MSG( 0!=alV, "ERROR: warm_start needs 2 array args" );
                vars.reserve(alV->size());
                for (unsigned int i=0; i<alV->size() && i<alC->size(); i++) {
                  const auto e2c = exprToConstEasy( (*alC)[i] );
                  /// Check if it is not an opt int etc. and a proper variable
                  if (e2c.second) 
                  if (Id* ident = (*alV)[i]->dyn_cast<Id>()) {
                    coefs.push_back( e2c.first );
                    vars.push_back( exprToVar( ident ) );
                  } // else ignore
                }
                assert(coefs.size() == vars.size());
                nVal += coefs.size();
                if ( coefs.size() && !getMIPWrapper()->addWarmStart( vars, coefs ) ) {
                  cerr << "\nWARNING: MIP backend seems to ignore warm starts" << endl;
                  return;
                }
            }
        }
    }
    if ( nVal && getMIPWrapper()->fVerbose ) {
      cerr << "  MIP: added " << nVal << " MIPstart values..." << flush;
    }
}

void MIP_solverinstance::genCuts(const MIP_wrapper::Output& slvOut,
                                 MIP_wrapper::CutInput& cutsIn, bool fMIPSol) {
  for ( auto& pCG : cutGenerators ) {
    if ( !fMIPSol || pCG->getMask()&MIP_wrapper::MaskConsType_Lazy )
      pCG->generate( slvOut, cutsIn );
  }
  /// Select some most violated? TODO
}

>>>>>>> bec1ae62
void XBZCutGen::generate(const MIP_wrapper::Output& slvOut, MIP_wrapper::CutInput& cutsIn) {
  assert( pMIP );
  const int n = varX.size();
  assert( n==varB.size() );
  MIP_wrapper::CutDef cut( MIP_wrapper::GQ, MIP_wrapper::MaskConsType_Usercut );
  cut.addVar( varZ, -1.0 );
  for ( int i=0; i<n; ++i ) {
    const int ix = varX[ i ];
    const int ib = varB[ i ];
    assert( ix>=0 && ix<slvOut.nCols );
    assert( ib>=0 && ib<slvOut.nCols );
    const double theXi = slvOut.x[ ix ];
    const double theBi = slvOut.x[ ib ];
    const double LBXi = pMIP->colLB[ ix ];
    const double UBXi = pMIP->colUB[ ix ];  // tighter bounds from presolve?  TODO
    bool fi = ( theXi + LBXi * ( theBi - 1.0 ) - UBXi * theBi < 0.0 );
    if ( fi ) {
      cut.addVar( ix, 1.0 );
      cut.addVar( ib, LBXi );
      cut.rhs += LBXi;
    } else {
      cut.addVar( ib, UBXi );
    }
  }
  double dViol = cut.computeViol( slvOut.x, slvOut.nCols );
  if ( dViol > 0.01 ) {   // ?? PARAM?  TODO
    cutsIn.push_back( cut );
    cerr << " vi" << dViol << flush;
//     cout << cut.rmatind.size() << ' '
//       << cut.rhs << "  cutlen, rhs. (Sense fixed to GQ) " << endl;
//     for ( int i=0; i<cut.rmatind.size(); ++i )
//       cout << cut.rmatind[i] << ' ';
//     cout << endl;
//     for ( int i=0; i<cut.rmatind.size(); ++i )
//       cout << cut.rmatval[i] << ' ';
//     cout << endl;
  }
}

void XBZCutGen::print( ostream& os )
{
  os
    << varZ << '\n'
    << varX.size() << '\n';
  for ( int i=0; i<varX.size(); ++i )
    os << varX[i] << ' ';
  os << endl;
  for ( int i=0; i<varB.size(); ++i )
    os << varB[i] << ' ';
  os << endl;
}<|MERGE_RESOLUTION|>--- conflicted
+++ resolved
@@ -30,90 +30,27 @@
 
 #include <minizinc/solvers/MIP/MIP_solverinstance.hh>
 
-using namespace MiniZinc;
-
-<<<<<<< HEAD
-=======
-SolverFactory* MiniZinc::SolverFactory::createF_MIP() {
-  return new MIP_SolverFactory;
-}
-
-string MIP_SolverFactory::getVersion()
-{
-  string v = "  MIP solver plugin, compiled  " __DATE__ ", using: "
-    + MIP_WrapperFactory::getVersion();
-  return v;
-}
-
-
-MIP_solver::Variable MIP_solverinstance::exprToVar(Expression* arg) {
-  if (Id* ident = arg->dyn_cast<Id>()) {
-    return _variableMap.get(ident->decl()->id());
-  } else
-    return mip_wrap->addLitVar( exprToConst( arg ) );
-}
-
-void MIP_solverinstance::exprToVarArray(Expression* arg, vector<VarId> &vars) {
-  ArrayLit* al = eval_array_lit(getEnv()->envi(), arg);
-  vars.clear();
-  vars.reserve(al->size());
-  for (unsigned int i=0; i<al->size(); i++)
-    vars.push_back(exprToVar((*al)[i]));
-}
-
-std::pair<double,bool> MIP_solverinstance::exprToConstEasy(Expression* e) {
-    std::pair<double, bool> res { 0.0, true };
-    if (IntLit* il = e->dyn_cast<IntLit>()) {
-      res.first = ( il->v().toInt() );
-    } else if (FloatLit* fl = e->dyn_cast<FloatLit>()) {
-      res.first = ( fl->v().toDouble() );
-    } else if (BoolLit* bl = e->dyn_cast<BoolLit>()) {
-      res.first = ( bl->v() );
-    } else {
-      res.second = false;
+namespace MiniZinc {
+  namespace SCIPConstraints {
+    
+    bool CheckAnnUserCut(const Call* call) {
+      if(!call->ann().isEmpty()) {
+        if(call->ann().contains(constants().ann.user_cut)) {
+          return true;
+        }
+      }
+      return false;
     }
-    return res;
-}
-
-double MIP_solverinstance::exprToConst(Expression* e) {
-    const auto e2ce = exprToConstEasy( e );
-    if ( !e2ce.second ) {
-      std::ostringstream oss;
-      oss << "ExprToConst: expected a numeric/bool literal, getting " << *e;
-      throw InternalError( oss.str() );
+    bool CheckAnnLazyConstraint(const Call* call) {
+      if(!call->ann().isEmpty()) {
+        if(call->ann().contains(constants().ann.lazy_constraint)) {
+          return true;
+        }
+      }
+      return false;
     }
-    return e2ce.first;
-}
-
-void MIP_solverinstance::exprToArray(Expression* arg, vector<double> &vals) {
-  ArrayLit* al = eval_array_lit(getEnv()->envi(), arg);
-  vals.clear();
-  vals.reserve(al->size());
-  for (unsigned int i=0; i<al->size(); i++) {
-    vals.push_back( exprToConst( (*al)[i] ) );
-  }
-}
-
-namespace SCIPConstraints {
-
-  bool CheckAnnUserCut(const Call* call) {
-    if(!call->ann().isEmpty()) {
-      if(call->ann().contains(constants().ann.user_cut)) {
-        return true;
-      }
-    }
-    return false;
-  }
-  bool CheckAnnLazyConstraint(const Call* call) {
-    if(!call->ann().isEmpty()) {
-      if(call->ann().contains(constants().ann.lazy_constraint)) {
-        return true;
-      }
-    }
-    return false;
-  }
-  int GetMaskConsType(const Call* call) {
-    int mask=0;
+    int GetMaskConsType(const Call* call) {
+      int mask=0;
       const bool fUC = CheckAnnUserCut(call);
       const bool fLC = CheckAnnLazyConstraint(call);
       if (fUC) {
@@ -125,708 +62,15 @@
       if (!fUC && !fLC)
         mask |= MIP_wrapper::MaskConsType_Normal;
       return mask;
-//       return MIP_wrapper::MaskConsType_Normal;    // recognition fails
-  }
-
-  void p_lin(SolverInstanceBase& si, const Call* call, MIP_wrapper::LinConType lt) {
-    MIP_solverinstance& gi = dynamic_cast<MIP_solverinstance&>( si );
-    Env& _env = gi.env();
-//     ArrayLit* al = eval_array_lit(_env.envi(), args[0]);
-//     int nvars = al->v().size();
-    vector<double> coefs;
-//     gi.exprToArray(args[0], coefs);
-    vector<MIP_solverinstance::VarId> vars;
-//     gi.exprToVarArray(args[1], vars);
-    IntVal ires;
-    FloatVal fres;
-
-    double rhs;
-    if(call->arg(2)->type().isint()) {
-      ires = eval_int(_env.envi(), call->arg(2));
-      rhs = ires.toInt();
-    } else if(call->arg(2)->type().isfloat()) {
-      fres = eval_float(_env.envi(), call->arg(2));
-      rhs = fres.toDouble();
-    } else {
-      throw InternalError("p_lin: rhs unknown type");
+      //       return MIP_wrapper::MaskConsType_Normal;    // recognition fails
     }
-
-    /// Process coefs & vars together to eliminate literals (problem with Gurobi's updatemodel()'s)
-    ArrayLit* alC = eval_array_lit(_env.envi(), call->arg(0));
-    coefs.reserve(alC->size());
-    ArrayLit* alV = eval_array_lit(_env.envi(), call->arg(1));
-    vars.reserve(alV->size());
-    for (unsigned int i=0; i<alV->size(); i++) {
-      const double dCoef = gi.exprToConst( (*alC)[i] );
-      if (Id* ident = (*alV)[i]->dyn_cast<Id>()) {
-        coefs.push_back( dCoef );
-        vars.push_back( gi.exprToVar( ident ) );
-      } else
-        rhs -= dCoef*gi.exprToConst( (*alV)[i] );
-    }
-    assert(coefs.size() == vars.size());
-
-    /// Check feas-ty
-    if ( coefs.empty() ) {
-      if ( (MIP_wrapper::LinConType::EQ==lt && 1e-5 < fabs( rhs ))
-        || (MIP_wrapper::LinConType::LQ==lt && -1e-5 > ( rhs ))
-        || (MIP_wrapper::LinConType::GQ==lt && 1e-5 < ( rhs ))
-      ) {
-        si._status = SolverInstance::UNSAT;
-        if ( gi.getMIPWrapper()->fVerbose )
-          cerr << "  Constraint '" << *call
-            << "' seems infeasible: simplified to 0 (rel) " << rhs
-            << endl;
-      }
-    } else {
-      // See if the solver adds indexation itself: no.
-      std::stringstream ss;
-      ss << "p_lin_" << (gi.getMIPWrapper()->nAddedRows++);
-      gi.getMIPWrapper()->addRow(coefs.size(), &vars[0], &coefs[0], lt, rhs,
-                                GetMaskConsType(call), ss.str());
-    }
-  }
-
-  void p_int_lin_le(SolverInstanceBase& si, const Call* call) {
-    p_lin(si, call, MIP_wrapper::LQ);
-  }
-  void p_int_lin_eq(SolverInstanceBase& si, const Call* call) {
-    p_lin(si, call, MIP_wrapper::EQ);
-  }
-  void p_float_lin_le(SolverInstanceBase& si, const Call* call) {
-    p_lin(si, call, MIP_wrapper::LQ);
-  }
-  void p_float_lin_eq(SolverInstanceBase& si, const Call* call) {
-    p_lin(si, call, MIP_wrapper::EQ);
-  }
-
-  // The non-_lin constraints happen in a failed model || in a non-optimized one:
-  void p_non_lin(SolverInstanceBase& si, const Call* call, MIP_wrapper::LinConType nCmp) {
-    MIP_solverinstance& gi = dynamic_cast<MIP_solverinstance&>( si );
-    vector<double> coefs;
-    vector<MIP_solver::Variable> vars;
-    double rhs = 0.0;
-    if ( call->arg(0)->isa<Id>() ) {
-      coefs.push_back( 1.0 );
-      vars.push_back( gi.exprToVar(call->arg(0)) );
-    } else
-      rhs -= gi.exprToConst(call->arg(0));
-    if ( call->arg(1)->isa<Id>() ) {
-      coefs.push_back( -1.0 );
-      vars.push_back( gi.exprToVar(call->arg(1)) );
-    } else
-      rhs += gi.exprToConst(call->arg(1));
-    /// Check feas-ty
-    if ( coefs.empty() ) {
-      if ( (MIP_wrapper::LinConType::EQ==nCmp && 1e-5 < fabs( rhs ))
-        || (MIP_wrapper::LinConType::LQ==nCmp && -1e-5 > ( rhs ))
-        || (MIP_wrapper::LinConType::GQ==nCmp && 1e-5 < ( rhs ))
-      ) {
-        si._status = SolverInstance::UNSAT;
-        if ( gi.getMIPWrapper()->fVerbose )
-          cerr << "  Constraint '" << *call
-            << "' seems infeasible: simplified to 0 (rel) " << rhs
-            << endl;
-      }
-    } else {
-      std::stringstream ss;
-      ss << "p_eq_" << (gi.getMIPWrapper()->nAddedRows++);
-      gi.getMIPWrapper()->addRow(vars.size(), &vars[0], &coefs[0], nCmp, rhs,
-                              GetMaskConsType(call), ss.str());
-    }
-  }
-  void p_eq(SolverInstanceBase& si, const Call* call) {
-    p_non_lin( si, call, MIP_wrapper::EQ );
-  }
-  void p_le(SolverInstanceBase& si, const Call* call) {
-    p_non_lin( si, call, MIP_wrapper::LQ );
-  }
-
-  /// var1<=0 if var2==0
-  void p_indicator_le0_if0(SolverInstanceBase& si, const Call* call) {
-    MIP_solverinstance& gi = dynamic_cast<MIP_solverinstance&>( si );
-    /// Looking at the bounded variable and the flag
-    bool f1const=0, f2const=0;
-    double val1, val2;
-    MIP_solver::Variable var1, var2;
-    if ( call->arg(0)->isa<Id>() ) {
-      var1 = gi.exprToVar(call->arg(0));
-    } else {
-      f1const = 1;
-      val1 = gi.exprToConst(call->arg(0));
-    }
-    if ( call->arg(1)->isa<Id>() ) {
-      var2 = gi.exprToVar(call->arg(1));
-    } else {
-      f2const = 1;
-      val2 = gi.exprToConst(call->arg(1));
-    }
-    /// Check feas-ty. 1e-6 ?????????????   TODO
-    if ( f1const && f2const ) {
-      if ( val1>1e-6 && val2<1e-6 ) {        
-        si._status = SolverInstance::UNSAT;
-        if ( gi.getMIPWrapper()->fVerbose )
-          cerr << "  Constraint '" << *call
-            << "' seems infeasible: " << val2 << "==0 -> " << val1 << "<=0"
-            << endl;
-      }
-    } else if ( f1const ) {
-      if ( val1>1e-6 ) // so  var2==1
-        gi.getMIPWrapper()->setVarBounds( var2, 1.0, 1.0 );
-    } else if ( f2const ) {
-      if ( val2<1e-6 )           // so  var1<=0
-        gi.getMIPWrapper()->setVarUB( var1, 0.0 );
-    } else {
-      std::ostringstream ss;
-      ss << "p_ind_" << (gi.getMIPWrapper()->nAddedRows++);
-      double coef = 1.0;
-      gi.getMIPWrapper()->addIndicatorConstraint( var2, 0, 1, &var1, &coef,
-                                                  MIP_wrapper::LinConType::LQ, 0.0, ss.str() );
-      ++gi.getMIPWrapper()->nIndicatorConstr;
-    }
-  }
-
-  /// var1==var2 if var3==1
-  void p_indicator_eq_if1(SolverInstanceBase& si, const Call* call) {
-    MIP_solverinstance& gi = dynamic_cast<MIP_solverinstance&>( si );
-    vector<double> coefs;
-    vector<MIP_solver::Variable> vars;
-    double rhs = 0.0;
-    /// Looking at the bounded variables and the flag
-    bool f1const=0, f2const=0, fBconst=0;
-    double val1, val2, valB;
-    MIP_solver::Variable var1, var2, varB;
-    if ( call->arg(0)->isa<Id>() ) {
-      var1 = gi.exprToVar(call->arg(0));
-      coefs.push_back( 1.0 );
-      vars.push_back( var1 );
-    } else {
-      f1const = 1;
-      val1 = gi.exprToConst(call->arg(0));
-      rhs -= val1;
-    }
-    if ( call->arg(1)->isa<Id>() ) {
-      var2 = gi.exprToVar(call->arg(1));
-      coefs.push_back( -1.0 );
-      vars.push_back( var2 );
-    } else {
-      f2const = 1;
-      val2 = gi.exprToConst(call->arg(1));
-      rhs += val2;
-    }
-    if ( call->arg(2)->isa<Id>() ) {
-      varB = gi.exprToVar(call->arg(2));
-    } else {
-      fBconst = 1;
-      valB = gi.exprToConst(call->arg(2));
-    }
-    /// Check feas-ty. 1e-6 ?????????????   TODO
-    if ( f1const && f2const && fBconst ) {
-      if ( fabs(val1-val2)>1e-6 && val2>0.999999 ) {        
-        si._status = SolverInstance::UNSAT;
-        if ( gi.getMIPWrapper()->fVerbose )
-          cerr << "  Constraint '" << *call
-            << "' seems infeasible: " << valB << "==0 -> " << val1 << "==" << val2
-            << endl;
-      }
-    } else if ( f1const && f2const ) {
-      if ( fabs(val1-val2)>1e-6 ) // so  varB=0
-        gi.getMIPWrapper()->setVarBounds( varB, 0.0, 0.0 );
-    } else if ( fBconst ) {
-      if ( val2>0.999999 ) {          // so  var1<=0
-        std::ostringstream ss;
-        ss << "p_eq_" << (gi.getMIPWrapper()->nAddedRows++);
-        gi.getMIPWrapper()->addRow(vars.size(), &vars[0], &coefs[0], MIP_wrapper::LinConType::EQ, rhs,
-                                MIP_wrapper::MaskConsType_Normal, ss.str());
-      }
-    } else {
-      std::ostringstream ss;
-      ss << "p_ind_" << (gi.getMIPWrapper()->nAddedRows++);
-      gi.getMIPWrapper()->addIndicatorConstraint( varB, 1, coefs.size(), vars.data(), coefs.data(),
-                                                  MIP_wrapper::LinConType::EQ, rhs, ss.str() );
-      ++gi.getMIPWrapper()->nIndicatorConstr;
-    }
-  }
-
-  /// The XBZ cut generator
-  void p_XBZ_cutgen(SolverInstanceBase& si, const Call* call) {
-    MIP_solverinstance& gi = dynamic_cast<MIP_solverinstance&>( si );
-    Env& _env = gi.env();
-    
-//     auto pCG = make_unique<XBZCutGen>();
-    unique_ptr<XBZCutGen> pCG( new XBZCutGen( gi.getMIPWrapper() ) );
-    
-    assert( call->n_args()==3 );
-    gi.exprToVarArray(call->arg(0), pCG->varX);
-    gi.exprToVarArray(call->arg(1), pCG->varB);
-    assert(pCG->varX.size() == pCG->varB.size());
-    pCG->varZ = gi.exprToVar(call->arg(2));
-//     cout << "  NEXT_CUTGEN" << endl;
-//     pCG->print( cout );
-    
-    gi.registerCutGenerator( move( pCG ) );
   }
 }
 
-void MIP_solverinstance::registerConstraints() {
-  _constraintRegistry.add(ASTString("int2float"),    SCIPConstraints::p_eq);
-  _constraintRegistry.add(ASTString("bool_eq"),      SCIPConstraints::p_eq);   // for inconsistency reported in fzn
-  _constraintRegistry.add(ASTString("int_eq"),       SCIPConstraints::p_eq);
-  _constraintRegistry.add(ASTString("int_le"),       SCIPConstraints::p_le);
-  _constraintRegistry.add(ASTString("int_lin_eq"),   SCIPConstraints::p_int_lin_eq);
-  _constraintRegistry.add(ASTString("int_lin_le"),   SCIPConstraints::p_int_lin_le);
-//   _constraintRegistry.add(ASTString("int_plus"),     SCIPConstraints::p_plus);
-//   _constraintRegistry.add(ASTString("bool2int"),     SCIPConstraints::p_eq);
-  _constraintRegistry.add(ASTString("float_eq"),     SCIPConstraints::p_eq);
-  _constraintRegistry.add(ASTString("float_le"),     SCIPConstraints::p_le);
-  _constraintRegistry.add(ASTString("float_lin_eq"), SCIPConstraints::p_float_lin_eq);
-  _constraintRegistry.add(ASTString("float_lin_le"), SCIPConstraints::p_float_lin_le);
-//   _constraintRegistry.add(ASTString("float_plus"),   SCIPConstraints::p_plus);
-  
-  /// Indicators, if supported by the solver
-  _constraintRegistry.add(ASTString("aux_int_le_zero_if_0__IND"), SCIPConstraints::p_indicator_le0_if0);
-  _constraintRegistry.add(ASTString("aux_float_le_zero_if_0__IND"), SCIPConstraints::p_indicator_le0_if0);
-  _constraintRegistry.add(ASTString("aux_float_eq_if_1__IND"), SCIPConstraints::p_indicator_eq_if1);
-  
-  /// XBZ cut generator
-  _constraintRegistry.add(ASTString("array_var_float_element__XBZ_lb__cutgen"),
-                          SCIPConstraints::p_XBZ_cutgen);
-  
-}
-
-void MIP_solverinstance::printStatistics(bool fLegend)
-{
-  auto nn = std::chrono::system_clock::now();
-  auto n_c = std::chrono::system_clock::to_time_t( nn );
-    {
-      std::ios oldState(nullptr);
-      oldState.copyfmt(std::cout);
-      _log.precision(12);
-      _log << "  % MIP Status: " << mip_wrap->getStatusName() << endl;
-      if (fLegend)
-        _log << "  % obj, bound, CPU_time, nodes (left): ";
-      _log << mip_wrap->getObjValue() << ",  ";
-      _log << mip_wrap->getBestBound() << ",  ";
-      _log.setf( ios::fixed );
-      _log.precision( 3 );
-      _log << mip_wrap->getCPUTime() << ",  ";
-      _log << mip_wrap->getNNodes();
-      if (mip_wrap->getNOpen())
-        _log << " ( " << mip_wrap->getNOpen() << " )";
-      _log << "    " << std::ctime( &n_c );
-      //  ctime already adds EOL.     os << endl;
-      _log.copyfmt( oldState );
-    }
-}
-
-
-void HandleSolutionCallback(const MIP_wrapper::Output& out, void* pp) {
-  // multi-threading? TODO
-  MIP_solverinstance* pSI = (MIP_solverinstance*)( pp );
-  assert(pSI);
-  /// Not for -a:
-//   if (fabs(pSI->lastIncumbent - out.objVal) > 1e-12*(1.0 + fabs(out.objVal))) {
-    pSI->lastIncumbent = out.objVal;
-  
-  try {     /// Sometimes the intermediate output is wrong, especially in SCIP
-    pSI->printSolution();            // The solution in [out] is not used  TODO 
-  } catch (const Exception& e) {
-    std::cerr << std::endl;
-    std::cerr << "  Error when evaluating an intermediate solution:  " << e.what() << ": " << e.msg() << std::endl;
-  }
-  catch (const exception& e) {
-    std::cerr << std::endl;
-    std::cerr << "  Error when evaluating an intermediate solution:  " << e.what() << std::endl;
-  }
-  catch (...) {
-    std::cerr << std::endl;
-    std::cerr << "  Error when evaluating an intermediate solution:  " << "  UNKNOWN EXCEPTION." << std::endl;
-  }
-//   }
-}
-
-void HandleCutCallback(const MIP_wrapper::Output& out, MIP_wrapper::CutInput& in,
-                       void* pp, bool fMIPSol) {
-  // multi-threading? TODO
-  MIP_solverinstance* pSI = (MIP_solverinstance*)( pp );
-  assert(pSI);
-  assert(&out);
-  assert(&in);
-  pSI->genCuts( out, in, fMIPSol );
-}
+using namespace MiniZinc;
 
 
 
-SolverInstance::Status MIP_solverinstance::solve(void) {
-  SolveI* solveItem = getEnv()->flat()->solveItem();
-  int nProbType=0;
-  if (solveItem->st() != SolveI::SolveType::ST_SAT) {
-    if (solveItem->st() == SolveI::SolveType::ST_MAX) {
-      getMIPWrapper()->setObjSense(1);
-      getMIPWrapper()->setProbType(1);
-      nProbType=1;
-      if (mip_wrap->fVerbose)
-        cerr << "    MIP_solverinstance: this is a MAXimization problem." << endl;
-    } else {
-      getMIPWrapper()->setObjSense(-1);
-      getMIPWrapper()->setProbType(-1);
-      nProbType=-1;
-      if (mip_wrap->fVerbose)
-        cerr << "    MIP_solverinstance: this is a MINimization problem." << endl;
-    }
-    if (mip_wrap->fVerbose) {
-      cerr << "    MIP_solverinstance: bounds for the objective function: "
-        << dObjVarLB << ", " << dObjVarUB << endl;
-    }
-  } else {
-    getMIPWrapper()->setProbType(0);
-    if (mip_wrap->fVerbose)
-      cerr << "    MIP_solverinstance: this is a SATisfiability problem." << endl;
-  }
-  
-  
-  lastIncumbent = 1e200;                  // for callbacks
-  MIP_wrapper::Status sw;
-  if ( SolverInstance::UNSAT == _status )     // already deduced - exit now
-    return _status;
-  if ( getMIPWrapper()->getNCols() ) {     // If any variables, we need to run solver just to get values?
-    getMIPWrapper()->provideSolutionCallback(HandleSolutionCallback, this);
-    if ( cutGenerators.size() )  // only then, can modify presolve
-      getMIPWrapper()->provideCutCallback(HandleCutCallback, this);
-    ////////////// clean up envi /////////////////
-    {
-      /// Removing for now - need access to output variables  TODO
-//       cleanupForNonincrementalSolving();
-      if (GC::locked() && mip_wrap->fVerbose)
-        std::cerr << "WARNING: GC is locked before SolverInstance::solve()! Wasting memory." << std::endl;
-      // GCLock lock;
-      GC::trigger();
-    }
-    getMIPWrapper()->solve();
-  //   printStatistics(cout, 1);   MznSolver does this (if it wants)
-    sw = getMIPWrapper()->getStatus();
-  } else {
-    if ( mip_wrap->fVerbose )
-      cerr << "  MIP_solverinstance: no constraints - skipping actual solution phase." << endl;
-    sw = MIP_wrapper::Status::OPT;
-  }
-  SolverInstance::Status s = SolverInstance::UNKNOWN;
-  switch(sw) {
-    case MIP_wrapper::Status::OPT:
-      if ( 0!=nProbType ) {
-        s = SolverInstance::OPT;
-      } else {
-        s = SolverInstance::SAT;    // For SAT problems, just say SAT unless we know it's complete
-      }
-      break;
-    case MIP_wrapper::Status::SAT:
-      s = SolverInstance::SAT;
-      break;
-    case MIP_wrapper::Status::UNSAT:
-      s = SolverInstance::UNSAT;
-      break;
-    case MIP_wrapper::Status::UNBND:
-      s = SolverInstance::UNBND;
-      break;
-    case MIP_wrapper::Status::UNSATorUNBND:
-      s = SolverInstance::UNSATorUNBND;
-      break;
-    case MIP_wrapper::Status::UNKNOWN:
-      s = SolverInstance::UNKNOWN;
-      break;
-    default:
-      s = SolverInstance::ERROR;
-  }
-  return s;
-}
-
-void MIP_solverinstance::processFlatZinc(void) {
-  /// last-minute solver params
-  mip_wrap->fVerbose = (getOptions().getBoolParam(constants().opts.verbose.str(), false));
-
-  SolveI* solveItem = getEnv()->flat()->solveItem();
-  VarDecl* objVd = NULL;
-
-  if (solveItem->st() != SolveI::SolveType::ST_SAT) {
-    if(Id* id = solveItem->e()->dyn_cast<Id>()) {
-      objVd = id->decl();
-    } else {
-      std::cerr << "Objective must be Id: " << solveItem->e() << std::endl;
-      throw InternalError("Objective must be Id");
-    }
-  }
-
-  for (VarDeclIterator it = getEnv()->flat()->begin_vardecls(); it != getEnv()->flat()->end_vardecls(); ++it) {
-    if (it->removed()) {
-      continue;
-    }
-    VarDecl* vd = it->e();
-    if(!vd->ann().isEmpty()) {
-      if(vd->ann().containsCall(constants().ann.output_array.aststr()) ||
-          vd->ann().contains(constants().ann.output_var)
-        ) {
-        _varsWithOutput.push_back(vd);
-//         std::cerr << (*vd);
-//         if ( vd->e() )
-//           cerr << " = " << (*vd->e());
-//         cerr << endl;
-      }
-    }
-    if (vd->type().dim() == 0 && it->e()->type().isvar() && !it->removed()) {
-      MiniZinc::TypeInst* ti = it->e()->ti();
-      MIP_wrapper::VarType vType = MIP_wrapper::VarType::REAL;     // fInt = false;
-      if (ti->type().isvarint() || ti->type().isint())
-        vType = MIP_wrapper::VarType::INT;
-      else if (ti->type().isvarbool() || ti->type().isbool()) {
-        vType = MIP_wrapper::VarType::BINARY;
-      } else if (ti->type().isvarfloat() || ti->type().isfloat()) {
-      } else {
-        std::stringstream ssm;
-        ssm << "This type of var is not handled by MIP: " << *it << std::endl;
-        ssm << "  VarDecl flags (ti, bt, st, ot): "
-          << ti->type().ti()
-          << ti->type().bt()
-          << ti->type().st()
-          << ti->type().ot()
-          << ", dim == " << ti->type().dim()
-          << "\nRemove the variable or add a constraint so it is redefined."
-          << endl;
-        throw InternalError(ssm.str());
-      }
-      double lb=0.0, ub=1.0;  // for bool
-      if (ti->domain()) {
-        if (MIP_wrapper::VarType::REAL == vType) {
-          FloatBounds fb = compute_float_bounds(getEnv()->envi(), it->e()->id());
-          if (fb.valid) {
-            lb = fb.l.toDouble();
-            ub = fb.u.toDouble();
-          } else {
-            lb = 1.0;
-            ub = 0.0;
-          }
-        } else if (MIP_wrapper::VarType::INT == vType) {
-          IntBounds ib = compute_int_bounds(getEnv()->envi(), it->e()->id());
-          if (ib.valid) {  // Normally should be
-            lb = ib.l.toInt();
-            ub = ib.u.toInt();
-          } else {
-            lb = 1;
-            ub = 0;
-          }
-        } 
-      } else if (MIP_wrapper::VarType::BINARY != vType) {
-        lb = -getMIPWrapper()->getInfBound();  // if just 1 bound inf, using MZN's default?  TODO
-        ub = -lb;
-      }
-
-//       IntSetVal* dom = eval_intset(env,vdi->e()->ti()->domain());
-//       if (dom->size() > 1)
-//         throw runtime_error("MIP_solverinstance: domains with holes ! supported, use --MIPdomains");
-
-      VarId res;
-      Id* id = it->e()->id();
-      MZN_ASSERT_HARD( id == id->decl()->id() );   // Assume all unified
-      MZN_ASSERT_HARD( it->e() == id->decl() );    // Assume all unified
-      double obj = vd==objVd ? 1.0 : 0.0;
-      auto decl00 = follow_id_to_decl( it->e() );
-      MZN_ASSERT_HARD ( decl00->isa<VarDecl>() );
-      {
-        auto vd00 = decl00->dyn_cast<VarDecl>();
-        if ( 0!=vd00->e() ) {
-          // Should be a const
-          auto dRHS = exprToConst( vd00->e() );
-          lb = max( lb, dRHS );
-          ub = min( ub, dRHS );
-        }
-        if ( it->e()!=vd00 ) {    // A different vardecl
-          res = exprToVar( vd00->id() );                 // Assume FZN is sorted.
-          MZN_ASSERT_HARD( !getMIPWrapper()->fPhase1Over ); // Still can change colUB, colObj
-          /// Tighten the ini-expr's bounds
-          lb = getMIPWrapper()->colLB.at( res ) = max( getMIPWrapper()->colLB.at( res ), lb );
-          ub = getMIPWrapper()->colUB.at( res ) = min( getMIPWrapper()->colUB.at( res ), ub );
-          if ( 0.0!=obj ) {
-            getMIPWrapper()->colObj.at( res ) = obj;
-          }
-        } else {
-          res = getMIPWrapper()->addVar(obj, lb, ub, vType, id->str().c_str());
-        }
-      }
-      /// Test infeasibility
-      if ( lb>ub ) {
-        _status = SolverInstance::UNSAT;
-        if ( getMIPWrapper()->fVerbose )
-          cerr << "  VarDecl '" << *(it->e())
-            << "' seems infeasible: computed bounds [" << lb << ", " << ub << ']'
-            << endl;
-      }
-      if ( 0.0!=obj ) {
-        dObjVarLB = lb;
-        dObjVarUB = ub;
-        getMIPWrapper()->output.nObjVarIndex = res;
-        if ( getMIPWrapper()->fVerbose )
-          cerr << "  MIP: objective variable index (0-based): " << res << endl;
-      }
-      _variableMap.insert(id, res);
-      assert( res == _variableMap.get(id) );
-    }
-  }
-  if (mip_wrap->fVerbose && mip_wrap->sLitValues.size())
-    cerr << "  MIP_solverinstance: during Phase 1,  "
-      << mip_wrap->nLitVars << " literals with "
-      << mip_wrap-> sLitValues.size() << " values used." << endl;
-  if (! getMIPWrapper()->fPhase1Over)
-    getMIPWrapper()->addPhase1Vars(); 
-
-  if (mip_wrap->fVerbose)
-    cerr << "  MIP_solverinstance: adding constraints..." << flush;
-  
-  for (ConstraintIterator it = getEnv()->flat()->begin_constraints(); it != getEnv()->flat()->end_constraints(); ++it) {
-    if (!it->removed()) {
-      if (Call* c = it->e()->dyn_cast<Call>()) {
-        _constraintRegistry.post(c);
-      }
-    }
-  }
-  
-  if (mip_wrap->fVerbose) {
-    cerr << " done, " << mip_wrap->getNRows() << " rows && "
-    << mip_wrap->getNCols() << " columns in total.";
-    if (mip_wrap->nIndicatorConstr)
-      cerr << "  " << mip_wrap->nIndicatorConstr << " indicator constraints." << endl;
-    cerr  << endl;
-    if (mip_wrap->sLitValues.size())
-      cerr << "  MIP_solverinstance: overall,  "
-        << mip_wrap->nLitVars << " literals with "
-        << mip_wrap-> sLitValues.size() << " values used." << endl;
-  }
-
-  processSearchAnnotations( solveItem->ann() );
-
-  processWarmstartAnnotations( solveItem->ann() );
-  
-}  // processFlatZinc
-
-Expression* MIP_solverinstance::getSolutionValue(Id* id) {
-  id = id->decl()->id();
-
-  if(id->type().isvar()) {
-    MIP_solver::Variable var = exprToVar(id);
-    double val = getMIPWrapper()->getValues()[var];
-    switch (id->type().bt()) {
-      case Type::BT_INT: return IntLit::a(round_to_longlong(val));
-      case Type::BT_FLOAT: return FloatLit::a(val);
-      case Type::BT_BOOL: return new BoolLit(Location(), round_to_longlong(val));
-      default: return NULL;
-    }
-  } else {
-    return id->decl()->e();
-  }
-}
-
-void 
-MIP_solverinstance::processSearchAnnotations(const Annotation& ann) {
-    if ( 1==getMIPWrapper()->getFreeSearch() )
-        return;
-    std::vector<Expression*> aAnns;
-    flattenSearchAnnotations( ann, aAnns );
-    vector<MIP_solverinstance::VarId> vars;
-    vector<int> aPri;                                  // priorities
-    int nArrayAnns = 0;
-    for ( auto iA=0; iA<aAnns.size(); ++iA ) {
-        const auto& pE = aAnns[iA];
-        if( pE->isa<Call>() ) {
-            Call* pC = pE->cast<Call>();
-            const auto cId = pC->id().str();
-            if ( "int_search"==cId || "float_search"==cId ) {
-                ArrayLit* alV = nullptr;
-                if ( !pC->n_args() || nullptr == (alV = eval_array_lit(_env.envi(),pC->arg(0))) ) {
-                    std::cerr << "  SEARCH ANN: '" << (*pC)
-                       << "'  is unknown. " << std::endl;
-                    continue;
-                }
-                ++nArrayAnns;
-                for (unsigned int i=0; i<alV->size(); i++) {
-                    if (Id* ident = (*alV)[i]->dyn_cast<Id>()) {
-                        vars.push_back( exprToVar( ident ) );
-                        aPri.push_back( aAnns.size()-iA );            // level search by default
-                    } // else ignore
-                }
-            }
-        }
-    }
-    if ( vars.size() ) {
-        if ( 2==getMIPWrapper()->getFreeSearch() ) {
-            for ( int i=0; i<vars.size(); ++i )
-                aPri[i] = 1; //vars.size()-i;                                    // descending
-        }
-        if ( !getMIPWrapper()->addSearch( vars, aPri ) )
-            cerr << "\nWARNING: MIP backend seems to ignore search strategy." << endl;
-        else 
-            cerr << "  MIP: added " << vars.size() << " variable branching priorities from "
-              << nArrayAnns << " arrays." << endl;
-    }
-}
-
-void 
-MIP_solverinstance::processWarmstartAnnotations(const Annotation& ann) {
-    int nVal = 0;
-    for(ExpressionSetIter i = ann.begin(); i != ann.end(); ++i) {
-        Expression* e = *i;
-        if ( e->isa<Call>() ) {
-            Call* c = e->cast<Call>();
-            if ( c->id().str() == "warm_start_array" ) {
-                ArrayLit* anns = c->arg(0)->cast<ArrayLit>();
-                for(unsigned int i=0; i<anns->size(); i++) {
-                    Annotation subann;
-                    subann.add((*anns)[i]);
-                    processWarmstartAnnotations( subann );
-                }
-            } else
-            if ( c->id().str() == "warm_start" ) {
-                MZN_ASSERT_HARD_MSG( c->n_args()>=2, "ERROR: warm_start needs 2 array args" );
-                vector<double> coefs;
-                vector<MIP_solverinstance::VarId> vars;
-
-    /// Process coefs & vars together to eliminate literals (problem with Gurobi's updatemodel()'s)
-                ArrayLit* alC = eval_array_lit(_env.envi(), c->arg(1));
-                MZN_ASSERT_HARD_MSG( 0!=alC, "ERROR: warm_start needs 2 array args" );
-                coefs.reserve(alC->size());
-                ArrayLit* alV = eval_array_lit(_env.envi(), c->arg(0));
-                MZN_ASSERT_HARD_MSG( 0!=alV, "ERROR: warm_start needs 2 array args" );
-                vars.reserve(alV->size());
-                for (unsigned int i=0; i<alV->size() && i<alC->size(); i++) {
-                  const auto e2c = exprToConstEasy( (*alC)[i] );
-                  /// Check if it is not an opt int etc. and a proper variable
-                  if (e2c.second) 
-                  if (Id* ident = (*alV)[i]->dyn_cast<Id>()) {
-                    coefs.push_back( e2c.first );
-                    vars.push_back( exprToVar( ident ) );
-                  } // else ignore
-                }
-                assert(coefs.size() == vars.size());
-                nVal += coefs.size();
-                if ( coefs.size() && !getMIPWrapper()->addWarmStart( vars, coefs ) ) {
-                  cerr << "\nWARNING: MIP backend seems to ignore warm starts" << endl;
-                  return;
-                }
-            }
-        }
-    }
-    if ( nVal && getMIPWrapper()->fVerbose ) {
-      cerr << "  MIP: added " << nVal << " MIPstart values..." << flush;
-    }
-}
-
-void MIP_solverinstance::genCuts(const MIP_wrapper::Output& slvOut,
-                                 MIP_wrapper::CutInput& cutsIn, bool fMIPSol) {
-  for ( auto& pCG : cutGenerators ) {
-    if ( !fMIPSol || pCG->getMask()&MIP_wrapper::MaskConsType_Lazy )
-      pCG->generate( slvOut, cutsIn );
-  }
-  /// Select some most violated? TODO
-}
-
->>>>>>> bec1ae62
 void XBZCutGen::generate(const MIP_wrapper::Output& slvOut, MIP_wrapper::CutInput& cutsIn) {
   assert( pMIP );
   const int n = varX.size();
