--- conflicted
+++ resolved
@@ -77,27 +77,7 @@
     return s.compare(0, t.length(), t)==0;
   }
 
-<<<<<<< HEAD
-
-bool MIP_cplex_wrapper::Options::processOption(int& i, int argc, const char** argv) {
-=======
-            /// SOLVER PARAMS ????
- static   int nThreads=1;
- static   string sExportModel;
- static   double nTimeout=-1;
- static   long int nSolLimit = -1;
- static   double nWorkMemLimit=3;
- static   string sReadParams;
- static   string sWriteParams;
- static   bool flag_all_solutions = false;
-
- static   double absGap=-1;
- static   double relGap=1e-8;
- static   double intTol=1e-6;
- static   double objDiff=1.0;
-
-bool MIP_WrapperFactory::processOption(int& i, int argc, const char** argv) {
->>>>>>> bec1ae62
+  bool MIP_cplex_wrapper::Options::processOption(int& i, int argc, const char** argv) {
   MiniZinc::CLOParser cop( i, argc, argv );
   if ( string(argv[i])=="-a"
       || string(argv[i])=="--all"
@@ -617,21 +597,14 @@
 void MIP_cplex_wrapper::solve() {  // Move into ancestor?
 
   /////////////// Last-minute solver options //////////////////
-  if ( flag_all_solutions && 0==nProbType )
+  if ( options.flag_all_solutions && 0==nProbType )
     cerr << "WARNING. --all-solutions for SAT problems not implemented." << endl;
   // Before all manual params ???
-<<<<<<< HEAD
-    if (options.sReadParams.size()) {
-     status = CPXreadcopyparam (env, options.sReadParams.c_str());
-     wrap_assert(!status, "Failed to read CPLEX parameters.", false);
-    }
-=======
-  if (sReadParams.size()) {
-    status = CPXreadcopyparam (env, sReadParams.c_str());
+  if (options.sReadParams.size()) {
+    status = CPXreadcopyparam (env, options.sReadParams.c_str());
     wrap_assert(!status, "Failed to read CPLEX parameters.", false);
   }
->>>>>>> bec1ae62
-    
+  
   /* Turn on output to the screen */
    if (fVerbose) {
      CPXCHANNELptr chnl[4];
@@ -666,56 +639,35 @@
      wrap_assert(!status, "Failed to set CPXPARAM_Threads.", false);
    }
 
-<<<<<<< HEAD
-    if (options.nTimeout>0) {
+   if (options.nTimeout>0) {
      status =  CPXsetdblparam (env, CPXPARAM_TimeLimit, options.nTimeout);
      wrap_assert(!status, "Failed to set CPXPARAM_TimeLimit.", false);
-    }
-
-    if (options.nWorkMemLimit>0) {
-     status =  CPXsetdblparam (env, CPXPARAM_MIP_Limits_TreeMemory, options.nWorkMemLimit);
-     wrap_assert(!status, "Failed to set CPXPARAM_MIP_Limits_TreeMemory.", false);
-    }
-
-   status =  CPXsetdblparam (env, CPXPARAM_MIP_Tolerances_AbsMIPGap, options.absGap);
-   wrap_assert(!status, "Failed to set CPXPARAM_MIP_Tolerances_AbsMIPGap.", false);
-
-   status =  CPXsetdblparam (env, CPXPARAM_MIP_Tolerances_MIPGap, options.relGap);
-   wrap_assert(!status, "Failed to set CPXPARAM_MIP_Tolerances_MIPGap.", false);
-
-   status =  CPXsetdblparam (env, CPXPARAM_MIP_Tolerances_Integrality, options.intTol);
-   wrap_assert(!status, "Failed to set CPXPARAM_MIP_Tolerances_Integrality.", false);
-=======
-   if (nTimeout>0) {
-     status =  CPXsetdblparam (env, CPXPARAM_TimeLimit, nTimeout);
-     wrap_assert(!status, "Failed to set CPXPARAM_TimeLimit.", false);
-   }
-   if (nSolLimit>0) {
-     status =  CPXsetintparam (env, CPXPARAM_MIP_Limits_Solutions, nSolLimit);
+   }
+   if (options.nSolLimit>0) {
+     status =  CPXsetintparam (env, CPXPARAM_MIP_Limits_Solutions, options.nSolLimit);
      wrap_assert(!status, "Failed to set CPXPARAM_MIP_Limits_Solutions.", false);
    }
    
     
-    if (nWorkMemLimit>0) {
+    if (options.nWorkMemLimit>0) {
      status =  CPXsetintparam (env, CPXPARAM_MIP_Strategy_File, 3);
      wrap_assert(!status, "Failed to set CPXPARAM_MIP_Strategy_File.", false);
-     status =  CPXsetdblparam (env, CPXPARAM_WorkMem, 1024.0 * nWorkMemLimit);   // MB in CPLEX
+     status =  CPXsetdblparam (env, CPXPARAM_WorkMem, 1024.0 * options.nWorkMemLimit);   // MB in CPLEX
      wrap_assert(!status, "Failed to set CPXPARAM_WorkMem.", false);
     }
 
-   if ( absGap>=0.0 ) {
-    status =  CPXsetdblparam (env, CPXPARAM_MIP_Tolerances_AbsMIPGap, absGap);
+   if ( options.absGap>=0.0 ) {
+    status =  CPXsetdblparam (env, CPXPARAM_MIP_Tolerances_AbsMIPGap, options.absGap);
     wrap_assert(!status, "Failed to set CPXPARAM_MIP_Tolerances_AbsMIPGap.", false);
    }
-   if (relGap>=0.0) {
-    status =  CPXsetdblparam (env, CPXPARAM_MIP_Tolerances_MIPGap, relGap);
+   if (options.relGap>=0.0) {
+    status =  CPXsetdblparam (env, CPXPARAM_MIP_Tolerances_MIPGap, options.relGap);
     wrap_assert(!status, "Failed to set CPXPARAM_MIP_Tolerances_MIPGap.", false);
    }
-   if (intTol>=0.0) {
-    status =  CPXsetdblparam (env, CPXPARAM_MIP_Tolerances_Integrality, intTol);
+   if (options.intTol>=0.0) {
+    status =  CPXsetdblparam (env, CPXPARAM_MIP_Tolerances_Integrality, options.intTol);
     wrap_assert(!status, "Failed to set CPXPARAM_MIP_Tolerances_Integrality.", false);
    }
->>>>>>> bec1ae62
 
 //    status =  CPXsetdblparam (env, CPXPARAM_MIP_Tolerances_ObjDifference, objDiff);
 //    wrap_assert(!status, "Failed to set CPXPARAM_MIP_Tolerances_ObjDifference.", false);
