/*
 *  Main authors:
 *     Kevin Leo <kevin.leo@monash.edu>
 *     Andrea Rendl <andrea.rendl@nicta.com.au>
 *     Guido Tack <guido.tack@monash.edu>
 */

/* This Source Code Form is subject to the terms of the Mozilla Public
 * License, v. 2.0. If a copy of the MPL was not distributed with this
 * file, You can obtain one at http://mozilla.org/MPL/2.0/. */

#include <minizinc/exception.hh>
#include <minizinc/ast.hh>
#include <minizinc/eval_par.hh>

#include <minizinc/solvers/gecode_solverinstance.hh>
#include <minizinc/solvers/gecode/gecode_constraints.hh>
#include "aux_brancher.hh"
#include <minizinc/solvers/gecode/fzn_space.hh>

using namespace std;
using namespace Gecode;

namespace MiniZinc {

  class Gecode_SolverFactory: public SolverFactory {
    Options _options;
  public:
    SolverInstanceBase* doCreateSI(Env& env) {
      return new GecodeSolverInstance(env, _options);
    }
    string getVersion( );
    bool processOption(int& i, int argc, const char** argv);
    void printHelp(std::ostream& os);
  };
  
  SolverFactory* SolverFactory::createF_GECODE() {
    return new Gecode_SolverFactory;
  }

  string Gecode_SolverFactory::getVersion()
  {
    string v = "Gecode solver plugin, compiled  " __DATE__ "  " __TIME__;
    return v;
  }

  bool Gecode_SolverFactory::processOption(int& i, int argc, const char** argv)
  {
    if (string(argv[i])=="--only-range-domains") {
      _options.setBoolParam(std::string("only-range-domains"), true);
    } else if (string(argv[i])=="--sac") {
      _options.setBoolParam(std::string("sac"), true);
    } else if (string(argv[i])=="--shave") {
      _options.setBoolParam(std::string("shave"), true);
    } else if (string(argv[i])=="--pre-passes") {
      if (++i==argc) return false;
      int passes = atoi(argv[i]);
      if(passes >= 0)
        _options.setIntParam(std::string("pre_passes"), passes);
    } else if (string(argv[i])=="-a") {
      _options.setBoolParam(std::string("all_solutions"), true);
    } else if (string(argv[i])=="-n") {
      if (++i==argc) return false;
      int n = atoi(argv[i]);
      if(n >= 0)
        _options.setIntParam(std::string("n_solutions"), n);
    } else if (string(argv[i])=="--node") {
      if (++i==argc) return false;
      int nodes = atoi(argv[i]);
      if(nodes >= 0)
        _options.setIntParam(std::string("nodes"), nodes);
    } else if (string(argv[i])=="--fail") {
      if (++i==argc) return false;
      int fails = atoi(argv[i]);
      if(fails >= 0)
        _options.setIntParam(std::string("fails"), fails);
    } else if (string(argv[i])=="--time") {
      if (++i==argc) return false;
      int time = atoi(argv[i]);
      if(time >= 0)
        _options.setIntParam(std::string("time"), time);
    }
    return true;
  }
  
  void Gecode_SolverFactory::printHelp(ostream& os)
  {
    os
    << "Gecode solver plugin options:" << std::endl
    << "  --only-range-domains" << std::endl
    << "    only tighten bounds" << std::endl
    << "  --sac" << std ::endl
    << "    singleton arc consistency" << std::endl
    << "  --shave" << std::endl
    << "    shave domains" << std::endl
    << "  --pre-passes <n>" << std::endl
    << "    n passes of sac/shaving, 0 for fixed point" << std::endl
    << "  --node <n>" << std::endl
    << "    node cutoff (0 = none, solution mode)" << std::endl
    << "  --fail <f>" << std::endl
    << "    failure cutoff (0 = none, solution mode)" << std::endl
    << "  --time <ms>" << std::endl
    << "    time (in ms) cutoff (0 = none, solution mode)" << std::endl
    << "  -a" << std::endl
    << "    print intermediate solutions" << std::endl
    << "  -n <sols>" << std::endl
    << "    number of solutions" << std::endl
    << std::endl;
  }

  class GecodeEngine {
  public:
    virtual FznSpace* next(void) = 0;
    virtual bool stopped(void) = 0;
    virtual ~GecodeEngine(void) {}
    virtual Gecode::Search::Statistics statistics(void) = 0;
  };

#ifdef HAS_GECODE_VERSION_5
  template<template<class> class Engine,
           template<class, template<class> class> class Meta>
#else 
  template<template<class> class Engine,
           template<template<class> class,class> class Meta>
#endif
  class MetaEngine : public GecodeEngine {
#ifdef HAS_GECODE_VERSION_5
    Meta<FznSpace,Engine> e;
#else
    Meta<Engine,FznSpace> e;
#endif
  public:
    MetaEngine(FznSpace* s, Search::Options& o) : e(s,o) {}
    virtual FznSpace* next(void) { return e.next(); }
    virtual bool stopped(void) { return e.stopped(); }
    virtual Gecode::Search::Statistics statistics(void) { return e.statistics(); }
  };

     GecodeSolverInstance::GecodeSolverInstance(Env& env, const Options& options)
       : SolverInstanceImpl<GecodeSolver>(env,options), _n_found_solutions(0),
       _current_space(NULL),
       _solution(NULL), engine(NULL) {
       registerConstraints();
       _flat = env.flat();
     }

    GecodeSolverInstance::~GecodeSolverInstance(void) {
      delete engine;
      //delete _current_space;
      // delete _solution; // TODO: is this necessary?
    }

    void GecodeSolverInstance::registerConstraint(std::string name, poster p) {
      std::stringstream ss;
      ss << "gecode_" << name;
      _constraintRegistry.add(ASTString(ss.str()), p);
      _constraintRegistry.add(ASTString(name), p);
    }

    void GecodeSolverInstance::registerConstraints(void) {
      GCLock lock;
      registerConstraint("all_different_int", GecodeConstraints::p_distinct);
      registerConstraint("all_different_offset", GecodeConstraints::p_distinctOffset);
      registerConstraint("all_equal_int", GecodeConstraints::p_all_equal);
      registerConstraint("int_eq", GecodeConstraints::p_int_eq);
      registerConstraint("int_ne", GecodeConstraints::p_int_ne);
      registerConstraint("int_ge", GecodeConstraints::p_int_ge);
      registerConstraint("int_gt", GecodeConstraints::p_int_gt);
      registerConstraint("int_le", GecodeConstraints::p_int_le);
      registerConstraint("int_lt", GecodeConstraints::p_int_lt);
      registerConstraint("int_eq_reif", GecodeConstraints::p_int_eq_reif);
      registerConstraint("int_ne_reif", GecodeConstraints::p_int_ne_reif);
      registerConstraint("int_ge_reif", GecodeConstraints::p_int_ge_reif);
      registerConstraint("int_gt_reif", GecodeConstraints::p_int_gt_reif);
      registerConstraint("int_le_reif", GecodeConstraints::p_int_le_reif);
      registerConstraint("int_lt_reif", GecodeConstraints::p_int_lt_reif);
      registerConstraint("int_eq_imp", GecodeConstraints::p_int_eq_imp);
      registerConstraint("int_ne_imp", GecodeConstraints::p_int_ne_imp);
      registerConstraint("int_ge_imp", GecodeConstraints::p_int_ge_imp);
      registerConstraint("int_gt_imp", GecodeConstraints::p_int_gt_imp);
      registerConstraint("int_le_imp", GecodeConstraints::p_int_le_imp);
      registerConstraint("int_lt_imp", GecodeConstraints::p_int_lt_imp);
      registerConstraint("int_lin_eq", GecodeConstraints::p_int_lin_eq);
      registerConstraint("int_lin_eq_reif", GecodeConstraints::p_int_lin_eq_reif);
      registerConstraint("int_lin_eq_imp", GecodeConstraints::p_int_lin_eq_imp);
      registerConstraint("int_lin_ne", GecodeConstraints::p_int_lin_ne);
      registerConstraint("int_lin_ne_reif", GecodeConstraints::p_int_lin_ne_reif);
      registerConstraint("int_lin_ne_imp", GecodeConstraints::p_int_lin_ne_imp);
      registerConstraint("int_lin_le", GecodeConstraints::p_int_lin_le);
      registerConstraint("int_lin_le_reif", GecodeConstraints::p_int_lin_le_reif);
      registerConstraint("int_lin_le_imp", GecodeConstraints::p_int_lin_le_imp);
      registerConstraint("int_lin_lt", GecodeConstraints::p_int_lin_lt);
      registerConstraint("int_lin_lt_reif", GecodeConstraints::p_int_lin_lt_reif);
      registerConstraint("int_lin_lt_imp", GecodeConstraints::p_int_lin_lt_imp);
      registerConstraint("int_lin_ge", GecodeConstraints::p_int_lin_ge);
      registerConstraint("int_lin_ge_reif", GecodeConstraints::p_int_lin_ge_reif);
      registerConstraint("int_lin_ge_imp", GecodeConstraints::p_int_lin_ge_imp);
      registerConstraint("int_lin_gt", GecodeConstraints::p_int_lin_gt);
      registerConstraint("int_lin_gt_reif", GecodeConstraints::p_int_lin_gt_reif);
      registerConstraint("int_lin_gt_imp", GecodeConstraints::p_int_lin_gt_imp);
      registerConstraint("int_plus", GecodeConstraints::p_int_plus);
      registerConstraint("int_minus", GecodeConstraints::p_int_minus);
      registerConstraint("int_times", GecodeConstraints::p_int_times);
      registerConstraint("int_div", GecodeConstraints::p_int_div);
      registerConstraint("int_mod", GecodeConstraints::p_int_mod);
      registerConstraint("int_min", GecodeConstraints::p_int_min);
      registerConstraint("int_max", GecodeConstraints::p_int_max);
      registerConstraint("int_abs", GecodeConstraints::p_abs);
      registerConstraint("int_negate", GecodeConstraints::p_int_negate);
      registerConstraint("bool_eq", GecodeConstraints::p_bool_eq);
      registerConstraint("bool_eq_reif", GecodeConstraints::p_bool_eq_reif);
      registerConstraint("bool_eq_imp", GecodeConstraints::p_bool_eq_imp);
      registerConstraint("bool_ne", GecodeConstraints::p_bool_ne);
      registerConstraint("bool_ne_reif", GecodeConstraints::p_bool_ne_reif);
      registerConstraint("bool_ne_imp", GecodeConstraints::p_bool_ne_imp);
      registerConstraint("bool_ge", GecodeConstraints::p_bool_ge);
      registerConstraint("bool_ge_reif", GecodeConstraints::p_bool_ge_reif);
      registerConstraint("bool_ge_imp", GecodeConstraints::p_bool_ge_imp);
      registerConstraint("bool_le", GecodeConstraints::p_bool_le);
      registerConstraint("bool_le_reif", GecodeConstraints::p_bool_le_reif);
      registerConstraint("bool_le_imp", GecodeConstraints::p_bool_le_imp);
      registerConstraint("bool_gt", GecodeConstraints::p_bool_gt);
      registerConstraint("bool_gt_reif", GecodeConstraints::p_bool_gt_reif);
      registerConstraint("bool_gt_imp", GecodeConstraints::p_bool_gt_imp);
      registerConstraint("bool_lt", GecodeConstraints::p_bool_lt);
      registerConstraint("bool_lt_reif", GecodeConstraints::p_bool_lt_reif);
      registerConstraint("bool_lt_imp", GecodeConstraints::p_bool_lt_imp);
      registerConstraint("bool_or", GecodeConstraints::p_bool_or);
      registerConstraint("bool_or_imp", GecodeConstraints::p_bool_or_imp);
      registerConstraint("bool_and", GecodeConstraints::p_bool_and);
      registerConstraint("bool_and_imp", GecodeConstraints::p_bool_and_imp);
      registerConstraint("bool_xor", GecodeConstraints::p_bool_xor);
      registerConstraint("bool_xor_imp", GecodeConstraints::p_bool_xor_imp);
      registerConstraint("array_bool_and", GecodeConstraints::p_array_bool_and);
      registerConstraint("array_bool_and_imp", GecodeConstraints::p_array_bool_and_imp);
      registerConstraint("array_bool_or", GecodeConstraints::p_array_bool_or);
      registerConstraint("array_bool_or_imp", GecodeConstraints::p_array_bool_or_imp);
      registerConstraint("array_bool_xor", GecodeConstraints::p_array_bool_xor);
      registerConstraint("array_bool_xor_imp", GecodeConstraints::p_array_bool_xor_imp);
      registerConstraint("bool_clause", GecodeConstraints::p_array_bool_clause);
      registerConstraint("bool_clause_reif", GecodeConstraints::p_array_bool_clause_reif);
      registerConstraint("bool_clause_imp", GecodeConstraints::p_array_bool_clause_imp);
      registerConstraint("bool_left_imp", GecodeConstraints::p_bool_l_imp);
      registerConstraint("bool_right_imp", GecodeConstraints::p_bool_r_imp);
      registerConstraint("bool_not", GecodeConstraints::p_bool_not);
      registerConstraint("array_int_element", GecodeConstraints::p_array_int_element);
      registerConstraint("array_var_int_element", GecodeConstraints::p_array_int_element);
      registerConstraint("array_bool_element", GecodeConstraints::p_array_bool_element);
      registerConstraint("array_var_bool_element", GecodeConstraints::p_array_bool_element);
      registerConstraint("bool2int", GecodeConstraints::p_bool2int);
      registerConstraint("int_in", GecodeConstraints::p_int_in);
      registerConstraint("int_in_reif", GecodeConstraints::p_int_in_reif);
      registerConstraint("int_in_imp", GecodeConstraints::p_int_in_imp);
      //#ifndef GECODE_HAS_SET_VARS
      registerConstraint("set_in", GecodeConstraints::p_int_in);
      registerConstraint("set_in_reif", GecodeConstraints::p_int_in_reif);
      registerConstraint("set_in_imp", GecodeConstraints::p_int_in_imp);
      //#endif

      registerConstraint("array_int_lt", GecodeConstraints::p_array_int_lt);
      registerConstraint("array_int_lq", GecodeConstraints::p_array_int_lq);
      registerConstraint("array_bool_lt", GecodeConstraints::p_array_bool_lt);
      registerConstraint("array_bool_lq", GecodeConstraints::p_array_bool_lq);
      registerConstraint("count", GecodeConstraints::p_count);
      registerConstraint("count_reif", GecodeConstraints::p_count_reif);
      registerConstraint("count_imp", GecodeConstraints::p_count_imp);
      registerConstraint("at_least_int", GecodeConstraints::p_at_least);
      registerConstraint("at_most_int", GecodeConstraints::p_at_most);
      registerConstraint("gecode_bin_packing_load", GecodeConstraints::p_bin_packing_load);
      registerConstraint("global_cardinality", GecodeConstraints::p_global_cardinality);
      registerConstraint("global_cardinality_closed", GecodeConstraints::p_global_cardinality_closed);
      registerConstraint("global_cardinality_low_up", GecodeConstraints::p_global_cardinality_low_up);
      registerConstraint("global_cardinality_low_up_closed", GecodeConstraints::p_global_cardinality_low_up_closed);
      registerConstraint("array_int_minimum", GecodeConstraints::p_minimum);
      registerConstraint("array_int_maximum", GecodeConstraints::p_maximum);
      registerConstraint("minimum_arg_int", GecodeConstraints::p_minimum_arg);
      registerConstraint("maximum_arg_int", GecodeConstraints::p_maximum_arg);
      registerConstraint("regular", GecodeConstraints::p_regular);
      registerConstraint("sort", GecodeConstraints::p_sort);
      registerConstraint("inverse_offsets", GecodeConstraints::p_inverse_offsets);
      registerConstraint("increasing_int", GecodeConstraints::p_increasing_int);
      registerConstraint("increasing_bool", GecodeConstraints::p_increasing_bool);
      registerConstraint("decreasing_int", GecodeConstraints::p_decreasing_int);
      registerConstraint("decreasing_bool", GecodeConstraints::p_decreasing_bool);
      registerConstraint("table_int", GecodeConstraints::p_table_int);
      registerConstraint("table_bool", GecodeConstraints::p_table_bool);
      registerConstraint("cumulatives", GecodeConstraints::p_cumulatives);
      registerConstraint("gecode_among_seq_int", GecodeConstraints::p_among_seq_int);
      registerConstraint("gecode_among_seq_bool", GecodeConstraints::p_among_seq_bool);


      registerConstraint("bool_lin_eq", GecodeConstraints::p_bool_lin_eq);
      registerConstraint("bool_lin_ne", GecodeConstraints::p_bool_lin_ne);
      registerConstraint("bool_lin_le", GecodeConstraints::p_bool_lin_le);
      registerConstraint("bool_lin_lt", GecodeConstraints::p_bool_lin_lt);
      registerConstraint("bool_lin_ge", GecodeConstraints::p_bool_lin_ge);
      registerConstraint("bool_lin_gt", GecodeConstraints::p_bool_lin_gt);

      registerConstraint("bool_lin_eq_reif", GecodeConstraints::p_bool_lin_eq_reif);
      registerConstraint("bool_lin_eq_imp", GecodeConstraints::p_bool_lin_eq_imp);
      registerConstraint("bool_lin_ne_reif", GecodeConstraints::p_bool_lin_ne_reif);
      registerConstraint("bool_lin_ne_imp", GecodeConstraints::p_bool_lin_ne_imp);
      registerConstraint("bool_lin_le_reif", GecodeConstraints::p_bool_lin_le_reif);
      registerConstraint("bool_lin_le_imp", GecodeConstraints::p_bool_lin_le_imp);
      registerConstraint("bool_lin_lt_reif", GecodeConstraints::p_bool_lin_lt_reif);
      registerConstraint("bool_lin_lt_imp", GecodeConstraints::p_bool_lin_lt_imp);
      registerConstraint("bool_lin_ge_reif", GecodeConstraints::p_bool_lin_ge_reif);
      registerConstraint("bool_lin_ge_imp", GecodeConstraints::p_bool_lin_ge_imp);
      registerConstraint("bool_lin_gt_reif", GecodeConstraints::p_bool_lin_gt_reif);
      registerConstraint("bool_lin_gt_imp", GecodeConstraints::p_bool_lin_gt_imp);

      registerConstraint("gecode_schedule_unary", GecodeConstraints::p_schedule_unary);
      registerConstraint("gecode_schedule_unary_optional", GecodeConstraints::p_schedule_unary_optional);
      registerConstraint("gecode_schedule_cumulative_optional", GecodeConstraints::p_cumulative_opt);

      registerConstraint("gecode_circuit", GecodeConstraints::p_circuit);
      registerConstraint("gecode_circuit_cost_array", GecodeConstraints::p_circuit_cost_array);
      registerConstraint("gecode_circuit_cost", GecodeConstraints::p_circuit_cost);
      registerConstraint("gecode_nooverlap", GecodeConstraints::p_nooverlap);
      registerConstraint("gecode_precede", GecodeConstraints::p_precede);
      registerConstraint("nvalue", GecodeConstraints::p_nvalue);
      registerConstraint("among", GecodeConstraints::p_among);
      registerConstraint("member_int", GecodeConstraints::p_member_int);
      registerConstraint("gecode_member_int_reif", GecodeConstraints::p_member_int_reif);
      registerConstraint("member_bool", GecodeConstraints::p_member_bool);
      registerConstraint("gecode_member_bool_reif", GecodeConstraints::p_member_bool_reif);

#ifdef GECODE_HAS_FLOAT_VARS
      registerConstraint("int2float",GecodeConstraints::p_int2float);
      registerConstraint("float_abs",GecodeConstraints::p_float_abs);
      registerConstraint("float_sqrt",GecodeConstraints::p_float_sqrt);
      registerConstraint("float_eq",GecodeConstraints::p_float_eq);
      registerConstraint("float_eq_reif",GecodeConstraints::p_float_eq_reif);
      registerConstraint("float_le",GecodeConstraints::p_float_le);
      registerConstraint("float_le_reif",GecodeConstraints::p_float_le_reif);
      registerConstraint("float_lt",GecodeConstraints::p_float_lt);
      registerConstraint("float_lt_reif",GecodeConstraints::p_float_lt_reif);
      registerConstraint("float_ne",GecodeConstraints::p_float_ne);
      registerConstraint("float_times",GecodeConstraints::p_float_times);
      registerConstraint("float_div",GecodeConstraints::p_float_div);
      registerConstraint("float_plus",GecodeConstraints::p_float_plus);
      registerConstraint("float_max",GecodeConstraints::p_float_max);
      registerConstraint("float_min",GecodeConstraints::p_float_min);
      registerConstraint("float_lin_eq",GecodeConstraints::p_float_lin_eq);
      registerConstraint("float_lin_eq_reif",GecodeConstraints::p_float_lin_eq_reif);
      registerConstraint("float_lin_le",GecodeConstraints::p_float_lin_le);
      registerConstraint("float_lin_le_reif",GecodeConstraints::p_float_lin_le_reif);
#endif
#ifdef GECODE_HAS_MPFR
      registerConstraint("float_acos",GecodeConstraints::p_float_acos);
      registerConstraint("float_asin",GecodeConstraints::p_float_asin);
      registerConstraint("float_atan",GecodeConstraints::p_float_atan);
      registerConstraint("float_cos",GecodeConstraints::p_float_cos);
      registerConstraint("float_exp",GecodeConstraints::p_float_exp);
      registerConstraint("float_ln",GecodeConstraints::p_float_ln);
      registerConstraint("float_log10",GecodeConstraints::p_float_log10);
      registerConstraint("float_log2",GecodeConstraints::p_float_log2);
      registerConstraint("float_sin",GecodeConstraints::p_float_sin);
      registerConstraint("float_tan",GecodeConstraints::p_float_tan);
#endif		
    }

  inline void GecodeSolverInstance::insertVar(Id* id, GecodeVariable gv) {
    //std::cerr << *id << ": " << id->decl() << std::endl;
    _variableMap.insert(id->decl()->id(), gv);
  }

  inline bool GecodeSolverInstance::valueWithinBounds(double b) {
    long long int bo = round_to_longlong(b);
    return bo >= Gecode::Int::Limits::min && bo <= Gecode::Int::Limits::max;
  }

  void GecodeSolverInstance::processFlatZinc(void) {
    _only_range_domains = _options.getBoolParam(std::string("only-range-domains"), false);
    _run_sac = _options.getBoolParam(std::string("sac"), false);
    _run_shave = _options.getBoolParam(std::string("shave"), false);
    _pre_passes = _options.getIntParam(std::string("pre_passes"), 1);
    _print_stats = _options.getBoolParam(std::string("statistics"), false);
    _all_solutions = _options.getBoolParam(std::string("all_solutions"), false);
    _n_max_solutions = _options.getIntParam(std::string("n_solutions"), 1);
    _current_space = new FznSpace();

    // iterate over VarDecls of the flat model and create variables
    for (VarDeclIterator it = _flat->begin_vardecls(); it != _flat->end_vardecls(); ++it) {
      if (!it->removed() && it->e()->type().isvar()) {
        // check if it has an output-annotation
        VarDecl* vd = it->e();
        if(!vd->ann().isEmpty()) {
          if(vd->ann().containsCall(constants().ann.output_array.aststr()) ||
              vd->ann().contains(constants().ann.output_var)
            ) {
            _varsWithOutput.push_back(vd);
          }
        }

        if (it->e()->type().dim() != 0) {
          // we ignore arrays - all their elements are defined
          continue;
        }
        MiniZinc::TypeInst* ti = it->e()->ti();
        bool isDefined, isIntroduced = false;

        if(vd->type().isint()) {
          if(!it->e()->e()) { // if there is no initialisation expression
            Expression* domain = ti->domain();
            if(domain) {
              IntVar intVar(*this->_current_space, arg2intset(_env.envi(), domain));
              _current_space->iv.push_back(intVar);
              insertVar(it->e()->id(), GecodeVariable(GecodeVariable::INT_TYPE, _current_space->iv.size()-1));
            } else {
              std::stringstream ssm;
              ssm << "GecodeSolverInstance::processFlatZinc: Error: Unbounded Variable: " << *vd << std::endl;
              throw InternalError(ssm.str());
            }
          } else { // there is an initialisation expression
            Expression* init = it->e()->e();
            if (init->isa<Id>() || init->isa<ArrayAccess>()) {
              // root->iv[root->intVarCount++] = root->iv[*(int*)resolveVar(init)];
              GecodeVariable var = resolveVar(init);
              assert(var.isint());
              _current_space->iv.push_back(var.intVar(_current_space));
              insertVar(it->e()->id(), var);
            } else {
              double il = init->cast<IntLit>()->v().toInt();
              if(valueWithinBounds(il)) {
                IntVar intVar(*this->_current_space, il, il);
                _current_space->iv.push_back(intVar);
                insertVar(it->e()->id(), GecodeVariable(GecodeVariable::INT_TYPE,
                      _current_space->iv.size()-1));
              } else {
                std::stringstream ssm;
                ssm << "GecodeSolverInstance::processFlatZinc: Error: Unsafe value for Gecode: " << il << std::endl;
                throw InternalError(ssm.str());
              }
            }
          }
          isIntroduced = it->e()->introduced() || (MiniZinc::getAnnotation(it->e()->ann(), constants().ann.is_introduced.str()) != NULL);
          _current_space->iv_introduced.push_back(isIntroduced);
          isDefined = MiniZinc::getAnnotation(it->e()->ann(), constants().ann.is_defined_var->str().str()) != NULL;
          _current_space->iv_defined.push_back(isDefined);

        } else if(vd->type().isbool()) {
          double lb=0, ub=1;
          if(!it->e()->e()) { // there is NO initialisation expression
            Expression* domain = ti->domain();
            if(domain) {
              IntBounds ib = compute_int_bounds(_env.envi(), domain);
              lb = ib.l.toInt();
              ub = ib.u.toInt();
            } else {
              lb = 0;
              ub = 1;
            }
            BoolVar boolVar(*this->_current_space, lb, ub);
            _current_space->bv.push_back(boolVar);
            insertVar(it->e()->id(), GecodeVariable(GecodeVariable::BOOL_TYPE,
                  _current_space->bv.size()-1));
          } else { // there is an initialisation expression
            Expression* init = it->e()->e();
            if (init->isa<Id>() || init->isa<ArrayAccess>()) {
              // root->bv[root->boolVarCount++] = root->bv[*(int*)resolveVar(init)];
              //int index = *(int*) resolveVar(init);
              GecodeVariable var = resolveVar(init);
              assert(var.isbool());
              _current_space->bv.push_back(var.boolVar(_current_space));
              insertVar(it->e()->id(), var);
            } else {
              double b = (double) init->cast<BoolLit>()->v();
              BoolVar boolVar(*this->_current_space, b, b);
              _current_space->bv.push_back(boolVar);
              insertVar(it->e()->id(), GecodeVariable(GecodeVariable::BOOL_TYPE,
                    _current_space->bv.size()-1));
            }
          }
          isIntroduced = it->e()->introduced() || (MiniZinc::getAnnotation(it->e()->ann(), constants().ann.is_introduced.str()) != NULL);
          _current_space->bv_introduced.push_back(isIntroduced);
          isDefined = MiniZinc::getAnnotation(it->e()->ann(), constants().ann.is_defined_var->str().str()) != NULL;
          _current_space->bv_defined.push_back(isDefined);
        } else if(vd->type().isfloat()) {
          if(it->e()->e() == NULL) { // there is NO initialisation expression
            Expression* domain = ti->domain();
            double lb, ub;
            if (domain) {
              FloatBounds fb = compute_float_bounds(_env.envi(), vd->id());
              lb = fb.l.toDouble();
              ub = fb.u.toDouble();
            } else {
              std::stringstream ssm;
              ssm << "GecodeSolverInstance::processFlatZinc: Error: Unbounded Variable: " << *vd << std::endl;
              throw InternalError(ssm.str());
            }
            FloatVar floatVar(*this->_current_space, lb, ub);
            _current_space->fv.push_back(floatVar);
            insertVar(it->e()->id(), GecodeVariable(GecodeVariable::FLOAT_TYPE,
                  _current_space->fv.size()-1));
          } else {
            Expression* init = it->e()->e();
            if (init->isa<Id>() || init->isa<ArrayAccess>()) {
              // root->fv[root->floatVarCount++] = root->fv[*(int*)resolveVar(init)];
              GecodeVariable var = resolveVar(init);
              assert(var.isfloat());
              _current_space->fv.push_back(var.floatVar(_current_space));
              insertVar(it->e()->id(), var);
            } else {
              double il = init->cast<FloatLit>()->v().toDouble();
              FloatVar floatVar(*this->_current_space, il, il);
              _current_space->fv.push_back(floatVar);
              insertVar(it->e()->id(), GecodeVariable(GecodeVariable::FLOAT_TYPE,
                    _current_space->fv.size()-1));
            }
          }
          isIntroduced = it->e()->introduced() || (MiniZinc::getAnnotation(it->e()->ann(), constants().ann.is_introduced.str()) != NULL);
          _current_space->fv_introduced.push_back(isIntroduced);
          isDefined = MiniZinc::getAnnotation(it->e()->ann(), constants().ann.is_defined_var->str().str()) != NULL;
          _current_space->fv_defined.push_back(isDefined);
        } else {
          std::stringstream ssm;
          ssm << "Type " << *ti << " is currently not supported by Gecode." << std::endl;
          throw InternalError(ssm.str());
        }
      } // end if it is a variable
    } // end for all var decls

    // post the constraints
    for (ConstraintIterator it = _flat->begin_constraints(); it != _flat->end_constraints(); ++it) {
      if(!it->removed()) {
      if (Call* c = it->e()->dyn_cast<Call>()) {
        _constraintRegistry.post(c);
      }
    }
    }

    // objective
    SolveI* si = _flat->solveItem();
    _current_space->_solveType = si->st();
    if(si->e()) {
      _current_space->_optVarIsInt = (si->e()->type().isvarint());
      if(Id* id = si->e()->dyn_cast<Id>()) {
        if (si->e()->type().isvar()) {
          GecodeVariable var = resolveVar(id->decl());
          if(_current_space->_optVarIsInt) {
            IntVar intVar = var.intVar(_current_space);
            for(unsigned int i=0; i<_current_space->iv.size(); i++) {
              if(_current_space->iv[i].same(intVar)) {
                _current_space->_optVarIdx = i;
                break;
              }
            }
            assert(_current_space->_optVarIdx >= 0);
          } else {
            FloatVar floatVar = var.floatVar(_current_space);
            for(unsigned int i=0; i<_current_space->fv.size(); i++) {
              if(_current_space->fv[i].same(floatVar)) {
                _current_space->_optVarIdx = i;
                break;
              }
            }
            assert(_current_space->_optVarIdx >= 0);
          }
        } 
      }
      else { // the solve expression has to be a variable/id
        assert(false);
      }

    }


    //std::cout << "DEBUG: at end of processFlatZinc: " << std::endl
    //          << "iv has " << _current_space->iv.size() << " variables " << std::endl
    //          << "bv has " << _current_space->bv.size() << " variables " << std::endl
    //          << "fv has " << _current_space->fv.size() << " variables " << std::endl
    //          << "sv has " << _current_space->sv.size() << " variables " << std::endl;
  }

  Gecode::IntArgs
  GecodeSolverInstance::arg2intargs(Expression* arg, int offset) {
    if(!arg->isa<Id>() && !arg->isa<ArrayLit>()) {
      std::stringstream ssm; ssm << "Invalid argument in arg2intargs: " << *arg;
      ssm << ". Expected Id or ArrayLit.";
      throw InternalError(ssm.str());
    }
    ArrayLit* a = arg->isa<Id>() ? arg->cast<Id>()->decl()->e()->cast<ArrayLit>() : arg->cast<ArrayLit>();
    IntArgs ia(a->v().size()+offset);
    for (int i=offset; i--;)
        ia[i] = 0;
    for (int i=a->v().size(); i--;) {
        ia[i+offset] = a->v()[i]->cast<IntLit>()->v().toInt();
    }
    return ia;
  }

  Gecode::IntArgs
  GecodeSolverInstance::arg2boolargs(Expression* arg, int offset) {
    if(!arg->isa<Id>() && !arg->isa<ArrayLit>()) {
      std::stringstream ssm; ssm << "Invalid argument in arg2boolargs: " << *arg;
      ssm << ". Expected Id or ArrayLit.";
      throw InternalError(ssm.str());
    }
    ArrayLit* a = arg->isa<Id>() ? arg->cast<Id>()->decl()->e()->cast<ArrayLit>() : arg->cast<ArrayLit>();
    IntArgs ia(a->v().size()+offset);
    for (int i=offset; i--;)
        ia[i] = 0;
    for (int i=a->v().size(); i--;)
        ia[i+offset] = a->v()[i]->cast<BoolLit>()->v();
    return ia;
  }


  class GecodeRangeIter {
  public:
    GecodeSolverInstance& si;
    IntSetRanges& isr;
    GecodeRangeIter(GecodeSolverInstance& gsi, IntSetRanges& isr0) : si(gsi), isr(isr0) {}
    int min(void) const {
      long long int val = isr.min().toInt();
      if(si.valueWithinBounds(val)) {
        return (int)val;
      } else {
        std::stringstream ssm;
        ssm << "GecodeRangeIter::min: Error: " << val << " outside 32-bit int." << std::endl;
        throw InternalError(ssm.str());
      }
    }
    int max(void) const {
      long long int val = isr.max().toInt();
      if(si.valueWithinBounds(val)) {
        return (int)val;
      } else {
        std::stringstream ssm;
        ssm << "GecodeRangeIter::max: Error: " << val << " outside 32-bit int." << std::endl;
        throw InternalError(ssm.str());
      }
    }
    int width(void) const { return isr.width().toInt(); }
    bool operator() (void) { return isr(); }
    void operator++ (void) { ++isr; }
  };

  Gecode::IntSet
  GecodeSolverInstance::arg2intset(EnvI& envi, Expression* arg) {
    GCLock lock;
    IntSetVal* isv = eval_intset(envi, arg);
    IntSetRanges isr(isv);
    GecodeRangeIter isr_g(*this, isr);
    IntSet d(isr_g);
    return d;
   }

  Gecode::IntVarArgs
  GecodeSolverInstance::arg2intvarargs(Expression* arg, int offset) {
    ArrayLit* a = arg2arraylit(arg);
    if (a->v().size() == 0) {
        IntVarArgs emptyIa(0);
        return emptyIa;
    }
    IntVarArgs ia(a->v().size()+offset);
    for (int i=offset; i--;)
        ia[i] = IntVar(*this->_current_space, 0, 0);
    for (int i=a->v().size(); i--;) {
        Expression* e = a->v()[i];
        if (e->type().isvar()) {
            //ia[i+offset] = _current_space->iv[*(int*)resolveVar(getVarDecl(e))];
            GecodeSolver::Variable var = resolveVar(getVarDecl(e));
            assert(var.isint());
            Gecode::IntVar v = var.intVar(_current_space);
            ia[i+offset] = v;
        } else {
            long long int value = e->cast<IntLit>()->v().toInt();
            if(valueWithinBounds(value)) {
              IntVar iv(*this->_current_space, value, value);
              ia[i+offset] = iv;
            } else {
              std::stringstream ssm;
              ssm << "GecodeSolverInstance::arg2intvarargs Error: " << value << " outside 32-bit int." << std::endl;
              throw InternalError(ssm.str());
            }
        }
    }
    return ia;
  }

  Gecode::BoolVarArgs
  GecodeSolverInstance::arg2boolvarargs(Expression* arg, int offset, int siv) {
    ArrayLit* a = arg2arraylit(arg);
    if (a->length() == 0) {
        BoolVarArgs emptyIa(0);
        return emptyIa;
    }
    BoolVarArgs ia(a->length()+offset-(siv==-1?0:1));
    for (int i=offset; i--;)
        ia[i] = BoolVar(*this->_current_space, 0, 0);
    for (int i=0; i<static_cast<int>(a->length()); i++) {
        if (i==siv)
            continue;
        Expression* e = a->v()[i];
        if(e->type().isvar()) {
            GecodeVariable var = resolveVar(getVarDecl(e));
            if (e->type().isvarbool()) {
              assert(var.isbool());
              ia[offset++] = var.boolVar(_current_space);
            } else if(e->type().isvarint() && var.hasBoolAlias()) {
              ia[offset++] = _current_space->bv[var.boolAliasIndex()];
            }
            else {
              std::stringstream ssm;
              ssm << "expected bool-var or alias int var instead of " << *e
                  << " with type " << e->type().toString(env().envi()) ;
              throw InternalError(ssm.str());
            }
        } else {
          if(BoolLit* bl = e->dyn_cast<BoolLit>()) {
            bool value = bl->v();
            BoolVar iv(*this->_current_space, value, value);
            ia[offset++] = iv;
          } else {
            std::stringstream ssm; ssm << "Expected bool literal instead of: " << *e;
            throw new InternalError(ssm.str());
          }
        }
    }
    return ia;
  }

  Gecode::BoolVar
  GecodeSolverInstance::arg2boolvar(Expression* e) {
    BoolVar x0;
    if (e->type().isvar()) {
        //x0 = _current_space->bv[*(int*)resolveVar(getVarDecl(e))];
        GecodeVariable var = resolveVar(getVarDecl(e));
        assert(var.isbool());
        x0 = var.boolVar(_current_space);
    } else {
      if(BoolLit* bl = e->dyn_cast<BoolLit>()) {
        x0 = BoolVar(*this->_current_space, bl->v(), bl->v());
      } else {
        std::stringstream ssm; ssm << "Expected bool literal instead of: " << *e;
        throw new InternalError(ssm.str());
      }
    }
    return x0;
  }

  Gecode::IntVar
  GecodeSolverInstance::arg2intvar(Expression* e) {
    IntVar x0;
    if (e->type().isvar()) {
        //x0 = _current_space->iv[*(int*)resolveVar(getVarDecl(e))];
        GecodeVariable var = resolveVar(getVarDecl(e));
        assert(var.isint());
        x0 = var.intVar(_current_space);
    } else {
        IntVal i;
        if(IntLit* il = e->dyn_cast<IntLit>()) i = il->v().toInt();
        else if(BoolLit* bl = e->dyn_cast<BoolLit>()) i = bl->v();
        else {
          std::stringstream ssm; ssm << "Expected bool or int literal instead of: " << *e;
          throw InternalError(ssm.str());
        }
        x0 = IntVar(*this->_current_space, i.toInt(), i.toInt());
    }
    return x0;
  }

  ArrayLit*
  GecodeSolverInstance::arg2arraylit(Expression* arg) {
    ArrayLit* a;
      if(Id* id = arg->dyn_cast<Id>()) {
          VarDecl* vd = id->decl();
          if(vd->e()) {
              a = vd->e()->cast<ArrayLit>();
          } else {
              std::vector<Expression*>* array = arrayMap[vd];
              std::vector<Expression*> ids;
              for(unsigned int i=0; i<array->size(); i++)
                  ids.push_back(((*array)[i])->cast<VarDecl>()->id());
              a = new ArrayLit(vd->loc(), ids);
          }
      } else if(ArrayLit* al = arg->dyn_cast<ArrayLit>()) {
          a = al;
      } else {
          std::stringstream ssm; ssm << "Invalid argument in arg2arrayLit: " << *arg;
          ssm << ". Expected Id or ArrayLit.";
          throw new InternalError(ssm.str());
      }
      return a;
  }

  bool
  GecodeSolverInstance::isBoolArray(ArrayLit* a, int& singleInt) {
    singleInt = -1;
    if (a->length() == 0)
        return true;
    for (int i=a->length(); i--;) {
        if (a->v()[i]->type().isbool()) {
          continue;
        } else if ((a->v()[i])->type().isvarint()) {
          GecodeVariable var = resolveVar(getVarDecl(a->v()[i]));
          if (var.hasBoolAlias()) {
            if (singleInt != -1) {
              return false;
            }
            singleInt = var.boolAliasIndex();
          }
          else return false;
        } else {
          return false;
        }
    }
    return singleInt==-1 || a->length() > 1;
  }

#ifdef GECODE_HAS_FLOAT_VARS
  Gecode::FloatValArgs
  GecodeSolverInstance::arg2floatargs(Expression* arg, int offset) {
    assert(arg->isa<Id>() || arg->isa<ArrayLit>());
    ArrayLit* a = arg->isa<Id>() ? arg->cast<Id>()->decl()->e()->cast<ArrayLit>() : arg->cast<ArrayLit>();
    FloatValArgs fa(a->v().size()+offset);
    for (int i=offset; i--;)
        fa[i] = 0.0;
    for (int i=a->v().size(); i--;)
        fa[i+offset] = a->v()[i]->cast<FloatLit>()->v().toDouble();
    return fa;
  }

  Gecode::FloatVar
  GecodeSolverInstance::arg2floatvar(Expression* e) {
    FloatVar x0;
    if (e->type().isvar()) {
      GecodeVariable var = resolveVar(getVarDecl(e));
      assert(var.isfloat());
      x0 = var.floatVar(_current_space);
    } else {
        FloatVal i;
        if(IntLit* il = e->dyn_cast<IntLit>()) i = il->v().toInt();
        else if(BoolLit* bl = e->dyn_cast<BoolLit>()) i = bl->v();
        else if(FloatLit* fl = e->dyn_cast<FloatLit>()) i = fl->v();
        else {
          std::stringstream ssm; ssm << "Expected bool, int or float literal instead of: " << *e;
          throw InternalError(ssm.str());
        }
        x0 = FloatVar(*this->_current_space, i.toDouble(), i.toDouble());
    }
    return x0;
  }

  Gecode::FloatVarArgs
  GecodeSolverInstance::arg2floatvarargs(Expression* arg, int offset) {
    ArrayLit* a = arg2arraylit(arg);
    if (a->v().size() == 0) {
        FloatVarArgs emptyFa(0);
        return emptyFa;
    }
    FloatVarArgs fa(a->v().size()+offset);
    for (int i=offset; i--;)
        fa[i] = FloatVar(*this->_current_space, 0.0, 0.0);
    for (int i=a->v().size(); i--;) {
        Expression* e = a->v()[i];
        if (e->type().isvar()) {
            GecodeVariable var = resolveVar(getVarDecl(e));
            assert(var.isfloat());
            fa[i+offset] = var.floatVar(_current_space);
        } else {
          if(FloatLit* fl = e->dyn_cast<FloatLit>()) {
            double value = fl->v().toDouble();
            FloatVar fv(*this->_current_space, value, value);
            fa[i+offset] = fv;
          } else {
            std::stringstream ssm; ssm << "Expected float literal instead of: " << *e;
            throw InternalError(ssm.str());
          }
        }
    }
    return fa;
  }
#endif

  MZ_IntConLevel
  GecodeSolverInstance::ann2icl(const Annotation& ann) {
    if (!ann.isEmpty()) {
      if (getAnnotation(ann, "val"))
          return MZ_ICL_VAL;
      if (getAnnotation(ann, "domain"))
          return MZ_ICL_DOM;
      if (getAnnotation(ann, "bounds") ||
              getAnnotation(ann, "boundsR") ||
              getAnnotation(ann, "boundsD") ||
              getAnnotation(ann, "boundsZ"))
          return MZ_ICL_BND;
    }
    return MZ_ICL_DEF;
  }

  VarDecl*
  GecodeSolverInstance::getVarDecl(Expression* expr) {
    VarDecl* vd=NULL;
    if( (vd = expr->dyn_cast<VarDecl>()) ) {
        vd = expr->cast<VarDecl>();
    } else if(Id* id = expr->dyn_cast<Id>()) {
        vd = id->decl();
    } else if(ArrayAccess* aa = expr->dyn_cast<ArrayAccess>()) {
        vd = resolveArrayAccess(aa);
    } else {
        std::stringstream ssm; ssm << "Can not extract vardecl from " << *expr;
        throw new InternalError(ssm.str());
    }
    return vd;
  }

  VarDecl*
  GecodeSolverInstance::resolveArrayAccess(ArrayAccess* aa) {
    VarDecl* vd = aa->v()->cast<Id>()->decl();
    int idx = aa->idx()[0]->cast<IntLit>()->v().toInt();
    return resolveArrayAccess(vd, idx);
  }

  VarDecl*
  GecodeSolverInstance::resolveArrayAccess(VarDecl* vd, int index) {
    UNORDERED_NAMESPACE::unordered_map<VarDecl*, std::vector<Expression*>* >::iterator it = arrayMap.find(vd);
    if(it != arrayMap.end()) {
        std::vector<Expression*>* exprs = it->second;
        Expression* expr = (*exprs)[index-1];
        return expr->cast<VarDecl>();
    } else {
        std::stringstream ssm; ssm << "Unknown array: " << vd->id();
        throw new InternalError(ssm.str());
    }
  }

  GecodeSolver::Variable
  GecodeSolverInstance::resolveVar(Expression* e) {
    if (Id* id = e->dyn_cast<Id>()) {
        return _variableMap.get(id->decl()->id()); //lookupVar(id->decl());
    } else if (VarDecl* vd = e->dyn_cast<VarDecl>()) {
        return _variableMap.get(vd->id()->decl()->id());
    } else if (ArrayAccess* aa = e->dyn_cast<ArrayAccess>()) {
        return _variableMap.get(resolveArrayAccess(aa)->id()->decl()->id());
    } else {
        std::stringstream ssm;
        ssm << "Expected Id, VarDecl or ArrayAccess instead of \"" << *e << "\"";
        throw InternalError(ssm.str());
    }
  }

  SolverInstance::Status
  GecodeSolverInstance::next(void) {
    prepareEngine();
    
    _solution = engine->next();
    
    if (_solution) {
      assignSolutionToOutput();
      return SolverInstance::SAT;
    } else if (engine->stopped()) {
      return SolverInstance::UNKNOWN;
    } else {
      return SolverInstance::UNSAT;
    }
  }

  void
  GecodeSolverInstance::resetSolver(void) {
    assert(false); // TODO: implement
  }

  Expression*
  GecodeSolverInstance::getSolutionValue(Id* id) {
    id = id->decl()->id();
    if(id->type().isvar()) {
      GecodeVariable var = resolveVar(id->decl()->id());
      switch (id->type().bt()) {
        case Type::BT_INT:
          assert(var.intVar(_solution).assigned());
          return IntLit::a(var.intVar(_solution).val());
        case Type::BT_BOOL:
          assert(var.boolVar(_solution).assigned());
          return new BoolLit(Location(), var.boolVar(_solution).val());
        case Type::BT_FLOAT:
          assert(var.floatVar(_solution).assigned());
          return FloatLit::a(var.floatVar(_solution).val().med());
        default: return NULL;
      }
    } else {
      return id->decl()->e();
    }
  }

  void
  GecodeSolverInstance::prepareEngine(void) {
    GCLock lock;
    if (engine==NULL) {
      // TODO: check what we need to do options-wise
      std::vector<Expression*> branch_vars;
      std::vector<Expression*> solve_args;
      Expression* solveExpr = _flat->solveItem()->e();
      Expression* optSearch = NULL;
      
      switch(_current_space->_solveType) {
        case MiniZinc::SolveI::SolveType::ST_MIN:
          assert(solveExpr != NULL);
          branch_vars.push_back(solveExpr);
          solve_args.push_back(new ArrayLit(Location(), branch_vars));
          if (!_current_space->_optVarIsInt) // TODO: why??
            solve_args.push_back(FloatLit::a(0.0));
          solve_args.push_back(new Id(Location(), "input_order", NULL));
          solve_args.push_back(new Id(Location(), _current_space->_optVarIsInt ? "indomain_min" : "indomain_split", NULL));
          solve_args.push_back(new Id(Location(), "complete", NULL));
          optSearch = new Call(Location(), _current_space->_optVarIsInt ? "int_search" : "float_search", solve_args);
          break;
        case MiniZinc::SolveI::SolveType::ST_MAX:
          branch_vars.push_back(solveExpr);
          solve_args.push_back(new ArrayLit(Location(), branch_vars));
          if (!_current_space->_optVarIsInt)
            solve_args.push_back(FloatLit::a(0.0));
          solve_args.push_back(new Id(Location(), "input_order", NULL));
          solve_args.push_back(new Id(Location(), _current_space->_optVarIsInt ? "indomain_max" : "indomain_split_reverse", NULL));
          solve_args.push_back(new Id(Location(), "complete", NULL));
          optSearch = new Call(Location(), _current_space->_optVarIsInt ? "int_search" : "float_search", solve_args);
          break;
        case MiniZinc::SolveI::SolveType::ST_SAT:
          break;
        default:
          assert(false);
      }

      int seed = _options.getIntParam("seed", 1);
      double decay = _options.getFloatParam("decay", 0.5);
      
      createBranchers(_flat->solveItem()->ann(), optSearch,
                      seed, decay,
                      false, /* ignoreUnknown */
                      std::cerr);
      
      int nodeStop = _options.getIntParam("nodes", 0);
      int failStop = _options.getIntParam("fails", 0);
      int timeStop = _options.getIntParam("time", 0);

      engine_options.stop = Driver::CombinedStop::create(nodeStop,
                                            failStop,
                                            timeStop,
                                            false);
      // TODO: add presolving part
      if(_current_space->_solveType == MiniZinc::SolveI::SolveType::ST_SAT) {
        engine = new MetaEngine<DFS, Driver::EngineToMeta>(this->_current_space,engine_options);
      } else {
        engine = new MetaEngine<BAB, Driver::EngineToMeta>(this->_current_space,engine_options);
      }
    }
  }

  void GecodeSolverInstance::print_stats(){
      Gecode::Search::Statistics stat = engine->statistics();
      std::cerr << "%%  variables:     " 
        << (_current_space->iv.size() +
            _current_space->bv.size() +
            _current_space->sv.size()) << std::endl
#ifdef HAS_GECODE_VERSION_5
        << "%%  propagators:   " << Gecode::PropagatorGroup::all.size(*_current_space) << endl

#else
        << "%%  propagators:   " << _current_space->propagators() << std::endl
#endif
        << "%%  propagations:  " << stat.propagate << std::endl
        << "%%  nodes:         " << stat.node << std::endl
        << "%%  failures:      " << stat.fail << std::endl
        << "%%  restarts:      " << stat.restart << std::endl
        << "%%  peak depth:    " << stat.depth << std::endl
        << std::endl;
  }

  void GecodeSolverInstance::processSolution(bool last_sol) {
    if(_solution) {
      assignSolutionToOutput();
      printSolution();
      if (_current_space->_solveType == MiniZinc::SolveI::SolveType::ST_SAT) {
        if (engine->stopped() || !last_sol) {
          _status = SolverInstance::SAT;
        } else {
          _status = SolverInstance::OPT;
        }
      } else {
        if (engine->stopped()) {
          Gecode::Search::Statistics stat = engine->statistics();
          Driver::CombinedStop* cs = static_cast<Driver::CombinedStop*>(engine_options.stop);
          std::cerr << "% GecodeSolverInstance: ";
          int r = cs->reason(stat, engine_options);
          if (r & Driver::CombinedStop::SR_INT)
            std::cerr << "user interrupt " << std::endl;
          else {
            if (r & Driver::CombinedStop::SR_NODE) {
              _status_reason = SolverInstance::SR_LIMIT;
              std::cerr << "node ";
            }
            if (r & Driver::CombinedStop::SR_FAIL) {
              _status_reason = SolverInstance::SR_LIMIT;
              std::cerr << "failure ";
            }
            if (r & Driver::CombinedStop::SR_TIME) {
              _status_reason = SolverInstance::SR_LIMIT;
              std::cerr << "time ";
            }
            std::cerr << "limit reached" << std::endl << std::endl;
          }
          if(_n_found_solutions > 0) {
            _status = SolverInstance::SAT;
          } else {
            _status = SolverInstance::UNKNOWN;
          }
        } else {
          _status = last_sol ? SolverInstance::OPT : SolverInstance::SAT;
        }
      }
    } else {
      if (engine->stopped()) {
        _status = SolverInstance::UNKNOWN;
      } else {
        _status = SolverInstance::UNSAT;
      }
    }
  }

  SolverInstanceBase::Status
  GecodeSolverInstance::solve(void) {

    prepareEngine();

    if(_run_sac || _run_shave) {
      presolve();
    }

    FznSpace* next_sol = NULL;
    while (next_sol = engine->next()) {
      if(_solution) delete _solution;
      _solution = next_sol;
      _n_found_solutions++;

      if(_all_solutions || _n_found_solutions < _n_max_solutions) {
        processSolution();
        if (_print_stats) print_stats();
      } else if (_current_space->_solveType == MiniZinc::SolveI::SolveType::ST_SAT &&
                 _n_found_solutions == _n_max_solutions) {
        break;
      }
    }

    processSolution(next_sol == NULL);
    if (_print_stats) print_stats();
    
    return _status;
  }

  class IntVarComp {
    public:
      std::vector<Gecode::IntVar> iv;
      IntVarComp(std::vector<Gecode::IntVar> b) {iv = b;}
      int operator() (int a, int b) {
        return iv[a].size() < iv[b].size();
      }
  };

  class IntVarRangesBwd : public Int::IntVarImpBwd {
    public:
      IntVarRangesBwd(void) {}
      IntVarRangesBwd(const IntVar& x) : Int::IntVarImpBwd(x.varimp()) {}
      void init(const IntVar& x) {Int::IntVarImpBwd(x.varimp());}
  };

  bool GecodeSolverInstance::sac(bool toFixedPoint = false, bool shaving = false) {
    if(_current_space->status() == SS_FAILED) return false;
    bool modified;
    std::vector<int> sorted_iv;

    for(unsigned int i=0; i<_current_space->iv.size(); i++) if(!_current_space->iv[i].assigned()) sorted_iv.push_back(i);
    IntVarComp ivc(_current_space->iv);
    sort(sorted_iv.begin(), sorted_iv.end(), ivc);

    do {
      modified = false;
      for (unsigned int idx = 0; idx < _current_space->bv.size(); idx++) {
        BoolVar bvar = _current_space->bv[idx];
        if(!bvar.assigned()) {
          for (int val = bvar.min(); val <= bvar.max(); ++val) {
            FznSpace* f = static_cast<FznSpace*>(_current_space->clone());
            rel(*f, f->bv[idx], IRT_EQ, val);
            if(f->status() == SS_FAILED) {
              rel(*_current_space, bvar, IRT_NQ, val);
              modified = true;
              if(_current_space->status() == SS_FAILED)
                return false;
            }
            delete f;
          }
        }
      }

      for (unsigned int i=0; i<sorted_iv.size(); i++) {
        unsigned int idx = sorted_iv[i];
        IntVar ivar = _current_space->iv[idx];
        bool tight = false;
        unsigned int nnq = 0;
        int fwd_min;
        IntArgs nq(ivar.size());
        for (IntVarValues vv(ivar); vv() && !tight; ++vv) {
          FznSpace* f = static_cast<FznSpace*>(_current_space->clone());
          rel(*f, f->iv[idx], IRT_EQ, vv.val());
          if (f->status() == SS_FAILED) {
            nq[nnq++] = vv.val();
          } else {
            fwd_min = vv.val();
            tight = shaving;
          }
          delete f;
        }
        if(shaving) {
          tight = false;
          for (IntVarRangesBwd vr(ivar); vr() && !tight; ++vr) {
            for (int i=vr.max(); i>=vr.min() && i>=fwd_min; i--) {
              FznSpace* f = static_cast<FznSpace*>(_current_space->clone());
              rel(*f, f->iv[idx], IRT_EQ, i);
              if (f->status() == SS_FAILED)
                nq[nnq++] = i;
              else
                tight = true;
              delete f;
            }
          }
        }
        if(nnq) modified = true;
        while (nnq--)
          rel(*_current_space, ivar, IRT_NQ, nq[nnq]);
        if (_current_space->status() == SS_FAILED)
          return false;
      }
    } while(toFixedPoint && modified);
    return true;
  }

  bool GecodeSolverInstance::presolve(Model* orig_model) {
    GCLock lock;
    if(_current_space->status() == SS_FAILED) return false;
    // run SAC?
    if(_run_sac || _run_shave) {
      unsigned int iters = _pre_passes;
      if(iters) {
        for(unsigned int i=0; i<iters; i++)
          sac(false, _run_shave);
      } else {
        sac(true, _run_shave);
      }
    }

    if(orig_model != NULL) {

      UNORDERED_NAMESPACE::unordered_map<std::string, VarDecl*> vds;
      for(VarDeclIterator it = orig_model->begin_vardecls();
          it != orig_model->end_vardecls();
          ++it) {
        VarDecl* vd = it->e();
        vds[vd->id()->str().str()] = vd;
      }

      IdMap<GecodeVariable>::iterator it;
      for(it = _variableMap.begin(); it != _variableMap.end(); it++) {
        VarDecl* vd = it->first->decl();
        long long int old_domsize = 0;
        bool holes = false;

        if(vd->ti()->domain()) {
          if(vd->type().isint()) {
            IntBounds old_bounds = compute_int_bounds(_env.envi(), vd->id());
            long long int old_rangesize = abs(old_bounds.u.toInt() - old_bounds.l.toInt());
            if(vd->ti()->domain()->isa<SetLit>())
              old_domsize = arg2intset(_env.envi(), vd->ti()->domain()).size();
            else
              old_domsize = old_rangesize + 1;
            holes = old_domsize < old_rangesize + 1;
          }
        }

        std::string name = it->first->str().str();


        if(vds.find(name) != vds.end()) {
          VarDecl* nvd = vds[name];
          Type::BaseType bt = vd->type().bt();
          if(bt == Type::BaseType::BT_INT) {
            IntVar intvar = it->second.intVar(_current_space);
            const long long int l = intvar.min(), u = intvar.max();

            if(l==u) {
              if(nvd->e()) {
                nvd->ti()->domain(new SetLit(nvd->loc(), IntSetVal::a(l, u)));
              } else {
                nvd->type(Type::parint());
                nvd->ti(new TypeInst(nvd->loc(), Type::parint()));
                nvd->e(IntLit::a(l));
              }
            } else if(!(l == Gecode::Int::Limits::min || u == Gecode::Int::Limits::max)){
              if(_only_range_domains && !holes) {
                nvd->ti()->domain(new SetLit(nvd->loc(), IntSetVal::a(l, u)));
              } else {
                IntVarRanges ivr(intvar);
                nvd->ti()->domain(new SetLit(nvd->loc(), IntSetVal::ai(ivr)));
              }
            }
          } else if(bt == Type::BaseType::BT_BOOL) {
            BoolVar boolvar = it->second.boolVar(_current_space);
            int l = boolvar.min(),
                u = boolvar.max();
            if(l == u) {
              if(nvd->e()) {
                nvd->ti()->domain(constants().boollit(l));
              } else {
                nvd->type(Type::parbool());
                nvd->ti(new TypeInst(nvd->loc(), Type::parbool()));
                nvd->e(new BoolLit(nvd->loc(), l));
              }
            }
          } else if(bt == Type::BaseType::BT_FLOAT) {
            Gecode::FloatVar floatvar = it->second.floatVar(_current_space);
            if(floatvar.assigned() && !nvd->e()) {
              FloatNum l = floatvar.min();
              nvd->type(Type::parfloat());
              nvd->ti(new TypeInst(nvd->loc(), Type::parfloat()));
              nvd->e(FloatLit::a(l));
            } else {
              FloatNum l = floatvar.min(),
                       u = floatvar.max();
<<<<<<< HEAD
              nvd->ti()->domain(new SetLit(nvd->loc(), FloatSetVal::a(l, u)));
=======
              nvd->ti()->domain(new SetLit(nvd->loc(),
                    FloatSetVal::a(l, u)));
>>>>>>> 4f69aa0a
            }
          }
        }
      }
    }
    return true;
  }

  void
  GecodeSolverInstance::setSearchStrategyFromAnnotation(std::vector<Expression*> flatAnn, 
                                                        std::vector<bool>& iv_searched, 
                                                        std::vector<bool>& bv_searched,
                                                        std::vector<bool>& sv_searched,
                                                        std::vector<bool>& fv_searched,
                                                        TieBreak<IntVarBranch>& def_int_varsel,
                                                        IntValBranch& def_int_valsel,
                                                #ifdef HAS_GECODE_VERSION_5_1
                                                        TieBreak<BoolVarBranch>& def_bool_varsel,
                                                        BoolValBranch& def_bool_valsel,
                                                #else
                                                        TieBreak<IntVarBranch>& def_bool_varsel,
                                                        IntValBranch& def_bool_valsel,
                                                #endif
                                                #ifdef GECODE_HAS_SET_VARS
                                                        SetVarBranch& def_set_varsel,
                                                        SetValBranch& def_set_valsel,
                                                #endif
                                                #ifdef GECODE_HAS_FLOAT_VARS
                                                        TieBreak<FloatVarBranch>& def_float_varsel,
                                                        FloatValBranch& def_float_valsel,
                                                #endif
                                                        Rnd& rnd,
                                                        double decay,
                                                        bool ignoreUnknown,
                                                        std::ostream& err
                                                       )  {    
    for (unsigned int i=0; i<flatAnn.size(); i++) {      
      if (flatAnn[i]->isa<Call>() && flatAnn[i]->cast<Call>()->id().str() == "gecode_search") {
        //Call* c = flatAnn[i]->cast<Call>();
        //branchWithPlugin(c->args); 
        std::cerr << "WARNING: Not supporting search annotation \"gecode_search\" yet." << std::endl;
        return;
      } 
      else if (flatAnn[i]->isa<Call>() && flatAnn[i]->cast<Call>()->id().str() == "int_search") {
        Call* call = flatAnn[i]->cast<Call>();            
        ArrayLit *vars = arg2arraylit(call->args()[0]);
        if(vars->v().size() == 0) { // empty array
          std::cerr << "WARNING: trying to branch on empty array in search annotation: " << *call << std::endl;
          continue;
        }
        int k=vars->v().size();
        for (int i=vars->v().size();i--;)
          if (!(vars->v()[i])->type().isvarint())
            k--;
        IntVarArgs va(k);
        std::vector<std::string> names;
        k=0;
        for (unsigned int i=0; i<vars->v().size(); i++) {          
          if (!(vars->v()[i])->type().isvarint()) {
            continue;
          }          
          int idx = resolveVar(getVarDecl(vars->v()[i])).index();
          va[k++] = _current_space->iv[idx];
          iv_searched[idx] = true;
          names.push_back(getVarDecl(vars->v()[i])->id()->str().str());          
        }        
        std::string r0, r1;
        //BrancherHandle bh = 
        branch(*_current_space, va,
            ann2ivarsel(call->args()[1]->cast<Id>()->str().str(),rnd,decay),
            ann2ivalsel(call->args()[2]->cast<Id>()->str().str(),r0,r1,rnd),
            NULL
            //,&varValPrint<IntVar>
            );
        //branchInfo.add(bh,r0,r1,names);
      } // end int_search
      else if (flatAnn[i]->isa<Call>() && flatAnn[i]->cast<Call>()->id().str() == "int_assign") {
        Call* call = flatAnn[i]->dyn_cast<Call>();
        ArrayLit* vars = arg2arraylit(call->args()[0]);
        int k=vars->v().size();
        for (int i=vars->v().size(); i--;)
          if (!(vars->v()[i])->type().isvarint())
            k--;
        IntVarArgs va(k);
        k=0;
        for (unsigned int i=0; i<vars->v().size(); i++) {
          if (!(vars->v()[i])->type().isvarint())
            continue;
          int idx = resolveVar(getVarDecl(vars->v()[i])).index();
          va[k++] = _current_space->iv[idx];
          iv_searched[idx] = true;
        }
        assign(*_current_space, va, ann2asnivalsel(call->args()[1]->cast<Id>()->str().str(),rnd), NULL
                            //&varValPrint<IntVar>
              );
      } 
      else if (flatAnn[i]->isa<Call>() && flatAnn[i]->cast<Call>()->id().str() == "bool_search") {
        Call* call = flatAnn[i]->dyn_cast<Call>();
        ArrayLit* vars = arg2arraylit(call->args()[0]);
        int k=vars->v().size();
        for (int i=vars->v().size(); i--;)
            if (!(vars->v()[i])->type().isvarbool())
                k--;
        BoolVarArgs va(k);
        k=0;
        std::vector<std::string> names;
        for (unsigned int i=0; i<vars->v().size(); i++) {
            if (!(vars->v()[i])->type().isvarbool())
                continue;
            int idx = resolveVar(getVarDecl(vars->v()[i])).index();
            va[k++] = _current_space->bv[idx];
            bv_searched[idx] = true;
            names.push_back(getVarDecl(vars->v()[i])->id()->str().str());
        }

        std::string r0, r1;
        //BrancherHandle bh = 
        branch(*_current_space, va, 
#ifdef HAS_GECODE_VERSION_5_1
            ann2bvarsel(call->args()[1]->cast<Id>()->str().str(),rnd,decay),
            ann2bvalsel(call->args()[2]->cast<Id>()->str().str(),r0,r1,rnd), NULL //,
#else
            ann2ivarsel(call->args()[1]->cast<Id>()->str().str(),rnd,decay),
            ann2ivalsel(call->args()[2]->cast<Id>()->str().str(),r0,r1,rnd), NULL //,
#endif
            //&varValPrint<BoolVar>
            );
        //branchInfo.add(bh,r0,r1,names);
      } 
      else if (flatAnn[i]->isa<Call>() && flatAnn[i]->cast<Call>()->id().str() == "int_default_search") {
        Call* call = flatAnn[i]->dyn_cast<Call>();
        def_int_varsel = ann2ivarsel(call->args()[0]->cast<Id>()->str().str(),rnd,decay);
        std::string r0;                                                    
        def_int_valsel = ann2ivalsel(call->args()[1]->cast<Id>()->str().str(),r0,r0,rnd);
      } 
      else if (flatAnn[i]->isa<Call>() && flatAnn[i]->cast<Call>()->id().str() == "bool_default_search") {
        Call* call = flatAnn[i]->dyn_cast<Call>();
        std::string r0;
#ifdef HAS_GECODE_VERSION_5_1
        def_bool_varsel = ann2bvarsel(call->args()[0]->cast<Id>()->str().str(),rnd,decay);
        def_bool_valsel = ann2bvalsel(call->args()[1]->cast<Id>()->str().str(),r0,r0,rnd);
#else
        def_bool_varsel = ann2ivarsel(call->args()[0]->cast<Id>()->str().str(),rnd,decay);
        def_bool_valsel = ann2ivalsel(call->args()[1]->cast<Id>()->str().str(),r0,r0,rnd);
#endif
      } 
      else if (flatAnn[i]->isa<Call>() && flatAnn[i]->cast<Call>()->id().str() == "set_search") {
#ifdef GECODE_HAS_SET_VARS
        Call* call = flatAnn[i]->dyn_cast<Call>();
        ArrayLit* vars = arg2arraylit(call->args()[0]);
        int k=vars->v().size();
        for (int i=vars->v().size(); i--;)
            if (!(vars->v()[i])->type().is_set() || !(vars->v()[i])->type().isvar())
                k--;
        SetVarArgs va(k);
        k=0;
        std::vector<std::string> names;
        for (unsigned int i=0; i<vars->v().size(); i++) {
          if (!(vars->v()[i])->type().is_set() || !(vars->v()[i])->type().isvar())
            continue;
          int idx = resolveVar(getVarDecl(vars->v()[i])).index();
          va[k++] = _current_space->sv[idx];
          sv_searched[idx] = true;
          names.push_back(getVarDecl(vars->v()[i])->id()->str().str());
        }
        std::string r0, r1;
        //BrancherHandle bh =
        branch(*_current_space, va, 
            ann2svarsel(call->args()[1]->cast<Id>()->str().str(),rnd,decay), 
            ann2svalsel(call->args()[2]->cast<Id>()->str().str(),r0,r1,rnd),
            NULL//,
            //&varValPrint<SetVar>
            );
        //branchInfo.add(bh,r0,r1,names);
#else
        if (!ignoreUnknown) {
            err << "Warning, ignored search annotation: ";
            flatAnn[i]->print(err);
            err << std::endl;
        }
#endif
      } 
      else if (flatAnn[i]->isa<Call>() && flatAnn[i]->cast<Call>()->id().str() == "set_default_search") {        
#ifdef GECODE_HAS_SET_VARS
        Call* call = flatAnn[i]->dyn_cast<Call>();
        def_set_varsel = ann2svarsel(call->args()[0]->cast<Id>()->str().str(),rnd,decay);
        std::string r0;
        def_set_valsel = ann2svalsel(call->args()[1]->cast<Id>()->str().str(),r0,r0,rnd);
#else
        if (!ignoreUnknown) {
            err << "Warning, ignored search annotation: ";
            flatAnn[i]->print(err);
            err << std::endl;
        }
#endif
        } 
      else if (flatAnn[i]->isa<Call>() && flatAnn[i]->cast<Call>()->id().str() == "float_default_search") {
#ifdef GECODE_HAS_FLOAT_VARS
        Call* call = flatAnn[i]->dyn_cast<Call>();
        def_float_varsel = ann2fvarsel(call->args()[0]->cast<Id>()->str().str(),rnd,decay);
        std::string r0;
        def_float_valsel = ann2fvalsel(call->args()[1]->cast<Id>()->str().str(),r0,r0);
#else
        if (!ignoreUnknown) {
            err << "Warning, ignored search annotation: float_default_search" << std::endl;
        }
#endif
      } else if (flatAnn[i]->isa<Call>() && flatAnn[i]->cast<Call>()->id().str() == "float_search") {
#ifdef GECODE_HAS_FLOAT_VARS
        Call* call = flatAnn[i]->dyn_cast<Call>();
        ArrayLit* vars = call->args()[0]->cast<ArrayLit>();
        int k=vars->v().size();
        for (int i=vars->v().size(); i--;)
            if (!(vars->v()[i])->type().isvarfloat())
                k--;
        FloatVarArgs va(k);
        k=0;
        std::vector<std::string> names;
        for (unsigned int i=0; i<vars->v().size(); i++) {
            if (!(vars->v()[i])->type().isvarfloat())
              continue;
            int idx = resolveVar(getVarDecl(vars->v()[i])).index();
            va[k++] = _current_space->fv[idx];
            fv_searched[idx] = true;
            names.push_back(getVarDecl(vars->v()[i])->id()->str().str());
        }
        std::string r0, r1;
        //BrancherHandle bh =
        branch(*_current_space, va,
            ann2fvarsel(call->args()[2]->cast<Id>()->str().str(),rnd,decay), 
            ann2fvalsel(call->args()[3]->cast<Id>()->str().str(),r0,r1),
            NULL//,
            //&varValPrintF
            );
        //branchInfo.add(bh,r0,r1,names);
#else
        if (!ignoreUnknown) {
            err << "Warning, ignored search annotation: float_search" << std::endl;
        }
#endif
      } else { 
          if (!ignoreUnknown) {
              err << "Warning, ignored search annotation: " << *flatAnn[i] << std::endl;
          }
      }
    } // end for all annotations  
  }

  void
  GecodeSolverInstance::createBranchers(Annotation& ann, Expression* additionalAnn,
                                        int seed, double decay, bool ignoreUnknown,
                                        std::ostream& err) {
    // default search heuristics
    Rnd rnd(static_cast<unsigned int>(seed));
    TieBreak<IntVarBranch> def_int_varsel = INT_VAR_AFC_SIZE_MAX(0.99);
    IntValBranch def_int_valsel = INT_VAL_MIN();
#ifdef HAS_GECODE_VERSION_5_1
    TieBreak<BoolVarBranch> def_bool_varsel = BOOL_VAR_AFC_MAX(0.99);
    BoolValBranch def_bool_valsel = BOOL_VAL_MIN();
#else
    TieBreak<IntVarBranch> def_bool_varsel = INT_VAR_AFC_MAX(0.99);
    IntValBranch def_bool_valsel = INT_VAL_MIN();
#endif
#ifdef GECODE_HAS_SET_VARS
    SetVarBranch def_set_varsel = SET_VAR_AFC_SIZE_MAX(0.99);
    SetValBranch def_set_valsel = SET_VAL_MIN_INC();
#endif
#ifdef GECODE_HAS_FLOAT_VARS
    TieBreak<FloatVarBranch> def_float_varsel = FLOAT_VAR_SIZE_MIN();
    FloatValBranch def_float_valsel = FLOAT_VAL_SPLIT_MIN();
#endif

    std::vector<bool> iv_searched(_current_space->iv.size());
    for (unsigned int i=_current_space->iv.size(); i--;)
      iv_searched[i] = false;
    std::vector<bool> bv_searched(_current_space->bv.size());
    for (unsigned int i=_current_space->bv.size(); i--;)
      bv_searched[i] = false;
#ifdef GECODE_HAS_SET_VARS
    std::vector<bool> sv_searched(_current_space->sv.size());
    for (unsigned int i=_current_space->sv.size(); i--;)
      sv_searched[i] = false;
#endif
#ifdef GECODE_HAS_FLOAT_VARS
    std::vector<bool> fv_searched(_current_space->fv.size());
    for (unsigned int i=_current_space->fv.size(); i--;)
      fv_searched[i] = false;
#endif

    // solving annotations
    std::vector<Expression*> flatAnn;
    if (!ann.isEmpty()) {
      flattenSearchAnnotations(ann, flatAnn);
    }
    if (additionalAnn != NULL) {
      flatAnn.push_back(additionalAnn);
    }
    if (flatAnn.size() > 0) {
      setSearchStrategyFromAnnotation(flatAnn, iv_searched, bv_searched,sv_searched,fv_searched,
                                      def_int_varsel,def_int_valsel,def_bool_varsel,def_bool_valsel,
                              #ifdef GECODE_HAS_SET_VARS
                                      def_set_varsel,def_set_valsel,
                              #endif
                              #ifdef GECODE_HAS_FLOAT_VARS
                                      def_float_varsel,def_float_valsel,
                              #endif
                                      rnd,decay,ignoreUnknown,err
                                      );
    }

    int introduced = 0;
    int funcdep = 0;
    int searched = 0;
    for (int i=_current_space->iv.size(); i--;) {
      if (iv_searched[i]) {
        searched++;
      } else if (_current_space->iv_introduced[i]) {
          if (_current_space->iv_defined[i]) {
            funcdep++;
          } else {
            introduced++;
          }
      }
    }
    IntVarArgs iv_sol(_current_space->iv.size()-(introduced+funcdep+searched));
    IntVarArgs iv_tmp(introduced);
    for (unsigned int i=_current_space->iv.size(), j=0, k=0; i--;) {
      if (iv_searched[i])
        continue;
      if(_current_space->iv_introduced[i]) {
        if(_current_space->iv_introduced.size() >= i) {
          if (!_current_space->iv_defined[i]) {
            iv_tmp[j++] = _current_space->iv[i];
          }
        }
      } else {
          iv_sol[k++] = _current_space->iv[i];
      }
    }
    // Collecting Boolean variables
    introduced = 0;
    funcdep = 0;
    searched = 0;
    for (int i=_current_space->bv.size(); i--;) {
      if (bv_searched[i]) {
        searched++;
      } else if (_current_space->bv_introduced[i]) {
        if (_current_space->bv_defined[i]) {
          funcdep++;
        } else {
            introduced++;
        }
      }
    }
    BoolVarArgs bv_sol(_current_space->bv.size()-(introduced+funcdep+searched));
    BoolVarArgs bv_tmp(introduced);
    for (int i=_current_space->bv.size(), j=0, k=0; i--;) {
      if (bv_searched[i])
        continue;
      if (_current_space->bv_introduced[i]) {
        if (!_current_space->bv_defined[i]) {
            bv_tmp[j++] = _current_space->bv[i];
        }
      } else {
          bv_sol[k++] = _current_space->bv[i];
      }
    }

    if (iv_sol.size() > 0)
      branch(*this->_current_space, iv_sol, def_int_varsel, def_int_valsel);
    if (bv_sol.size() > 0)
      branch(*this->_current_space, bv_sol, def_bool_varsel, def_bool_valsel);

    //std::cout << "DEBUG: branched over " << iv_sol.size()  << " integer variables."<< std::endl;
    //std::cout << "DEBUG: branched over " << bv_sol.size()  << " Boolean variables."<< std::endl;
#ifdef GECODE_HAS_FLOAT_VARS
    introduced = 0;
    funcdep = 0;
    searched = 0;
    for (int i=_current_space->fv.size(); i--;) {
      if (fv_searched[i]) {
        searched++;
      } else if (_current_space->fv_introduced[i]) {
        if (_current_space->fv_defined[i]) {
          funcdep++;
        } else {
          introduced++;
        }
      }
    }
    FloatVarArgs fv_sol(_current_space->fv.size()-(introduced+funcdep+searched));
    FloatVarArgs fv_tmp(introduced);
    for (int i=_current_space->fv.size(), j=0, k=0; i--;) {
      if (fv_searched[i])
        continue;
      if (_current_space->fv_introduced[i]) {
        if (!_current_space->fv_defined[i]) {
          fv_tmp[j++] = _current_space->fv[i];
        }
      } else {
        fv_sol[k++] = _current_space->fv[i];
      }
    }

    if (fv_sol.size() > 0)
      branch(*this->_current_space, fv_sol, def_float_varsel, def_float_valsel);
#endif
#ifdef GECODE_HAS_SET_VARS
    introduced = 0;
    funcdep = 0;
    searched = 0;
    for (int i=_current_space->sv.size(); i--;) {
      if (sv_searched[i]) {
          searched++;
      } else if (_current_space->sv_introduced[i]) {
          if (_current_space->sv_defined[i]) {
              funcdep++;
          } else {
              introduced++;
          }
      }
    }
    SetVarArgs sv_sol(_current_space->sv.size()-(introduced+funcdep+searched));
    SetVarArgs sv_tmp(introduced);
    for (int i=_current_space->sv.size(), j=0, k=0; i--;) {
      if (sv_searched[i])
          continue;
      if (_current_space->sv_introduced[i]) {
          if (!_current_space->sv_defined[i]) {
              sv_tmp[j++] = _current_space->sv[i];
          }
      } else {
          sv_sol[k++] = _current_space->sv[i];
      }
    }

    if (sv_sol.size() > 0)
      branch(*this->_current_space, sv_sol, def_set_varsel, def_set_valsel);
#endif

    // branching on auxiliary variables
    _current_space->iv_aux = IntVarArray(*this->_current_space, iv_tmp);
    _current_space->bv_aux = BoolVarArray(*this->_current_space, bv_tmp);
    int n_aux = _current_space->iv_aux.size() + _current_space->bv_aux.size();
#ifdef GECODE_HAS_SET_VARS
    _current_space->sv_aux = SetVarArray(*this->_current_space, sv_tmp);
    n_aux += _current_space->sv_aux.size();
#endif
#ifdef GECODE_HAS_FLOAT_VARS
    _current_space->fv_aux = FloatVarArray(*this->_current_space, fv_tmp);
    n_aux += _current_space->fv_aux.size();
#endif
    if (n_aux > 0) {
      AuxVarBrancher::post(*this->_current_space, def_int_varsel, def_int_valsel,
                          def_bool_varsel, def_bool_valsel
#ifdef GECODE_HAS_SET_VARS
                        , def_set_varsel, def_set_valsel
#endif
#ifdef GECODE_HAS_FLOAT_VARS
                        , def_float_varsel, def_float_valsel
#endif
                    ); // end post
      //std::cout << "DEBUG: Posted aux-var-brancher for " << n_aux << " aux-variables" << std::endl;
    } // end if n_aux > 0
    //else
      //std::cout << "DEBUG: No aux vars to branch on." << std::endl;
  }

 
  TieBreak<IntVarBranch>
  GecodeSolverInstance::ann2ivarsel(std::string s, Rnd& rnd, double decay) {
    if (s == "input_order")
        return TieBreak<IntVarBranch>(INT_VAR_NONE());
    if (s == "first_fail")
        return TieBreak<IntVarBranch>(INT_VAR_SIZE_MIN());
    if (s == "anti_first_fail")
        return TieBreak<IntVarBranch>(INT_VAR_SIZE_MAX());
    if (s == "smallest")
        return TieBreak<IntVarBranch>(INT_VAR_MIN_MIN());
    if (s == "largest")
        return TieBreak<IntVarBranch>(INT_VAR_MAX_MAX());
    if (s == "occurrence")
        return TieBreak<IntVarBranch>(INT_VAR_DEGREE_MAX());
    if (s == "max_regret")
        return TieBreak<IntVarBranch>(INT_VAR_REGRET_MIN_MAX());
    if (s == "most_constrained")
        return TieBreak<IntVarBranch>(INT_VAR_SIZE_MIN(),
                INT_VAR_DEGREE_MAX());
    if (s == "random") {
        return TieBreak<IntVarBranch>(INT_VAR_RND(rnd));
    }
    if (s == "afc_min")
        return TieBreak<IntVarBranch>(INT_VAR_AFC_MIN(decay));
    if (s == "afc_max")
        return TieBreak<IntVarBranch>(INT_VAR_AFC_MAX(decay));
    if (s == "afc_size_min")
        return TieBreak<IntVarBranch>(INT_VAR_AFC_SIZE_MIN(decay));
    if (s == "afc_size_max" || s=="dom_w_deg") {
        return TieBreak<IntVarBranch>(INT_VAR_AFC_SIZE_MAX(decay));
    }
#ifdef HAS_GECODE_VERSION_5_1
    if (s == "action_min")
        return TieBreak<IntVarBranch>(INT_VAR_ACTION_MIN(decay));
    if (s == "action_max")
        return TieBreak<IntVarBranch>(INT_VAR_ACTION_MAX(decay));
    if (s == "action_size_min")
        return TieBreak<IntVarBranch>(INT_VAR_ACTION_SIZE_MIN(decay));
    if (s == "action_size_max")
        return TieBreak<IntVarBranch>(INT_VAR_ACTION_SIZE_MAX(decay));
#else
    if (s == "activity_min")
        return TieBreak<IntVarBranch>(INT_VAR_ACTIVITY_MIN(decay));
    if (s == "activity_max")
        return TieBreak<IntVarBranch>(INT_VAR_ACTIVITY_MAX(decay));
    if (s == "activity_size_min")
        return TieBreak<IntVarBranch>(INT_VAR_ACTIVITY_SIZE_MIN(decay));
    if (s == "activity_size_max")
        return TieBreak<IntVarBranch>(INT_VAR_ACTIVITY_SIZE_MAX(decay));
#endif
    std::cerr << "Warning, ignored search annotation: " << s << std::endl;
    return TieBreak<IntVarBranch>(INT_VAR_NONE());
  }

  Gecode::IntValBranch 
  GecodeSolverInstance::ann2ivalsel(std::string s, std::string& r0, std::string& r1, Rnd& rnd) {
    if (s == "indomain_min") {
        r0 = "="; r1 = "!=";
        return INT_VAL_MIN();
    }
    if (s == "indomain_max") {
        r0 = "="; r1 = "!=";
        return INT_VAL_MAX();
    }
    if (s == "indomain_median") {
        r0 = "="; r1 = "!=";
        return INT_VAL_MED();
    }
    if (s == "indomain_split") {
        r0 = "<="; r1 = ">";
        return INT_VAL_SPLIT_MIN();
    }
    if (s == "indomain_reverse_split") {
        r0 = ">"; r1 = "<=";
        return INT_VAL_SPLIT_MAX();
    }
    if (s == "indomain_random") {
        r0 = "="; r1 = "!=";
        return INT_VAL_RND(rnd);
    }
    if (s == "indomain") {
        r0 = "="; r1 = "=";       
        return INT_VALUES_MIN();
    }
    if (s == "indomain_middle") {
        std::cerr << "Warning, replacing unsupported annotation "
            << "indomain_middle with indomain_median" << std::endl;
        r0 = "="; r1 = "!=";
        return INT_VAL_MED();
    }
    if (s == "indomain_interval") {
        std::cerr << "Warning, replacing unsupported annotation "
            << "indomain_interval with indomain_split" << std::endl;
        r0 = "<="; r1 = ">";
        return INT_VAL_SPLIT_MIN();
    }
    std::cerr << "Warning, ignored search annotation: " << s << std::endl;
    r0 = "="; r1 = "!=";
    return INT_VAL_MIN();
  }

#ifdef HAS_GECODE_VERSION_5_1
  TieBreak<BoolVarBranch> GecodeSolverInstance::ann2bvarsel(std::string s, Rnd& rnd, double decay) {
    if ((s == "input_order") ||
        (s == "first_fail") ||
        (s == "anti_first_fail") ||
        (s == "smallest") ||
        (s == "largest") ||
        (s == "max_regret"))
      return TieBreak<BoolVarBranch>(BOOL_VAR_NONE());
    if ((s == "occurrence") ||
        (s == "most_constrained"))
      return TieBreak<BoolVarBranch>(BOOL_VAR_DEGREE_MAX());
    if (s == "random")
      return TieBreak<BoolVarBranch>(BOOL_VAR_RND(rnd));
    if ((s == "afc_min") ||
        (s == "afc_size_min"))
      return TieBreak<BoolVarBranch>(BOOL_VAR_AFC_MIN(decay));
    if ((s == "afc_max") ||
        (s == "afc_size_max") ||
        (s == "dom_w_deg"))
      return TieBreak<BoolVarBranch>(BOOL_VAR_AFC_MAX(decay));
#ifdef HAS_GECODE_VERSION_5_1
    if ((s == "action_min") &&
        (s == "action_size_min"))
      return TieBreak<BoolVarBranch>(BOOL_VAR_ACTION_MIN(decay));
    if ((s == "action_max") ||
        (s == "action_size_max"))
      return TieBreak<BoolVarBranch>(BOOL_VAR_ACTION_MAX(decay));
#else
    if ((s == "activity_min") &&
        (s == "activity_size_min"))
      return TieBreak<BoolVarBranch>(BOOL_VAR_ACTIVITY_MIN(decay));
    if ((s == "activity_max") ||
        (s == "activity_size_max"))
      return TieBreak<BoolVarBranch>(BOOL_VAR_ACTIVITY_MAX(decay));
#endif
    std::cerr << "Warning, ignored search annotation: " << s << std::endl;
    return TieBreak<BoolVarBranch>(BOOL_VAR_NONE());
  }

  BoolValBranch GecodeSolverInstance::ann2bvalsel(std::string s, std::string& r0, std::string& r1, Rnd& rnd) {
    if (s == "indomain_min") {
      r0 = "="; r1 = "!=";
      return BOOL_VAL_MIN();
    }
    if (s == "indomain_max") {
      r0 = "="; r1 = "!=";
      return BOOL_VAL_MAX();
    }
    if (s == "indomain_median") {
      r0 = "="; r1 = "!=";
      return BOOL_VAL_MIN();
    }
    if (s == "indomain_split") {
      r0 = "<="; r1 = ">";
      return BOOL_VAL_MIN();
    }
    if (s == "indomain_reverse_split") {
      r0 = ">"; r1 = "<=";
      return BOOL_VAL_MAX();
    }
    if (s == "indomain_random") {
      r0 = "="; r1 = "!=";
      return BOOL_VAL_RND(rnd);
    }
    if (s == "indomain") {
      r0 = "="; r1 = "=";
      return BOOL_VAL_MIN();
    }
    if (s == "indomain_middle") {
      std::cerr << "Warning, replacing unsupported annotation "
        << "indomain_middle with indomain_median" << std::endl;
      r0 = "="; r1 = "!=";
      return BOOL_VAL_MIN();
    }
    if (s == "indomain_interval") {
      std::cerr << "Warning, replacing unsupported annotation "
        << "indomain_interval with indomain_split" << std::endl;
      r0 = "<="; r1 = ">";
      return BOOL_VAL_MIN();
    }
    std::cerr << "Warning, ignored search annotation: " << s << "\n";
    r0 = "="; r1 = "!=";
    return BOOL_VAL_MIN();
  }

  BoolAssign GecodeSolverInstance::ann2asnbvalsel(std::string s, Rnd& rnd) {
    if ((s == "indomain_min") || (s == "indomain_median"))
      return BOOL_ASSIGN_MIN();
    if (s == "indomain_max")
      return BOOL_ASSIGN_MAX();
    if (s == "indomain_random") {
      return BOOL_ASSIGN_RND(rnd);
    }
    std::cerr << "Warning, ignored search annotation: " << s << "\n";
    return BOOL_ASSIGN_MIN();
  }
#endif

  IntAssign 
  GecodeSolverInstance::ann2asnivalsel(std::string s, Rnd& rnd) {
    if (s == "indomain_min")
        return INT_ASSIGN_MIN();
    if (s == "indomain_max")
        return INT_ASSIGN_MAX();
    if (s == "indomain_median")
        return INT_ASSIGN_MED();
    if (s == "indomain_random") {
        return INT_ASSIGN_RND(rnd);
    }
    std::cerr << "Warning, ignored search annotation: " << s << std::endl;
    return INT_ASSIGN_MIN();
  }

  #ifdef GECODE_HAS_SET_VARS
    SetVarBranch 
    GecodeSolverInstance::ann2svarsel(std::string s, Rnd& rnd, double decay) {
        if (s == "input_order")
            return SET_VAR_NONE();
        if (s == "first_fail")
            return SET_VAR_SIZE_MIN();
        if (s == "anti_first_fail")
            return SET_VAR_SIZE_MAX();
        if (s == "smallest")
            return SET_VAR_MIN_MIN();
        if (s == "largest")
            return SET_VAR_MAX_MAX();
        if (s == "afc_min")
            return SET_VAR_AFC_MIN(decay);
        if (s == "afc_max")
            return SET_VAR_AFC_MAX(decay);
        if (s == "afc_size_min")
            return SET_VAR_AFC_SIZE_MIN(decay);
        if (s == "afc_size_max")
            return SET_VAR_AFC_SIZE_MAX(decay);
#ifdef HAS_GECODE_VERSION_5_1
        if (s == "action_min")
            return SET_VAR_ACTION_MIN(decay);
        if (s == "action_max")
            return SET_VAR_ACTION_MAX(decay);
        if (s == "action_size_min")
            return SET_VAR_ACTION_SIZE_MIN(decay);
        if (s == "action_size_max")
            return SET_VAR_ACTION_SIZE_MAX(decay);
#else
        if (s == "activity_min")
            return SET_VAR_ACTIVITY_MIN(decay);
        if (s == "activity_max")
            return SET_VAR_ACTIVITY_MAX(decay);
        if (s == "activity_size_min")
            return SET_VAR_ACTIVITY_SIZE_MIN(decay);
        if (s == "activity_size_max")
            return SET_VAR_ACTIVITY_SIZE_MAX(decay);
#endif
        if (s == "random") {
            return SET_VAR_RND(rnd);
        }
        std::cerr << "Warning, ignored search annotation: " << s << std::endl;
        return SET_VAR_NONE();
    }

    SetValBranch 
    GecodeSolverInstance::ann2svalsel(std::string s, std::string r0, std::string r1, Rnd& rnd) {
        (void) rnd;
        if (s == "indomain_min") {
            r0 = "in"; r1 = "not in";
            return SET_VAL_MIN_INC();
        }
        if (s == "indomain_max") {
            r0 = "in"; r1 = "not in";
            return SET_VAL_MAX_INC();
        }
        if (s == "outdomain_min") {
            r1 = "in"; r0 = "not in";
            return SET_VAL_MIN_EXC();
        }
        if (s == "outdomain_max") {
            r1 = "in"; r0 = "not in";
            return SET_VAL_MAX_EXC();
        }
        std::cerr << "Warning, ignored search annotation: " << s << std::endl;
        r0 = "in"; r1 = "not in";
        return SET_VAL_MIN_INC();
    }
#endif

#ifdef GECODE_HAS_FLOAT_VARS
    TieBreak<FloatVarBranch> 
    GecodeSolverInstance::ann2fvarsel(std::string s, Rnd& rnd, double decay) {
        if (s == "input_order")
            return TieBreak<FloatVarBranch>(FLOAT_VAR_NONE());
        if (s == "first_fail")
            return TieBreak<FloatVarBranch>(FLOAT_VAR_SIZE_MIN());
        if (s == "anti_first_fail")
            return TieBreak<FloatVarBranch>(FLOAT_VAR_SIZE_MAX());
        if (s == "smallest")
            return TieBreak<FloatVarBranch>(FLOAT_VAR_MIN_MIN());
        if (s == "largest")
            return TieBreak<FloatVarBranch>(FLOAT_VAR_MAX_MAX());
        if (s == "occurrence")
            return TieBreak<FloatVarBranch>(FLOAT_VAR_DEGREE_MAX());
        if (s == "most_constrained")
            return TieBreak<FloatVarBranch>(FLOAT_VAR_SIZE_MIN(),
                    FLOAT_VAR_DEGREE_MAX());
        if (s == "random") {
            return TieBreak<FloatVarBranch>(FLOAT_VAR_RND(rnd));
        }
        if (s == "afc_min")
            return TieBreak<FloatVarBranch>(FLOAT_VAR_AFC_MIN(decay));
        if (s == "afc_max")
            return TieBreak<FloatVarBranch>(FLOAT_VAR_AFC_MAX(decay));
        if (s == "afc_size_min")
            return TieBreak<FloatVarBranch>(FLOAT_VAR_AFC_SIZE_MIN(decay));
        if (s == "afc_size_max")
            return TieBreak<FloatVarBranch>(FLOAT_VAR_AFC_SIZE_MAX(decay));
#ifdef HAS_GECODE_VERSION_5_1
        if (s == "action_min")
            return TieBreak<FloatVarBranch>(FLOAT_VAR_ACTION_MIN(decay));
        if (s == "action_max")
            return TieBreak<FloatVarBranch>(FLOAT_VAR_ACTION_MAX(decay));
        if (s == "action_size_min")
            return TieBreak<FloatVarBranch>(FLOAT_VAR_ACTION_SIZE_MIN(decay));
        if (s == "action_size_max")
            return TieBreak<FloatVarBranch>(FLOAT_VAR_ACTION_SIZE_MAX(decay));
#else
        if (s == "activity_min")
            return TieBreak<FloatVarBranch>(FLOAT_VAR_ACTIVITY_MIN(decay));
        if (s == "activity_max")
            return TieBreak<FloatVarBranch>(FLOAT_VAR_ACTIVITY_MAX(decay));
        if (s == "activity_size_min")
            return TieBreak<FloatVarBranch>(FLOAT_VAR_ACTIVITY_SIZE_MIN(decay));
        if (s == "activity_size_max")
            return TieBreak<FloatVarBranch>(FLOAT_VAR_ACTIVITY_SIZE_MAX(decay));
#endif
        std::cerr << "Warning, ignored search annotation: " << s << std::endl;
        return TieBreak<FloatVarBranch>(FLOAT_VAR_NONE());
    }

    FloatValBranch 
    GecodeSolverInstance::ann2fvalsel(std::string s, std::string r0, std::string r1) {
        if (s == "indomain_split") {
            r0 = "<="; r1 = ">";
            return FLOAT_VAL_SPLIT_MIN();
        }
        if (s == "indomain_reverse_split") {
            r1 = "<="; r0 = ">";
            return FLOAT_VAL_SPLIT_MAX();
        }
        std::cerr << "Warning, ignored search annotation: " << s << std::endl;
        r0 = "<="; r1 = ">";
        return FLOAT_VAL_SPLIT_MIN();
    }
#endif
  }<|MERGE_RESOLUTION|>--- conflicted
+++ resolved
@@ -1326,12 +1326,7 @@
             } else {
               FloatNum l = floatvar.min(),
                        u = floatvar.max();
-<<<<<<< HEAD
               nvd->ti()->domain(new SetLit(nvd->loc(), FloatSetVal::a(l, u)));
-=======
-              nvd->ti()->domain(new SetLit(nvd->loc(),
-                    FloatSetVal::a(l, u)));
->>>>>>> 4f69aa0a
             }
           }
         }
