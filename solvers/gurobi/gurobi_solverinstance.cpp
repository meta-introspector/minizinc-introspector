/* -*- mode: C++; c-basic-offset: 2; indent-tabs-mode: nil -*- */

/*
 *  Main authors:
 *     Guido Tack <guido.tack@monash.edu>
 */

/* This Source Code Form is subject to the terms of the Mozilla Public
 * License, v. 2.0. If a copy of the MPL was not distributed with this
 * file, You can obtain one at http://mozilla.org/MPL/2.0/. */

#include <minizinc/solvers/gurobi_solverinstance.hh>
#include <minizinc/eval_par.hh>

namespace MiniZinc {
    
    GRBVar GurobiSolverInstance::exprToVar(Expression* arg) {
        GRBVar var;
        if (IntLit* il = arg->dyn_cast<IntLit>()) {
            var = _grb_model->addVar(il->v().toInt(), il->v().toInt(), 0.0, GRB_INTEGER, "temp_i");
            _grb_model->update();
            return var;
        } else if (FloatLit* fl = arg->dyn_cast<FloatLit>()) {
            var = _grb_model->addVar(fl->v(), fl->v(), 0.0, GRB_CONTINUOUS, "temp_f");
            _grb_model->update();
            return var;
        } else if (BoolLit* bl = arg->dyn_cast<BoolLit>()) {
            var = _grb_model->addVar(bl->v(), bl->v(), 0.0, GRB_INTEGER, "temp_b");
            _grb_model->update();
            return var;
        } else if (Id* ident = arg->dyn_cast<Id>()) {
            return _variableMap.get(ident->decl()->id());
        }
        
        std::cerr << "unknown expression type\n";
        assert(false);
    }
    
    GRBVar* GurobiSolverInstance::exprToVarArray(Expression* arg) {
        ArrayLit* al = eval_array_lit(_env.envi(), arg);
        GRBVar* a = new GRBVar[al->v().size()];
        for (unsigned int i=0; i<al->v().size(); i++)
            a[i] = exprToVar(al->v()[i]);
        return a;
    }
    
    double* GurobiSolverInstance::exprToArray(Expression* arg) {
        ArrayLit* al = eval_array_lit(_env.envi(), arg);
        double* a = new double[al->v().size()];
        for (unsigned int i=0; i<al->v().size(); i++) {
            if (IntLit* il = al->v()[i]->dyn_cast<IntLit>()) {
                a[i] =  il->v().toInt();
            } else if (FloatLit* fl = al->v()[i]->dyn_cast<FloatLit>()) {
                a[i] = fl->v();
            } else if (BoolLit* bl = al->v()[i]->dyn_cast<BoolLit>()) {
                a[i] = bl->v();
            } else {
                throw "unexpected expression";
            }
        }
        return a;
    }
    
    namespace GurobiConstraints {
        enum LIN_CON_TYPE {LQ,EQ,GQ};
        
        void p_lin(SolverInstanceBase& si, const Call* call, LIN_CON_TYPE lt) {
            GurobiSolverInstance& gi = (GurobiSolverInstance&) si;
            Env& _env = gi.env();
            GRBModel* grb_model = gi.getGRBModel();
            ASTExprVec<Expression> args = call->args();
            ArrayLit* al = eval_array_lit(_env.envi(), args[0]);
            int nvars = al->v().size();
            double* coefs = gi.exprToArray(args[0]);
            GRBVar* vars = gi.exprToVarArray(args[1]);
            IntVal ires;
            FloatVal fres;
            
            if(args[2]->type().isint()) {
                ires = eval_int(_env.envi(), args[2]);
            } else if(args[2]->type().isfloat()) {
                fres = eval_float(_env.envi(), args[2]);
            } else {
                throw -1;
            }
            
            double lb, ub;
            lb = -GRB_INFINITY;
            ub = GRB_INFINITY;
            switch (lt) {
                case LQ:
                    if(args[2]->type().isint()) {
                        ub = ires.toInt();
                    } else {
                        ub = fres;
                    }
                    break;
                case GQ:
                    if(args[2]->type().isint()) {
                        lb = ires.toInt();
                    } else {
                        lb = fres;
                    }
                    break;
                case EQ:
                    if(args[2]->type().isint()) {
                        lb = ires.toInt();
                    } else {
                        lb = fres;
                    }
                    ub = lb;
                    break;
            }
            
            GRBLinExpr con;
            con.addTerms(coefs, vars, nvars);
            
            try {
                grb_model->addRange(con, lb, ub);
            } catch (GRBException e) {
                std::cerr << "Error code = " << e.getErrorCode() << std::endl;
                std::cerr << e.getMessage() << std::endl;
            } catch (...) {
                std::cerr << "Exception during optimization" << std::endl;
            }
        }
        
        void p_int_lin_le(SolverInstanceBase& si, const Call* call) {
            p_lin(si, call, LQ);
        }
        void p_int_lin_eq(SolverInstanceBase& si, const Call* call) {
            p_lin(si, call, EQ);
        }
        void p_float_lin_le(SolverInstanceBase& si, const Call* call) {
            p_lin(si, call, LQ);
        }
        void p_float_lin_eq(SolverInstanceBase& si, const Call* call) {
            p_lin(si, call, EQ);
        }
        
        void p_eq(SolverInstanceBase& si, const Call* call) {
            GurobiSolverInstance& gi = (GurobiSolverInstance&) si;
            GRBModel* grb_model = gi.getGRBModel();
            ASTExprVec<Expression> args = call->args();
            GRBVar* vars = new GRBVar[2];
            vars[0] = gi.exprToVar(args[0]);
            vars[1] = gi.exprToVar(args[1]);
            double coefs[2] = {-1.0, 1.0};
            GRBLinExpr con;
            con.addTerms(coefs, vars, 2);
            
            std::stringstream ss;
            ss << "p_eq" << grb_model->get(GRB_IntAttr_NumConstrs);
            try{
                grb_model->addConstr(con, GRB_EQUAL, 0.0, ss.str());
            } catch (GRBException e) {
                std::cerr << "Error code = " << e.getErrorCode() << std::endl;
                std::cerr << e.getMessage() << std::endl;
            } catch (...) {
                std::cerr << "Exception during optimization" << std::endl;
            }
        }
        void p_le(SolverInstanceBase& si, const Call* call) {
            GurobiSolverInstance& gi = (GurobiSolverInstance&) si;
            GRBModel* grb_model = gi.getGRBModel();
            ASTExprVec<Expression> args = call->args();
            GRBVar* vars = new GRBVar[2];
            vars[0] = gi.exprToVar(args[0]);
            vars[1] = gi.exprToVar(args[1]);
            double coefs[2] = {1.0, -1.0};
            
            std::stringstream ss;
            ss << "p_le" << grb_model->get(GRB_IntAttr_NumConstrs);
            GRBLinExpr con;
            con.addTerms(coefs, vars, 2);
            try {
                grb_model->addRange(con, -GRB_INFINITY, 0.0, ss.str());
            } catch (GRBException e) {
                std::cerr << "Error code = " << e.getErrorCode() << std::endl;
                std::cerr << e.getMessage() << std::endl;
            } catch (...) {
                std::cerr << "Exception during optimization" << std::endl;
            }
            
        }
        void p_plus(SolverInstanceBase& si, const Call* call) {
            GurobiSolverInstance& gi = (GurobiSolverInstance&) si;
            GRBModel* grb_model = gi.getGRBModel();
            ASTExprVec<Expression> args = call->args();
            GRBVar* vars = new GRBVar[3];
            vars[0] = gi.exprToVar(args[0]);
            vars[1] = gi.exprToVar(args[1]);
            vars[2] = gi.exprToVar(args[2]);
            double coefs[3] = {1.0, 1.0, -1.0};
            
            std::stringstream ss;
            ss << "p_plus" << grb_model->get(GRB_IntAttr_NumConstrs);
            GRBLinExpr con;
            con.addTerms(coefs, vars, 3);
            try {
                grb_model->addRange(con, 0.0, 0.0, ss.str());
            } catch (GRBException e) {
                std::cerr << "Error code = " << e.getErrorCode() << std::endl;
                std::cerr << e.getMessage() << std::endl;
            } catch (...) {
                std::cerr << "Exception during optimization" << std::endl;
            }
        }
    }
    
    GurobiSolverInstance::GurobiSolverInstance(Env& env, const Options& options)
    : SolverInstanceImpl<GurobiSolver>(env,options), _grb_model(NULL) {
<<<<<<< HEAD
      try {
        _grb_env = new GRBEnv();
        _grb_model = new GRBModel(*_grb_env);
      } catch (GRBException e) {
        std::cerr << "Error code = " << e.getErrorCode() << std::endl;
        std::cerr << e.getMessage() << std::endl;
        std::exit(1);
      }
      fVerbose      = options.getBoolParam  ("verbose",          false);
      all_solutions = options.getBoolParam  ("all_solutions",    false);
      nThreads      = options.getIntParam   ("parallel_threads",     1);
      nTimeout      = options.getFloatParam ("timelimit",          0.0);
      sExportModel  = options.getStringParam("export_model",        "");

      registerConstraints();
    }

  void GurobiSolverInstance::registerConstraints() {
    _constraintRegistry.add(ASTString("int2float"), GurobiConstraints::p_eq);
    _constraintRegistry.add(ASTString("bool_eq"), GurobiConstraints::p_eq);
    _constraintRegistry.add(ASTString("int_eq"), GurobiConstraints::p_eq);
    _constraintRegistry.add(ASTString("int_le"), GurobiConstraints::p_le);
    _constraintRegistry.add(ASTString("int_lin_eq"), GurobiConstraints::p_int_lin_eq);
    _constraintRegistry.add(ASTString("int_lin_le"), GurobiConstraints::p_int_lin_le);
    _constraintRegistry.add(ASTString("int_plus"), GurobiConstraints::p_plus);
    _constraintRegistry.add(ASTString("bool2int"), GurobiConstraints::p_eq);
    _constraintRegistry.add(ASTString("float_eq"), GurobiConstraints::p_eq);
    _constraintRegistry.add(ASTString("float_le"), GurobiConstraints::p_le);
    _constraintRegistry.add(ASTString("float_lin_eq"), GurobiConstraints::p_float_lin_eq);
    _constraintRegistry.add(ASTString("float_lin_le"), GurobiConstraints::p_float_lin_le);
    _constraintRegistry.add(ASTString("float_plus"), GurobiConstraints::p_plus);
  }

  GurobiSolverInstance::~GurobiSolverInstance(void) {
    delete _grb_model;
    delete _grb_env;
  }

  SolverInstanceBase::Status GurobiSolverInstance::next(void) {
    return SolverInstance::ERROR;
  }


  class SolutionCallback: public GRBCallback
  {
    public:
      GurobiSolverInstance& gsi;
      double lastiter;
      double lastnode;
      int numvars;
      GRBVar* vars;
      SolutionCallback(GurobiSolverInstance& grbsi, int xnumvars, GRBVar* xvars) : gsi(grbsi) {
        lastiter = lastnode = -GRB_INFINITY;
        numvars = xnumvars;
        vars = xvars;
      }
      double getValue(GRBVar v) {
        return getSolution(v);
      }
    protected:
      void callback () {
        try {
          if (where == GRB_CB_MIPSOL) {

            gsi.printSolution(this);
          }
        } catch (GRBException e) {
          std::cout << "Error number: " << e.getErrorCode() << std::endl;
          std::cout << e.getMessage() << std::endl;
        } catch (...) {
          std::cout << "Error during callback" << std::endl;
        }
      }
  };

  void GurobiSolverInstance::printSolution(SolutionCallback* cb) {
    assignSolutionToOutput(cb);
    std::stringstream ss;
    _env.evalOutput(ss);
    std::string output = ss.str();

    std::hash<std::string> str_hash;
    size_t h = str_hash(output);
    if(previousOutput.find(h) == previousOutput.end()) {
      previousOutput.insert(h);
      std::cout << output;
      std::cout << "----------" << std::endl;
    }
  }

  SolverInstanceBase::Status GurobiSolverInstance::solve(void) {
    SolveI* solveItem = _env.flat()->solveItem();
    try{
      if (_env.flat()->solveItem()->st() != SolveI::SolveType::ST_SAT) {
        short sense = -1;
        if (solveItem->st() == SolveI::SolveType::ST_MIN)
          sense = 1;
        _grb_model->set(GRB_IntAttr_ModelSense, sense);
      }

      _grb_model->getEnv().set(GRB_IntParam_OutputFlag, fVerbose);

      if (nThreads>0)
        _grb_model->getEnv().set(GRB_IntParam_Threads, nThreads);

      if (nTimeout>0)
        _grb_model->getEnv().set(GRB_DoubleParam_TimeLimit, nTimeout);

      int numvars = _grb_model->get(GRB_IntAttr_NumVars);
      GRBVar* vars = _grb_model->getVars();
      SolutionCallback cb = SolutionCallback(*this, numvars, vars);

      if (all_solutions) {
        _grb_model->setCallback(&cb);
      }

      if (!sExportModel.empty()) {
        _grb_model->write(sExportModel);
      }

      _grb_model->optimize();
      //std::cout << "  _grb_model::optimize() exited." << std::endl;
    } catch (GRBException e) {
      std::cerr << "Error code = " << e.getErrorCode() << std::endl;
      std::cerr << e.getMessage() << std::endl;
    } catch (...) {
      std::cerr << "Exception during optimization" << std::endl;
    }
    Status s;
    int status = _grb_model->get(GRB_IntAttr_Status);
    int nSolutions = _grb_model->get(GRB_IntAttr_SolCount);
    switch(status) {
      case GRB_OPTIMAL:
        s = SolverInstance::OPT;
        //std::cout << "\n   ----------------------  MIP__OPTIMAL  ----------------------------------" << std::endl;
        assignSolutionToOutput();
        break;
//       case GRB_FEASIBLE:
//         s = SolverInstance::SAT;
//         //std::cout << "\n   ---------------------  MIP__FEASIBLE  ----------------------------------" << std::endl;
//         assignSolutionToOutput();
//         break;
      case GRB_INFEASIBLE:
        s = SolverInstance::UNSAT;
        //std::cout << "\n   ---------------------  MIP__INFEASIBLE  ----------------------------------" << std::endl;
        break;
      case GRB_UNBOUNDED:
      case GRB_INF_OR_UNBD:
        s = SolverInstance::ERROR;
        //std::cout << "\n   ---------------------   MIP__ERROR   ----------------------------------" << std::endl;
        break;
      case GRB_TIME_LIMIT:
      case GRB_SUBOPTIMAL:
        s = SolverInstance::SAT;
        if(nSolutions > 0)
          assignSolutionToOutput();
        break;
      default:
        s = SolverInstance::UNKNOWN;
        //std::cout << "\n   ---------------------   MIP__UNKNOWN_STATUS   ----------------------------------" << std::endl;
=======
        try {
            _grb_env = new GRBEnv();
            _grb_model = new GRBModel(*_grb_env);
        } catch (GRBException e) {
            std::cerr << "Error code = " << e.getErrorCode() << std::endl;
            std::cerr << e.getMessage() << std::endl;
            std::exit(1);
        }
        registerConstraints();
    }
    
    void GurobiSolverInstance::registerConstraints() {
        _constraintRegistry.add(ASTString("int2float"), GurobiConstraints::p_eq);
        _constraintRegistry.add(ASTString("bool_eq"), GurobiConstraints::p_eq);
        _constraintRegistry.add(ASTString("int_eq"), GurobiConstraints::p_eq);
        _constraintRegistry.add(ASTString("int_le"), GurobiConstraints::p_le);
        _constraintRegistry.add(ASTString("int_lin_eq"), GurobiConstraints::p_int_lin_eq);
        _constraintRegistry.add(ASTString("int_lin_le"), GurobiConstraints::p_int_lin_le);
        _constraintRegistry.add(ASTString("int_plus"), GurobiConstraints::p_plus);
        _constraintRegistry.add(ASTString("bool2int"), GurobiConstraints::p_eq);
        _constraintRegistry.add(ASTString("float_eq"), GurobiConstraints::p_eq);
        _constraintRegistry.add(ASTString("float_le"), GurobiConstraints::p_le);
        _constraintRegistry.add(ASTString("float_lin_eq"), GurobiConstraints::p_float_lin_eq);
        _constraintRegistry.add(ASTString("float_lin_le"), GurobiConstraints::p_float_lin_le);
        _constraintRegistry.add(ASTString("float_plus"), GurobiConstraints::p_plus);
    }
    
    GurobiSolverInstance::~GurobiSolverInstance(void) {
        delete _grb_model;
        delete _grb_env;
    }
    
    SolverInstanceBase::Status GurobiSolverInstance::next(void) {
        return SolverInstance::ERROR;
>>>>>>> 9fce6848
    }
    
    SolverInstanceBase::Status GurobiSolverInstance::solve(void) {
        SolveI* solveItem = _env.flat()->solveItem();
        if (_env.flat()->solveItem()->st() != SolveI::SolveType::ST_SAT) {
            short sense = -1;
            if (solveItem->st() == SolveI::SolveType::ST_MIN)
                sense = 1;
            _grb_model->set(GRB_IntAttr_ModelSense, sense);
        }
        
        _grb_model->getEnv().set(GRB_IntParam_OutputFlag, fVerbose);
        
        if (nThreads>0)
            _grb_model->getEnv().set(GRB_IntParam_Threads, nThreads);
        
        if (nTimeout>0)
            _grb_model->getEnv().set(GRB_DoubleParam_TimeLimit, nTimeout);
        
        try{
            _grb_model->optimize();
            //std::cout << "  _grb_model::optimize() exited." << std::endl;
        } catch (GRBException e) {
            std::cerr << "Error code = " << e.getErrorCode() << std::endl;
            std::cerr << e.getMessage() << std::endl;
        } catch (...) {
            std::cerr << "Exception during optimization" << std::endl;
        }
        int status = _grb_model->get(GRB_IntAttr_Status);
        Status s;
        switch(status) {
            case GRB_OPTIMAL:
                s = SolverInstance::OPT;
                //std::cout << "\n   ----------------------  MIP__OPTIMAL  ----------------------------------" << std::endl;
                assignSolutionToOutput();
                break;
                //case IloAlgorithm::Status::Feasible:
                //  s = SolverInstance::SAT;
                //  std::cout << "\n   ---------------------  MIP__FEASIBLE  ----------------------------------" << std::endl;
                //  assignSolutionToOutput();
                //  break;
            case GRB_INFEASIBLE:
                s = SolverInstance::UNSAT;
                //std::cout << "\n   ---------------------  MIP__INFEASIBLE  ----------------------------------" << std::endl;
                break;
            case GRB_UNBOUNDED:
            case GRB_INF_OR_UNBD:
                s = SolverInstance::ERROR;
                //std::cout << "\n   ---------------------   MIP__ERROR   ----------------------------------" << std::endl;
                break;
                //case GRB_TIME_LIMIT:
                //  s = SolverInstance::TIMELIMIT;
                //  //assignSolutionToOutput();
                //  break;
            default:
                s = SolverInstance::UNKNOWN;
                //std::cout << "\n   ---------------------   MIP__UNKNOWN_STATUS   ----------------------------------" << std::endl;
        }
        //if (IloAlgorithm::Status::Optimal==ss || IloAlgorithm::Status::Feasible==ss) {
        //  /// PRINT THE MAIN RESULTS FIRST:
        //  std::cout << "% MIP_Objective_ : " << _ilocplex->getObjValue() << std::endl;
        //  std::cout << "% MIP_AbsGap__   : "
        //    << std::fabs(_ilocplex->getBestObjValue()-_ilocplex->getObjValue()) << std::endl;
        //  std::cout << "% MIP_RelGap__   : " << _ilocplex->getMIPRelativeGap() << std::endl;
        //} else {
        //  std::cout << "\n   ------------  NO FEASIBLE SOLUTION FOUND  ----------------------------" << std::endl;
        //}
        //std::cout   << "% MIP_BestBound_ : " << _ilocplex->getBestObjValue() << std::endl;
        //std::cout   << "% Real/CPU Time_ : " << _ilocplex->getTime() << " sec\n" << std::endl;
        //std::cout << "------------------------------------------------------------------------\n"<< std::endl;
        return s;
        
    }
<<<<<<< HEAD

  }

  void GurobiSolverInstance::resetSolver(void) {}

  Expression* GurobiSolverInstance::getSolutionValue(Id* id, SolutionCallback* cb) {
    id = id->decl()->id();
    GRBVar var = exprToVar(id);
    double val;
    if(cb!=NULL) {
      val = cb->getValue(var);
    } else {
      val = var.get(GRB_DoubleAttr_X);
    }

    switch (id->type().bt()) {
      case Type::BT_INT: return new IntLit(Location(), round_to_longlong(val));
      case Type::BT_FLOAT: return new FloatLit(Location(), val);
      case Type::BT_BOOL: return new BoolLit(Location(), round_to_longlong(val));
      default: return NULL;
    }
  }

  GRBModel* GurobiSolverInstance::getGRBModel(void) { return _grb_model; }

  void GurobiSolverInstance::assignSolutionToOutput(SolutionCallback* cb) {

    //iterate over set of ids that have an output annotation and obtain their right hand side from the flat model
    for(unsigned int i=0; i<_varsWithOutput.size(); i++) {
      VarDecl* vd = _varsWithOutput[i];
      //std::cout << "DEBUG: Looking at var-decl with output-annotation: " << *vd << std::endl;
      if(Call* output_array_ann = Expression::dyn_cast<Call>(getAnnotation(vd->ann(), constants().ann.output_array.aststr()))) {
        assert(vd->e());

        if(ArrayLit* al = vd->e()->dyn_cast<ArrayLit>()) {
          std::vector<Expression*> array_elems;
          ASTExprVec<Expression> array = al->v();
          for(unsigned int j=0; j<array.size(); j++) {
            if(Id* id = array[j]->dyn_cast<Id>()) {
              //std::cout << "DEBUG: getting solution value from " << *id  << " : " << id->v() << std::endl;
              array_elems.push_back(getSolutionValue(id, cb));
            } else if(IntLit* intLit = array[j]->dyn_cast<IntLit>()) {
              array_elems.push_back(intLit);
            } else if(BoolLit* boolLit = array[j]->dyn_cast<BoolLit>()) {
              array_elems.push_back(boolLit);
=======
    
    void GurobiSolverInstance::processFlatZinc(void) {
        SolveI* solveItem = _env.flat()->solveItem();
        VarDecl* objVd = NULL;
        
        if (solveItem->st() != SolveI::SolveType::ST_SAT) {
            if(Id* id = solveItem->e()->dyn_cast<Id>()) {
                objVd = id->decl();
>>>>>>> 9fce6848
            } else {
                std::cerr << "Objective must be Id: " << solveItem->e() << std::endl;
                throw -1;
            }
        }
        
        for (VarDeclIterator it = _env.flat()->begin_vardecls(); it != _env.flat()->end_vardecls(); ++it) {
            VarDecl* vd = it->e();
            if(!vd->ann().isEmpty()) {
                if(vd->ann().containsCall(constants().ann.output_array.aststr()) ||
                   vd->ann().contains(constants().ann.output_var)
                   ) {
                    _varsWithOutput.push_back(vd);
                }
            }
            if (vd->type().dim() == 0 && it->e()->type().isvar()) {
                MiniZinc::TypeInst* ti = it->e()->ti();
                char type;
                if (ti->type().isvarint()) {
                    type = GRB_INTEGER;
                } else if (ti->type().isvarbool()) {
                    type = GRB_INTEGER;
                } else if (ti->type().isvarfloat()) {
                    type = GRB_CONTINUOUS;
                } else {
                    std::stringstream ssm;
                    ssm << "This type of var is not handled by Gurobi: " << *it << std::endl;
                    throw InternalError(ssm.str());
                }
                double lb, ub;
                if (ti->domain()) {
                    if (type == GRB_CONTINUOUS) {
                        FloatBounds fb = compute_float_bounds(_env.envi(), it->e()->id());
                        assert(fb.valid);
                        lb = fb.l;
                        ub = fb.u;
                    } else if (type == GRB_INTEGER) {
                        IntBounds ib = compute_int_bounds(_env.envi(), it->e()->id());
                        assert(ib.valid);
                        lb = ib.l.toInt();
                        ub = ib.u.toInt();
                    } else {
                        lb = -GRB_INFINITY;
                        ub = GRB_INFINITY;
                    }
                } else {
                    lb = -GRB_INFINITY;
                    ub = GRB_INFINITY;
                }
                
                GRBVar res;
                Id* id = it->e()->id();
                id = id->decl()->id();
                if (it->e()->e()) {
                    res = exprToVar(it->e()->e());
                } else {
                    res = _grb_model->addVar(lb, ub, vd==objVd ? 1.0 : 0.0, type, id->str().c_str());
                    _grb_model->update();
                }
                
                _variableMap.insert(id, res);
            }
            
        }
<<<<<<< HEAD
      } else if(vd->ann().contains(constants().ann.output_var)) {
        Expression* sol = getSolutionValue(vd->id(), cb);
        vd->e(sol);
        for (VarDeclIterator it = _env.output()->begin_vardecls(); it != _env.output()->end_vardecls(); ++it) {
          if(it->e()->id()->str() == vd->id()->str()) {
            //std::cout << "DEBUG: Assigning array solution to " << it->e()->id()->str() << std::endl;
            it->e()->e(sol); // set the solution
          }
=======
        _grb_model->update();
        
        for (ConstraintIterator it = _env.flat()->begin_constraints(); it != _env.flat()->end_constraints(); ++it) {
            if (Call* c = it->e()->dyn_cast<Call>()) {
                _constraintRegistry.post(c);
            }
>>>>>>> 9fce6848
        }
        
    }
    
    void GurobiSolverInstance::resetSolver(void) {}
    
    Expression* GurobiSolverInstance::getSolutionValue(Id* id) {
        id = id->decl()->id();
        double val = exprToVar(id).get(GRB_DoubleAttr_X);
        switch (id->type().bt()) {
            case Type::BT_INT: return new IntLit(Location(), round_to_longlong(val));
            case Type::BT_FLOAT: return new FloatLit(Location(), val);
            case Type::BT_BOOL: return new BoolLit(Location(), round_to_longlong(val));
            default: return NULL;
        }
    }
    
    GRBModel* GurobiSolverInstance::getGRBModel(void) { return _grb_model; }
    
    void GurobiSolverInstance::assignSolutionToOutput(void) {
        
        //iterate over set of ids that have an output annotation and obtain their right hand side from the flat model
        for(unsigned int i=0; i<_varsWithOutput.size(); i++) {
            VarDecl* vd = _varsWithOutput[i];
            //std::cout << "DEBUG: Looking at var-decl with output-annotation: " << *vd << std::endl;
            if(Call* output_array_ann = Expression::dyn_cast<Call>(getAnnotation(vd->ann(), constants().ann.output_array.aststr()))) {
                assert(vd->e());
                
                if(ArrayLit* al = vd->e()->dyn_cast<ArrayLit>()) {
                    std::vector<Expression*> array_elems;
                    ASTExprVec<Expression> array = al->v();
                    for(unsigned int j=0; j<array.size(); j++) {
                        if(Id* id = array[j]->dyn_cast<Id>()) {
                            //std::cout << "DEBUG: getting solution value from " << *id  << " : " << id->v() << std::endl;
                            array_elems.push_back(getSolutionValue(id));
                        } else if(IntLit* intLit = array[j]->dyn_cast<IntLit>()) {
                            array_elems.push_back(intLit);
                        } else if(BoolLit* boolLit = array[j]->dyn_cast<BoolLit>()) {
                            array_elems.push_back(boolLit);
                        } else {
                            std::cerr << "Error: array element " << *array[j] << " is not an id nor a literal" << std::endl;
                            assert(false);
                        }
                    }
                    GCLock lock;
                    ArrayLit* dims;
                    Expression* e = output_array_ann->args()[0];
                    if(ArrayLit* al = e->dyn_cast<ArrayLit>()) {
                        dims = al;
                    } else if(Id* id = e->dyn_cast<Id>()) {
                        dims = id->decl()->e()->cast<ArrayLit>();
                    } else {
                        throw -1;
                    }
                    std::vector<std::pair<int,int> > dims_v;
                    for(unsigned int i=0;i<dims->length();i++) {
                        IntSetVal* isv = eval_intset(_env.envi(), dims->v()[i]);
                        dims_v.push_back(std::pair<int,int>(isv->min(0).toInt(),isv->max(isv->size()-1).toInt()));
                    }
                    ArrayLit* array_solution = new ArrayLit(Location(),array_elems,dims_v);
                    KeepAlive ka(array_solution);
                    // add solution to the output
                    for (VarDeclIterator it = _env.output()->begin_vardecls(); it != _env.output()->end_vardecls(); ++it) {
                        if(it->e()->id()->str() == vd->id()->str()) {
                            //std::cout << "DEBUG: Assigning array solution to " << it->e()->id()->str() << std::endl;
                            it->e()->e(array_solution); // set the solution
                        }
                    }
                }
            } else if(vd->ann().contains(constants().ann.output_var)) {
                Expression* sol = getSolutionValue(vd->id());
                vd->e(sol);
                for (VarDeclIterator it = _env.output()->begin_vardecls(); it != _env.output()->end_vardecls(); ++it) {
                    if(it->e()->id()->str() == vd->id()->str()) {
                        //std::cout << "DEBUG: Assigning array solution to " << it->e()->id()->str() << std::endl;
                        it->e()->e(sol); // set the solution
                    }
                }
            }
        }
        
    }
}<|MERGE_RESOLUTION|>--- conflicted
+++ resolved
@@ -13,204 +13,203 @@
 #include <minizinc/eval_par.hh>
 
 namespace MiniZinc {
-    
-    GRBVar GurobiSolverInstance::exprToVar(Expression* arg) {
+
+  GRBVar GurobiSolverInstance::exprToVar(Expression* arg) {
         GRBVar var;
-        if (IntLit* il = arg->dyn_cast<IntLit>()) {
+    if (IntLit* il = arg->dyn_cast<IntLit>()) {
             var = _grb_model->addVar(il->v().toInt(), il->v().toInt(), 0.0, GRB_INTEGER, "temp_i");
             _grb_model->update();
             return var;
-        } else if (FloatLit* fl = arg->dyn_cast<FloatLit>()) {
+    } else if (FloatLit* fl = arg->dyn_cast<FloatLit>()) {
             var = _grb_model->addVar(fl->v(), fl->v(), 0.0, GRB_CONTINUOUS, "temp_f");
             _grb_model->update();
             return var;
-        } else if (BoolLit* bl = arg->dyn_cast<BoolLit>()) {
+    } else if (BoolLit* bl = arg->dyn_cast<BoolLit>()) {
             var = _grb_model->addVar(bl->v(), bl->v(), 0.0, GRB_INTEGER, "temp_b");
             _grb_model->update();
             return var;
-        } else if (Id* ident = arg->dyn_cast<Id>()) {
-            return _variableMap.get(ident->decl()->id());
-        }
-        
-        std::cerr << "unknown expression type\n";
-        assert(false);
-    }
-    
-    GRBVar* GurobiSolverInstance::exprToVarArray(Expression* arg) {
-        ArrayLit* al = eval_array_lit(_env.envi(), arg);
-        GRBVar* a = new GRBVar[al->v().size()];
-        for (unsigned int i=0; i<al->v().size(); i++)
-            a[i] = exprToVar(al->v()[i]);
-        return a;
-    }
-    
-    double* GurobiSolverInstance::exprToArray(Expression* arg) {
-        ArrayLit* al = eval_array_lit(_env.envi(), arg);
-        double* a = new double[al->v().size()];
-        for (unsigned int i=0; i<al->v().size(); i++) {
-            if (IntLit* il = al->v()[i]->dyn_cast<IntLit>()) {
-                a[i] =  il->v().toInt();
-            } else if (FloatLit* fl = al->v()[i]->dyn_cast<FloatLit>()) {
-                a[i] = fl->v();
-            } else if (BoolLit* bl = al->v()[i]->dyn_cast<BoolLit>()) {
-                a[i] = bl->v();
-            } else {
-                throw "unexpected expression";
-            }
-        }
-        return a;
-    }
-    
-    namespace GurobiConstraints {
-        enum LIN_CON_TYPE {LQ,EQ,GQ};
-        
-        void p_lin(SolverInstanceBase& si, const Call* call, LIN_CON_TYPE lt) {
-            GurobiSolverInstance& gi = (GurobiSolverInstance&) si;
-            Env& _env = gi.env();
-            GRBModel* grb_model = gi.getGRBModel();
-            ASTExprVec<Expression> args = call->args();
-            ArrayLit* al = eval_array_lit(_env.envi(), args[0]);
-            int nvars = al->v().size();
-            double* coefs = gi.exprToArray(args[0]);
-            GRBVar* vars = gi.exprToVarArray(args[1]);
-            IntVal ires;
-            FloatVal fres;
-            
-            if(args[2]->type().isint()) {
-                ires = eval_int(_env.envi(), args[2]);
-            } else if(args[2]->type().isfloat()) {
-                fres = eval_float(_env.envi(), args[2]);
-            } else {
-                throw -1;
-            }
-            
-            double lb, ub;
-            lb = -GRB_INFINITY;
-            ub = GRB_INFINITY;
-            switch (lt) {
-                case LQ:
-                    if(args[2]->type().isint()) {
-                        ub = ires.toInt();
-                    } else {
-                        ub = fres;
-                    }
-                    break;
-                case GQ:
-                    if(args[2]->type().isint()) {
-                        lb = ires.toInt();
-                    } else {
-                        lb = fres;
-                    }
-                    break;
-                case EQ:
-                    if(args[2]->type().isint()) {
-                        lb = ires.toInt();
-                    } else {
-                        lb = fres;
-                    }
-                    ub = lb;
-                    break;
-            }
-            
-            GRBLinExpr con;
-            con.addTerms(coefs, vars, nvars);
-            
-            try {
-                grb_model->addRange(con, lb, ub);
-            } catch (GRBException e) {
-                std::cerr << "Error code = " << e.getErrorCode() << std::endl;
-                std::cerr << e.getMessage() << std::endl;
-            } catch (...) {
-                std::cerr << "Exception during optimization" << std::endl;
-            }
-        }
-        
-        void p_int_lin_le(SolverInstanceBase& si, const Call* call) {
-            p_lin(si, call, LQ);
-        }
-        void p_int_lin_eq(SolverInstanceBase& si, const Call* call) {
-            p_lin(si, call, EQ);
-        }
-        void p_float_lin_le(SolverInstanceBase& si, const Call* call) {
-            p_lin(si, call, LQ);
-        }
-        void p_float_lin_eq(SolverInstanceBase& si, const Call* call) {
-            p_lin(si, call, EQ);
-        }
-        
-        void p_eq(SolverInstanceBase& si, const Call* call) {
-            GurobiSolverInstance& gi = (GurobiSolverInstance&) si;
-            GRBModel* grb_model = gi.getGRBModel();
-            ASTExprVec<Expression> args = call->args();
-            GRBVar* vars = new GRBVar[2];
-            vars[0] = gi.exprToVar(args[0]);
-            vars[1] = gi.exprToVar(args[1]);
-            double coefs[2] = {-1.0, 1.0};
-            GRBLinExpr con;
-            con.addTerms(coefs, vars, 2);
-            
-            std::stringstream ss;
-            ss << "p_eq" << grb_model->get(GRB_IntAttr_NumConstrs);
-            try{
-                grb_model->addConstr(con, GRB_EQUAL, 0.0, ss.str());
-            } catch (GRBException e) {
-                std::cerr << "Error code = " << e.getErrorCode() << std::endl;
-                std::cerr << e.getMessage() << std::endl;
-            } catch (...) {
-                std::cerr << "Exception during optimization" << std::endl;
-            }
-        }
-        void p_le(SolverInstanceBase& si, const Call* call) {
-            GurobiSolverInstance& gi = (GurobiSolverInstance&) si;
-            GRBModel* grb_model = gi.getGRBModel();
-            ASTExprVec<Expression> args = call->args();
-            GRBVar* vars = new GRBVar[2];
-            vars[0] = gi.exprToVar(args[0]);
-            vars[1] = gi.exprToVar(args[1]);
-            double coefs[2] = {1.0, -1.0};
-            
-            std::stringstream ss;
-            ss << "p_le" << grb_model->get(GRB_IntAttr_NumConstrs);
-            GRBLinExpr con;
-            con.addTerms(coefs, vars, 2);
-            try {
-                grb_model->addRange(con, -GRB_INFINITY, 0.0, ss.str());
-            } catch (GRBException e) {
-                std::cerr << "Error code = " << e.getErrorCode() << std::endl;
-                std::cerr << e.getMessage() << std::endl;
-            } catch (...) {
-                std::cerr << "Exception during optimization" << std::endl;
-            }
-            
-        }
-        void p_plus(SolverInstanceBase& si, const Call* call) {
-            GurobiSolverInstance& gi = (GurobiSolverInstance&) si;
-            GRBModel* grb_model = gi.getGRBModel();
-            ASTExprVec<Expression> args = call->args();
-            GRBVar* vars = new GRBVar[3];
-            vars[0] = gi.exprToVar(args[0]);
-            vars[1] = gi.exprToVar(args[1]);
-            vars[2] = gi.exprToVar(args[2]);
-            double coefs[3] = {1.0, 1.0, -1.0};
-            
-            std::stringstream ss;
-            ss << "p_plus" << grb_model->get(GRB_IntAttr_NumConstrs);
-            GRBLinExpr con;
-            con.addTerms(coefs, vars, 3);
-            try {
-                grb_model->addRange(con, 0.0, 0.0, ss.str());
-            } catch (GRBException e) {
-                std::cerr << "Error code = " << e.getErrorCode() << std::endl;
-                std::cerr << e.getMessage() << std::endl;
-            } catch (...) {
-                std::cerr << "Exception during optimization" << std::endl;
-            }
-        }
-    }
-    
-    GurobiSolverInstance::GurobiSolverInstance(Env& env, const Options& options)
+    } else if (Id* ident = arg->dyn_cast<Id>()) {
+      return _variableMap.get(ident->decl()->id());
+    }
+
+    std::cerr << "unknown expression type\n";
+    assert(false);
+  }
+
+  GRBVar* GurobiSolverInstance::exprToVarArray(Expression* arg) {
+    ArrayLit* al = eval_array_lit(_env.envi(), arg);
+    GRBVar* a = new GRBVar[al->v().size()];
+    for (unsigned int i=0; i<al->v().size(); i++)
+      a[i] = exprToVar(al->v()[i]);
+    return a;
+  }
+
+  double* GurobiSolverInstance::exprToArray(Expression* arg) {
+    ArrayLit* al = eval_array_lit(_env.envi(), arg);
+    double* a = new double[al->v().size()];
+    for (unsigned int i=0; i<al->v().size(); i++) {
+      if (IntLit* il = al->v()[i]->dyn_cast<IntLit>()) {
+        a[i] =  il->v().toInt();
+      } else if (FloatLit* fl = al->v()[i]->dyn_cast<FloatLit>()) {
+        a[i] = fl->v();
+      } else if (BoolLit* bl = al->v()[i]->dyn_cast<BoolLit>()) {
+        a[i] = bl->v();
+      } else {
+        throw "unexpected expression";
+      }
+    }
+    return a;
+  }
+
+  namespace GurobiConstraints {
+    enum LIN_CON_TYPE {LQ,EQ,GQ};
+
+    void p_lin(SolverInstanceBase& si, const Call* call, LIN_CON_TYPE lt) {
+      GurobiSolverInstance& gi = (GurobiSolverInstance&) si;
+      Env& _env = gi.env();
+      GRBModel* grb_model = gi.getGRBModel();
+      ASTExprVec<Expression> args = call->args();
+      ArrayLit* al = eval_array_lit(_env.envi(), args[0]);
+      int nvars = al->v().size();
+      double* coefs = gi.exprToArray(args[0]);
+      GRBVar* vars = gi.exprToVarArray(args[1]);
+      IntVal ires;
+      FloatVal fres;
+
+      if(args[2]->type().isint()) {
+        ires = eval_int(_env.envi(), args[2]);
+      } else if(args[2]->type().isfloat()) {
+        fres = eval_float(_env.envi(), args[2]);
+      } else {
+        throw -1;
+      }
+
+      double lb, ub;
+      lb = -GRB_INFINITY;
+      ub = GRB_INFINITY;
+      switch (lt) {
+        case LQ:
+          if(args[2]->type().isint()) {
+            ub = ires.toInt();
+          } else {
+            ub = fres;
+          }
+          break;
+        case GQ:
+          if(args[2]->type().isint()) {
+            lb = ires.toInt();
+          } else {
+            lb = fres;
+          }
+          break;
+        case EQ:
+          if(args[2]->type().isint()) {
+            lb = ires.toInt();
+          } else {
+            lb = fres;
+          }
+          ub = lb;
+          break;
+      }
+
+      GRBLinExpr con;
+      con.addTerms(coefs, vars, nvars);
+
+      try {
+        grb_model->addRange(con, lb, ub);
+      } catch (GRBException e) {
+        std::cerr << "Error code = " << e.getErrorCode() << std::endl;
+        std::cerr << e.getMessage() << std::endl;
+      } catch (...) {
+        std::cerr << "Exception during optimization" << std::endl;
+      }
+    }
+
+    void p_int_lin_le(SolverInstanceBase& si, const Call* call) {
+      p_lin(si, call, LQ);
+    }
+    void p_int_lin_eq(SolverInstanceBase& si, const Call* call) {
+      p_lin(si, call, EQ);
+    }
+    void p_float_lin_le(SolverInstanceBase& si, const Call* call) {
+      p_lin(si, call, LQ);
+    }
+    void p_float_lin_eq(SolverInstanceBase& si, const Call* call) {
+      p_lin(si, call, EQ);
+    }
+
+    void p_eq(SolverInstanceBase& si, const Call* call) {
+      GurobiSolverInstance& gi = (GurobiSolverInstance&) si;
+      GRBModel* grb_model = gi.getGRBModel();
+      ASTExprVec<Expression> args = call->args();
+      GRBVar* vars = new GRBVar[2];
+      vars[0] = gi.exprToVar(args[0]);
+      vars[1] = gi.exprToVar(args[1]);
+      double coefs[2] = {-1.0, 1.0};
+      GRBLinExpr con;
+      con.addTerms(coefs, vars, 2);
+
+      std::stringstream ss;
+      ss << "p_eq" << grb_model->get(GRB_IntAttr_NumConstrs);
+      try{
+        grb_model->addConstr(con, GRB_EQUAL, 0.0, ss.str());
+      } catch (GRBException e) {
+        std::cerr << "Error code = " << e.getErrorCode() << std::endl;
+        std::cerr << e.getMessage() << std::endl;
+      } catch (...) {
+        std::cerr << "Exception during optimization" << std::endl;
+      }
+    }
+    void p_le(SolverInstanceBase& si, const Call* call) {
+      GurobiSolverInstance& gi = (GurobiSolverInstance&) si;
+      GRBModel* grb_model = gi.getGRBModel();
+      ASTExprVec<Expression> args = call->args();
+      GRBVar* vars = new GRBVar[2];
+      vars[0] = gi.exprToVar(args[0]);
+      vars[1] = gi.exprToVar(args[1]);
+      double coefs[2] = {1.0, -1.0};
+
+      std::stringstream ss;
+      ss << "p_le" << grb_model->get(GRB_IntAttr_NumConstrs);
+      GRBLinExpr con;
+      con.addTerms(coefs, vars, 2);
+      try {
+        grb_model->addRange(con, -GRB_INFINITY, 0.0, ss.str());
+      } catch (GRBException e) {
+        std::cerr << "Error code = " << e.getErrorCode() << std::endl;
+        std::cerr << e.getMessage() << std::endl;
+      } catch (...) {
+        std::cerr << "Exception during optimization" << std::endl;
+      }
+
+    }
+    void p_plus(SolverInstanceBase& si, const Call* call) {
+      GurobiSolverInstance& gi = (GurobiSolverInstance&) si;
+      GRBModel* grb_model = gi.getGRBModel();
+      ASTExprVec<Expression> args = call->args();
+      GRBVar* vars = new GRBVar[3];
+      vars[0] = gi.exprToVar(args[0]);
+      vars[1] = gi.exprToVar(args[1]);
+      vars[2] = gi.exprToVar(args[2]);
+      double coefs[3] = {1.0, 1.0, -1.0};
+
+      std::stringstream ss;
+      ss << "p_plus" << grb_model->get(GRB_IntAttr_NumConstrs);
+      GRBLinExpr con;
+      con.addTerms(coefs, vars, 3);
+      try {
+        grb_model->addRange(con, 0.0, 0.0, ss.str());
+      } catch (GRBException e) {
+        std::cerr << "Error code = " << e.getErrorCode() << std::endl;
+        std::cerr << e.getMessage() << std::endl;
+      } catch (...) {
+        std::cerr << "Exception during optimization" << std::endl;
+      }
+    }
+  }
+
+  GurobiSolverInstance::GurobiSolverInstance(Env& env, const Options& options)
     : SolverInstanceImpl<GurobiSolver>(env,options), _grb_model(NULL) {
-<<<<<<< HEAD
       try {
         _grb_env = new GRBEnv();
         _grb_model = new GRBModel(*_grb_env);
@@ -224,7 +223,6 @@
       nThreads      = options.getIntParam   ("parallel_threads",     1);
       nTimeout      = options.getFloatParam ("timelimit",          0.0);
       sExportModel  = options.getStringParam("export_model",        "");
-
       registerConstraints();
     }
 
@@ -253,7 +251,6 @@
     return SolverInstance::ERROR;
   }
 
-
   class SolutionCallback: public GRBCallback
   {
     public:
@@ -300,24 +297,23 @@
       std::cout << "----------" << std::endl;
     }
   }
-
   SolverInstanceBase::Status GurobiSolverInstance::solve(void) {
     SolveI* solveItem = _env.flat()->solveItem();
     try{
-      if (_env.flat()->solveItem()->st() != SolveI::SolveType::ST_SAT) {
-        short sense = -1;
-        if (solveItem->st() == SolveI::SolveType::ST_MIN)
-          sense = 1;
-        _grb_model->set(GRB_IntAttr_ModelSense, sense);
-      }
-
-      _grb_model->getEnv().set(GRB_IntParam_OutputFlag, fVerbose);
-
-      if (nThreads>0)
-        _grb_model->getEnv().set(GRB_IntParam_Threads, nThreads);
-
-      if (nTimeout>0)
-        _grb_model->getEnv().set(GRB_DoubleParam_TimeLimit, nTimeout);
+    if (_env.flat()->solveItem()->st() != SolveI::SolveType::ST_SAT) {
+      short sense = -1;
+      if (solveItem->st() == SolveI::SolveType::ST_MIN)
+        sense = 1;
+      _grb_model->set(GRB_IntAttr_ModelSense, sense);
+    }
+
+    _grb_model->getEnv().set(GRB_IntParam_OutputFlag, fVerbose);
+
+    if (nThreads>0)
+      _grb_model->getEnv().set(GRB_IntParam_Threads, nThreads);
+
+    if (nTimeout>0)
+      _grb_model->getEnv().set(GRB_DoubleParam_TimeLimit, nTimeout);
 
       int numvars = _grb_model->get(GRB_IntAttr_NumVars);
       GRBVar* vars = _grb_model->getVars();
@@ -330,7 +326,6 @@
       if (!sExportModel.empty()) {
         _grb_model->write(sExportModel);
       }
-
       _grb_model->optimize();
       //std::cout << "  _grb_model::optimize() exited." << std::endl;
     } catch (GRBException e) {
@@ -349,10 +344,10 @@
         assignSolutionToOutput();
         break;
 //       case GRB_FEASIBLE:
-//         s = SolverInstance::SAT;
+      //  s = SolverInstance::SAT;
 //         //std::cout << "\n   ---------------------  MIP__FEASIBLE  ----------------------------------" << std::endl;
-//         assignSolutionToOutput();
-//         break;
+      //  assignSolutionToOutput();
+      //  break;
       case GRB_INFEASIBLE:
         s = SolverInstance::UNSAT;
         //std::cout << "\n   ---------------------  MIP__INFEASIBLE  ----------------------------------" << std::endl;
@@ -371,116 +366,101 @@
       default:
         s = SolverInstance::UNKNOWN;
         //std::cout << "\n   ---------------------   MIP__UNKNOWN_STATUS   ----------------------------------" << std::endl;
-=======
-        try {
-            _grb_env = new GRBEnv();
-            _grb_model = new GRBModel(*_grb_env);
-        } catch (GRBException e) {
-            std::cerr << "Error code = " << e.getErrorCode() << std::endl;
-            std::cerr << e.getMessage() << std::endl;
-            std::exit(1);
-        }
-        registerConstraints();
-    }
-    
-    void GurobiSolverInstance::registerConstraints() {
-        _constraintRegistry.add(ASTString("int2float"), GurobiConstraints::p_eq);
-        _constraintRegistry.add(ASTString("bool_eq"), GurobiConstraints::p_eq);
-        _constraintRegistry.add(ASTString("int_eq"), GurobiConstraints::p_eq);
-        _constraintRegistry.add(ASTString("int_le"), GurobiConstraints::p_le);
-        _constraintRegistry.add(ASTString("int_lin_eq"), GurobiConstraints::p_int_lin_eq);
-        _constraintRegistry.add(ASTString("int_lin_le"), GurobiConstraints::p_int_lin_le);
-        _constraintRegistry.add(ASTString("int_plus"), GurobiConstraints::p_plus);
-        _constraintRegistry.add(ASTString("bool2int"), GurobiConstraints::p_eq);
-        _constraintRegistry.add(ASTString("float_eq"), GurobiConstraints::p_eq);
-        _constraintRegistry.add(ASTString("float_le"), GurobiConstraints::p_le);
-        _constraintRegistry.add(ASTString("float_lin_eq"), GurobiConstraints::p_float_lin_eq);
-        _constraintRegistry.add(ASTString("float_lin_le"), GurobiConstraints::p_float_lin_le);
-        _constraintRegistry.add(ASTString("float_plus"), GurobiConstraints::p_plus);
-    }
-    
-    GurobiSolverInstance::~GurobiSolverInstance(void) {
-        delete _grb_model;
-        delete _grb_env;
-    }
-    
-    SolverInstanceBase::Status GurobiSolverInstance::next(void) {
-        return SolverInstance::ERROR;
->>>>>>> 9fce6848
-    }
-    
-    SolverInstanceBase::Status GurobiSolverInstance::solve(void) {
-        SolveI* solveItem = _env.flat()->solveItem();
-        if (_env.flat()->solveItem()->st() != SolveI::SolveType::ST_SAT) {
-            short sense = -1;
-            if (solveItem->st() == SolveI::SolveType::ST_MIN)
-                sense = 1;
-            _grb_model->set(GRB_IntAttr_ModelSense, sense);
-        }
-        
-        _grb_model->getEnv().set(GRB_IntParam_OutputFlag, fVerbose);
-        
-        if (nThreads>0)
-            _grb_model->getEnv().set(GRB_IntParam_Threads, nThreads);
-        
-        if (nTimeout>0)
-            _grb_model->getEnv().set(GRB_DoubleParam_TimeLimit, nTimeout);
-        
-        try{
-            _grb_model->optimize();
-            //std::cout << "  _grb_model::optimize() exited." << std::endl;
-        } catch (GRBException e) {
-            std::cerr << "Error code = " << e.getErrorCode() << std::endl;
-            std::cerr << e.getMessage() << std::endl;
-        } catch (...) {
-            std::cerr << "Exception during optimization" << std::endl;
-        }
-        int status = _grb_model->get(GRB_IntAttr_Status);
-        Status s;
-        switch(status) {
-            case GRB_OPTIMAL:
-                s = SolverInstance::OPT;
-                //std::cout << "\n   ----------------------  MIP__OPTIMAL  ----------------------------------" << std::endl;
-                assignSolutionToOutput();
-                break;
-                //case IloAlgorithm::Status::Feasible:
-                //  s = SolverInstance::SAT;
-                //  std::cout << "\n   ---------------------  MIP__FEASIBLE  ----------------------------------" << std::endl;
-                //  assignSolutionToOutput();
-                //  break;
-            case GRB_INFEASIBLE:
-                s = SolverInstance::UNSAT;
-                //std::cout << "\n   ---------------------  MIP__INFEASIBLE  ----------------------------------" << std::endl;
-                break;
-            case GRB_UNBOUNDED:
-            case GRB_INF_OR_UNBD:
-                s = SolverInstance::ERROR;
-                //std::cout << "\n   ---------------------   MIP__ERROR   ----------------------------------" << std::endl;
-                break;
-                //case GRB_TIME_LIMIT:
-                //  s = SolverInstance::TIMELIMIT;
-                //  //assignSolutionToOutput();
-                //  break;
-            default:
-                s = SolverInstance::UNKNOWN;
-                //std::cout << "\n   ---------------------   MIP__UNKNOWN_STATUS   ----------------------------------" << std::endl;
-        }
-        //if (IloAlgorithm::Status::Optimal==ss || IloAlgorithm::Status::Feasible==ss) {
-        //  /// PRINT THE MAIN RESULTS FIRST:
-        //  std::cout << "% MIP_Objective_ : " << _ilocplex->getObjValue() << std::endl;
-        //  std::cout << "% MIP_AbsGap__   : "
-        //    << std::fabs(_ilocplex->getBestObjValue()-_ilocplex->getObjValue()) << std::endl;
-        //  std::cout << "% MIP_RelGap__   : " << _ilocplex->getMIPRelativeGap() << std::endl;
-        //} else {
-        //  std::cout << "\n   ------------  NO FEASIBLE SOLUTION FOUND  ----------------------------" << std::endl;
-        //}
-        //std::cout   << "% MIP_BestBound_ : " << _ilocplex->getBestObjValue() << std::endl;
-        //std::cout   << "% Real/CPU Time_ : " << _ilocplex->getTime() << " sec\n" << std::endl;
-        //std::cout << "------------------------------------------------------------------------\n"<< std::endl;
-        return s;
-        
-    }
-<<<<<<< HEAD
+    }
+    //if (IloAlgorithm::Status::Optimal==ss || IloAlgorithm::Status::Feasible==ss) {
+    //  /// PRINT THE MAIN RESULTS FIRST:
+    //  std::cout << "% MIP_Objective_ : " << _ilocplex->getObjValue() << std::endl;
+    //  std::cout << "% MIP_AbsGap__   : "
+    //    << std::fabs(_ilocplex->getBestObjValue()-_ilocplex->getObjValue()) << std::endl;
+    //  std::cout << "% MIP_RelGap__   : " << _ilocplex->getMIPRelativeGap() << std::endl;
+    //} else {
+    //  std::cout << "\n   ------------  NO FEASIBLE SOLUTION FOUND  ----------------------------" << std::endl;
+    //}
+    //std::cout   << "% MIP_BestBound_ : " << _ilocplex->getBestObjValue() << std::endl;
+    //std::cout   << "% Real/CPU Time_ : " << _ilocplex->getTime() << " sec\n" << std::endl;
+    //std::cout << "------------------------------------------------------------------------\n"<< std::endl;
+    return s;
+
+  }
+
+  void GurobiSolverInstance::processFlatZinc(void) {
+    SolveI* solveItem = _env.flat()->solveItem();
+    VarDecl* objVd = NULL;
+
+    if (solveItem->st() != SolveI::SolveType::ST_SAT) {
+      if(Id* id = solveItem->e()->dyn_cast<Id>()) {
+        objVd = id->decl();
+      } else {
+        std::cerr << "Objective must be Id: " << solveItem->e() << std::endl;
+        throw -1;
+      }
+    }
+
+    for (VarDeclIterator it = _env.flat()->begin_vardecls(); it != _env.flat()->end_vardecls(); ++it) {
+      VarDecl* vd = it->e();
+      if(!vd->ann().isEmpty()) {
+        if(vd->ann().containsCall(constants().ann.output_array.aststr()) ||
+            vd->ann().contains(constants().ann.output_var)
+          ) {
+          _varsWithOutput.push_back(vd);
+        }
+      }
+      if (vd->type().dim() == 0 && it->e()->type().isvar()) {
+        MiniZinc::TypeInst* ti = it->e()->ti();
+        char type;
+        if (ti->type().isvarint()) {
+          type = GRB_INTEGER;
+        } else if (ti->type().isvarbool()) {
+          type = GRB_INTEGER;
+        } else if (ti->type().isvarfloat()) {
+          type = GRB_CONTINUOUS;
+        } else {
+          std::stringstream ssm;
+          ssm << "This type of var is not handled by Gurobi: " << *it << std::endl;
+          throw InternalError(ssm.str());
+        }
+        double lb, ub;
+        if (ti->domain()) {
+          if (type == GRB_CONTINUOUS) {
+            FloatBounds fb = compute_float_bounds(_env.envi(), it->e()->id());
+            assert(fb.valid);
+            lb = fb.l;
+            ub = fb.u;
+          } else if (type == GRB_INTEGER) {
+            IntBounds ib = compute_int_bounds(_env.envi(), it->e()->id());
+            assert(ib.valid);
+            lb = ib.l.toInt();
+            ub = ib.u.toInt();
+          } else {
+            lb = -GRB_INFINITY;
+            ub = GRB_INFINITY;
+          }
+        } else {
+          lb = -GRB_INFINITY;
+          ub = GRB_INFINITY;
+        }
+
+        GRBVar res;
+        Id* id = it->e()->id();
+        id = id->decl()->id();
+        if (it->e()->e()) {
+          res = exprToVar(it->e()->e());
+        } else {
+          res = _grb_model->addVar(lb, ub, vd==objVd ? 1.0 : 0.0, type, id->str().c_str());
+                    _grb_model->update();
+        }
+
+        _variableMap.insert(id, res);
+      }
+
+    }
+    _grb_model->update();
+
+    for (ConstraintIterator it = _env.flat()->begin_constraints(); it != _env.flat()->end_constraints(); ++it) {
+      if (Call* c = it->e()->dyn_cast<Call>()) {
+        _constraintRegistry.post(c);
+      }
+    }
 
   }
 
@@ -495,7 +475,6 @@
     } else {
       val = var.get(GRB_DoubleAttr_X);
     }
-
     switch (id->type().bt()) {
       case Type::BT_INT: return new IntLit(Location(), round_to_longlong(val));
       case Type::BT_FLOAT: return new FloatLit(Location(), val);
@@ -526,81 +505,36 @@
               array_elems.push_back(intLit);
             } else if(BoolLit* boolLit = array[j]->dyn_cast<BoolLit>()) {
               array_elems.push_back(boolLit);
-=======
-    
-    void GurobiSolverInstance::processFlatZinc(void) {
-        SolveI* solveItem = _env.flat()->solveItem();
-        VarDecl* objVd = NULL;
-        
-        if (solveItem->st() != SolveI::SolveType::ST_SAT) {
-            if(Id* id = solveItem->e()->dyn_cast<Id>()) {
-                objVd = id->decl();
->>>>>>> 9fce6848
             } else {
-                std::cerr << "Objective must be Id: " << solveItem->e() << std::endl;
-                throw -1;
+              std::cerr << "Error: array element " << *array[j] << " is not an id nor a literal" << std::endl;
+              assert(false);
             }
-        }
-        
-        for (VarDeclIterator it = _env.flat()->begin_vardecls(); it != _env.flat()->end_vardecls(); ++it) {
-            VarDecl* vd = it->e();
-            if(!vd->ann().isEmpty()) {
-                if(vd->ann().containsCall(constants().ann.output_array.aststr()) ||
-                   vd->ann().contains(constants().ann.output_var)
-                   ) {
-                    _varsWithOutput.push_back(vd);
-                }
+          }
+          GCLock lock;
+          ArrayLit* dims;
+          Expression* e = output_array_ann->args()[0];
+          if(ArrayLit* al = e->dyn_cast<ArrayLit>()) {
+            dims = al;
+          } else if(Id* id = e->dyn_cast<Id>()) {
+            dims = id->decl()->e()->cast<ArrayLit>();
+          } else {
+            throw -1;
+          }
+          std::vector<std::pair<int,int> > dims_v;
+          for(unsigned int i=0;i<dims->length();i++) {
+            IntSetVal* isv = eval_intset(_env.envi(), dims->v()[i]);
+            dims_v.push_back(std::pair<int,int>(isv->min(0).toInt(),isv->max(isv->size()-1).toInt()));
+          }
+          ArrayLit* array_solution = new ArrayLit(Location(),array_elems,dims_v);
+          KeepAlive ka(array_solution);
+          // add solution to the output
+          for (VarDeclIterator it = _env.output()->begin_vardecls(); it != _env.output()->end_vardecls(); ++it) {
+            if(it->e()->id()->str() == vd->id()->str()) {
+              //std::cout << "DEBUG: Assigning array solution to " << it->e()->id()->str() << std::endl;
+              it->e()->e(array_solution); // set the solution
             }
-            if (vd->type().dim() == 0 && it->e()->type().isvar()) {
-                MiniZinc::TypeInst* ti = it->e()->ti();
-                char type;
-                if (ti->type().isvarint()) {
-                    type = GRB_INTEGER;
-                } else if (ti->type().isvarbool()) {
-                    type = GRB_INTEGER;
-                } else if (ti->type().isvarfloat()) {
-                    type = GRB_CONTINUOUS;
-                } else {
-                    std::stringstream ssm;
-                    ssm << "This type of var is not handled by Gurobi: " << *it << std::endl;
-                    throw InternalError(ssm.str());
-                }
-                double lb, ub;
-                if (ti->domain()) {
-                    if (type == GRB_CONTINUOUS) {
-                        FloatBounds fb = compute_float_bounds(_env.envi(), it->e()->id());
-                        assert(fb.valid);
-                        lb = fb.l;
-                        ub = fb.u;
-                    } else if (type == GRB_INTEGER) {
-                        IntBounds ib = compute_int_bounds(_env.envi(), it->e()->id());
-                        assert(ib.valid);
-                        lb = ib.l.toInt();
-                        ub = ib.u.toInt();
-                    } else {
-                        lb = -GRB_INFINITY;
-                        ub = GRB_INFINITY;
-                    }
-                } else {
-                    lb = -GRB_INFINITY;
-                    ub = GRB_INFINITY;
-                }
-                
-                GRBVar res;
-                Id* id = it->e()->id();
-                id = id->decl()->id();
-                if (it->e()->e()) {
-                    res = exprToVar(it->e()->e());
-                } else {
-                    res = _grb_model->addVar(lb, ub, vd==objVd ? 1.0 : 0.0, type, id->str().c_str());
-                    _grb_model->update();
-                }
-                
-                _variableMap.insert(id, res);
-            }
-            
-        }
-<<<<<<< HEAD
+          }
+        }
       } else if(vd->ann().contains(constants().ann.output_var)) {
         Expression* sol = getSolutionValue(vd->id(), cb);
         vd->e(sol);
@@ -609,94 +543,9 @@
             //std::cout << "DEBUG: Assigning array solution to " << it->e()->id()->str() << std::endl;
             it->e()->e(sol); // set the solution
           }
-=======
-        _grb_model->update();
-        
-        for (ConstraintIterator it = _env.flat()->begin_constraints(); it != _env.flat()->end_constraints(); ++it) {
-            if (Call* c = it->e()->dyn_cast<Call>()) {
-                _constraintRegistry.post(c);
-            }
->>>>>>> 9fce6848
-        }
-        
-    }
-    
-    void GurobiSolverInstance::resetSolver(void) {}
-    
-    Expression* GurobiSolverInstance::getSolutionValue(Id* id) {
-        id = id->decl()->id();
-        double val = exprToVar(id).get(GRB_DoubleAttr_X);
-        switch (id->type().bt()) {
-            case Type::BT_INT: return new IntLit(Location(), round_to_longlong(val));
-            case Type::BT_FLOAT: return new FloatLit(Location(), val);
-            case Type::BT_BOOL: return new BoolLit(Location(), round_to_longlong(val));
-            default: return NULL;
-        }
-    }
-    
-    GRBModel* GurobiSolverInstance::getGRBModel(void) { return _grb_model; }
-    
-    void GurobiSolverInstance::assignSolutionToOutput(void) {
-        
-        //iterate over set of ids that have an output annotation and obtain their right hand side from the flat model
-        for(unsigned int i=0; i<_varsWithOutput.size(); i++) {
-            VarDecl* vd = _varsWithOutput[i];
-            //std::cout << "DEBUG: Looking at var-decl with output-annotation: " << *vd << std::endl;
-            if(Call* output_array_ann = Expression::dyn_cast<Call>(getAnnotation(vd->ann(), constants().ann.output_array.aststr()))) {
-                assert(vd->e());
-                
-                if(ArrayLit* al = vd->e()->dyn_cast<ArrayLit>()) {
-                    std::vector<Expression*> array_elems;
-                    ASTExprVec<Expression> array = al->v();
-                    for(unsigned int j=0; j<array.size(); j++) {
-                        if(Id* id = array[j]->dyn_cast<Id>()) {
-                            //std::cout << "DEBUG: getting solution value from " << *id  << " : " << id->v() << std::endl;
-                            array_elems.push_back(getSolutionValue(id));
-                        } else if(IntLit* intLit = array[j]->dyn_cast<IntLit>()) {
-                            array_elems.push_back(intLit);
-                        } else if(BoolLit* boolLit = array[j]->dyn_cast<BoolLit>()) {
-                            array_elems.push_back(boolLit);
-                        } else {
-                            std::cerr << "Error: array element " << *array[j] << " is not an id nor a literal" << std::endl;
-                            assert(false);
-                        }
-                    }
-                    GCLock lock;
-                    ArrayLit* dims;
-                    Expression* e = output_array_ann->args()[0];
-                    if(ArrayLit* al = e->dyn_cast<ArrayLit>()) {
-                        dims = al;
-                    } else if(Id* id = e->dyn_cast<Id>()) {
-                        dims = id->decl()->e()->cast<ArrayLit>();
-                    } else {
-                        throw -1;
-                    }
-                    std::vector<std::pair<int,int> > dims_v;
-                    for(unsigned int i=0;i<dims->length();i++) {
-                        IntSetVal* isv = eval_intset(_env.envi(), dims->v()[i]);
-                        dims_v.push_back(std::pair<int,int>(isv->min(0).toInt(),isv->max(isv->size()-1).toInt()));
-                    }
-                    ArrayLit* array_solution = new ArrayLit(Location(),array_elems,dims_v);
-                    KeepAlive ka(array_solution);
-                    // add solution to the output
-                    for (VarDeclIterator it = _env.output()->begin_vardecls(); it != _env.output()->end_vardecls(); ++it) {
-                        if(it->e()->id()->str() == vd->id()->str()) {
-                            //std::cout << "DEBUG: Assigning array solution to " << it->e()->id()->str() << std::endl;
-                            it->e()->e(array_solution); // set the solution
-                        }
-                    }
-                }
-            } else if(vd->ann().contains(constants().ann.output_var)) {
-                Expression* sol = getSolutionValue(vd->id());
-                vd->e(sol);
-                for (VarDeclIterator it = _env.output()->begin_vardecls(); it != _env.output()->end_vardecls(); ++it) {
-                    if(it->e()->id()->str() == vd->id()->str()) {
-                        //std::cout << "DEBUG: Assigning array solution to " << it->e()->id()->str() << std::endl;
-                        it->e()->e(sol); // set the solution
-                    }
-                }
-            }
-        }
-        
-    }
+        }
+      }
+    }
+
+  }
 }