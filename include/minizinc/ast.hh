--- conflicted
+++ resolved
@@ -232,13 +232,9 @@
 
     /// Test if expression is of type \a T
     template<class T> bool isa(void) const {
-<<<<<<< HEAD
       if (nullptr==this)
         throw InternalError("isa: nullptr");
-      return _id==T::eid;
-=======
       return isUnboxedInt() ? T::eid==E_INTLIT : _id==T::eid;
->>>>>>> 31231ecd
     }
     /// Cast expression to type \a T*
     template<class T> T* cast(void) {
