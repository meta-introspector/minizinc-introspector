--- conflicted
+++ resolved
@@ -234,11 +234,7 @@
     template<class T> bool isa(void) const {
       if (nullptr==this)
         throw InternalError("isa: nullptr");
-<<<<<<< HEAD
-      return _id==T::eid;
-=======
       return isUnboxedInt() ? T::eid==E_INTLIT : _id==T::eid;
->>>>>>> 5d140121
     }
     /// Cast expression to type \a T*
     template<class T> T* cast(void) {
