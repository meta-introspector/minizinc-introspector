--- conflicted
+++ resolved
@@ -1377,7 +1377,6 @@
         Id* user_cut;            // MIP
         Id* lazy_constraint;            // MIP
       } ann;
-<<<<<<< HEAD
 
       /// Command line options
       struct { /// basic MiniZinc command line options
@@ -1466,13 +1465,8 @@
         ASTString translation;
       } cli_cat;
       
-      static const int maxConstInt = 1000;
-      /// Constant integers in the range -maxConstInt..maxConstInt
-      ArrayLit* integers;
-=======
       /// Keep track of allocated integer literals
       UNORDERED_NAMESPACE::unordered_map<IntVal, WeakRef> integerMap;
->>>>>>> e6079704
       /// Constructor
       Constants(void);
       /// Return shared BoolLit
