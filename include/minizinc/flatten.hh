/* -*- mode: C++; c-basic-offset: 2; indent-tabs-mode: nil -*- */

/*
 *  Main authors:
 *     Guido Tack <guido.tack@monash.edu>
 */

/* This Source Code Form is subject to the terms of the Mozilla Public
 * License, v. 2.0. If a copy of the MPL was not distributed with this
 * file, You can obtain one at http://mozilla.org/MPL/2.0/. */

#ifndef __MINIZINC_FLATTEN_HH__
#define __MINIZINC_FLATTEN_HH__

#include <minizinc/model.hh>
#include <minizinc/astexception.hh>

namespace MiniZinc {

<<<<<<< HEAD
  class EnvI;
  
  /// Environment for flattening
  class Env {
  private:
    EnvI* e;
  public:
    Env(Model* m);
    ~Env(void);
    
    Model* model(void);
    Model* flat(void);
    Model* output(void);
    EnvI& envi(void);
    std::ostream& dumpErrorStack(std::ostream& os);
    const std::vector<std::string>& warnings(void);
    void clearWarnings(void);
    std::ostream& evalOutput(std::ostream& os);
  };

=======
>>>>>>> c8614e53
  /// Exception thrown for errors during flattening
  class FlatteningError : public LocationException {
  public:
    FlatteningError(EnvI& env, const Location& loc, const std::string& msg);
    ~FlatteningError(void) throw() {}
    virtual const char* what(void) const throw() {
      return "MiniZinc: flattening error";
    }
  };

  /// Options for the flattener
  struct FlatteningOptions {
    /// Variables support only ranges, convert holes into != constraints
    bool onlyRangeDomains;
    /// Keep output in resulting flat model
    bool keepOutputInFzn;
    /// Default constructor
    FlatteningOptions(void) : onlyRangeDomains(false), keepOutputInFzn(false) {}
  };
  
  /// Flatten model \a m
  void flatten(Env& m, FlatteningOptions opt = FlatteningOptions());

  /// Translate \a m into old FlatZinc syntax
  void oldflatzinc(Env& m);
  
}

#endif<|MERGE_RESOLUTION|>--- conflicted
+++ resolved
@@ -17,29 +17,6 @@
 
 namespace MiniZinc {
 
-<<<<<<< HEAD
-  class EnvI;
-  
-  /// Environment for flattening
-  class Env {
-  private:
-    EnvI* e;
-  public:
-    Env(Model* m);
-    ~Env(void);
-    
-    Model* model(void);
-    Model* flat(void);
-    Model* output(void);
-    EnvI& envi(void);
-    std::ostream& dumpErrorStack(std::ostream& os);
-    const std::vector<std::string>& warnings(void);
-    void clearWarnings(void);
-    std::ostream& evalOutput(std::ostream& os);
-  };
-
-=======
->>>>>>> c8614e53
   /// Exception thrown for errors during flattening
   class FlatteningError : public LocationException {
   public:
