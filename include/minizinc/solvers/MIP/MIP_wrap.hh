/* -*- mode: C++; c-basic-offset: 2; indent-tabs-mode: nil -*- */

/*
 *  Main authors:
 *     Gleb Belov <gleb.belov@monash.edu>
 */

/* This Source Code Form is subject to the terms of the Mozilla Public
 * License, v. 2.0. If a copy of the MPL was not distributed with this
 * file, You can obtain one at http://mozilla.org/MPL/2.0/. */

#ifndef __MIP_WRAPPER__
#define __MIP_WRAPPER__

#include <vector>
//#include <map>
#include <unordered_map>
#include <string>
#include <iostream>
#include <sstream>
#include <cassert>
#include <chrono>


/// Facilitate lhs computation of a cut
inline
double computeSparse( int n, const int* ind, const double* coef, const double* dense, int nVarsDense ) {
  assert( ind && coef && dense );
  double val=0.0;
  for ( int i=0; i<n; ++i ) {
    assert( ind[i]>=0 );
    assert( ind[i]<nVarsDense );
    val += coef[i] * dense[ ind [ i ] ];
  }
  return val;
}

class MIP_wrapper;

/// An abstract MIP wrapper.
/// Does not include MZN stuff so can be used independently
/// although it's limited to the MZN solving needs.
class MIP_wrapper {
  public:
    typedef int VarId;    // CPLEX uses int
    enum VarType {
      REAL,
      INT,
      BINARY
    };
    enum LinConType {
      LQ = -1,
      EQ = 0,
      GQ = 1
    };
    
    // CPLEX 12.6.2 advises anti-symmetry constraints to be user+lazy
    static const int MaskConsType_Normal = 1;
    /// User cut. Only cuts off fractional points, no integer feasible points
    static const int MaskConsType_Usercut = 2;
    /// Lazy cut. Can cut off otherwise feasible integer solutions.
    /// Callback should be able to produce previously generated cuts again if needed [Gurobi]
    static const int MaskConsType_Lazy = 4;
    enum Status { OPT, SAT, UNSAT, UNBND, UNSATorUNBND, UNKNOWN, __ERROR };
  public:
    /// Columns for SCIP upfront and with obj coefs:
    std::vector<double> colObj, colLB, colUB;
    std::vector<VarType> colTypes;
    std::vector<std::string> colNames;
//     , rowLB, rowUB, elements;
//     veci whichInt
//     , starts, column;
//     double objUB;
//     double qpu;
    
  public:
    /// Parameter
    bool fVerbose = false;
    
    int nProbType = -2;  // +-1: max/min; 0: sat

  public:
    struct Output {
      Status status;
      std::string statusName="Untouched";
      double objVal = 1e308;
      double bestBound = 1e308;
      int nCols = 0;
      int nObjVarIndex=-1;
      const double *x = 0;
      int nNodes=0;
      int nOpenNodes=0;
      double dWallTime = 0.0;
      std::chrono::time_point<std::chrono::steady_clock> dWallTime0;
      double dCPUTime = 0;
      std::clock_t cCPUTime0 = 0;
    };      
    Output output;

    /// General cut definition, could be used for addRow() too
    class CutDef {
      CutDef() { }
    public:
      CutDef( LinConType s, int m ) : sense( s ), mask( m ) { }
      std::vector<int> rmatind;
      std::vector<double> rmatval;
      LinConType sense=LQ;
      double rhs=0.0;
      int mask = 0; // need to know what type of cuts are registered before solve()  TODO
      std::string rowName = "";
      void addVar( int i, double c ) {
        rmatind.push_back( i );
        rmatval.push_back( c );
      }
      double computeViol( const double* x, int nCols ) {
        double lhs = computeSparse( static_cast<int>(rmatind.size()), rmatind.data(), rmatval.data(), x, nCols );
        if ( LQ==sense ) {
          return lhs-rhs;
        } else if ( GQ==sense ) {
          return rhs-lhs;
        } else
          assert( 0 );
        return 0.0;
      }
    };
    /// Cut callback fills one
    typedef std::vector<CutDef> CutInput;
    
  public:
    /// solution callback handler, the wrapper might not have these callbacks implemented
    typedef void (*SolCallbackFn)(const Output& , void* );
    /// cut callback handler, the wrapper might not have these callbacks implemented
    typedef void (*CutCallbackFn)(const Output& , CutInput& , void* ,
                  bool fMIPSol  // if with a MIP feas sol - lazy cuts only
                                 );
    struct CBUserInfo {
      MIP_wrapper* wrapper = 0;
      MIP_wrapper::Output* pOutput=0;
      MIP_wrapper::Output* pCutOutput=0;
      void *ppp=0;  // external info. Intended to keep MIP_solverinstance
      SolCallbackFn solcbfn=0;
      CutCallbackFn cutcbfn=0;
      /// Union of all flags used for the registered callback cuts
      /// See MaskConstrType_..
      /// Solvers need to know this
      /// In MIP_solverinstance, class CutGen defines getMask() which should return that
      int cutMask = 0; // can be any combination of User/Lazy
      bool fVerb = false;              // used in Gurobi
      bool printed = false;            // whether any solution was output
      double nTimeoutFeas = -1.0;      // >=0 => stop that long after 1st feas
      double nTime1Feas = -1e100;      // time of the 1st feas
    };
    CBUserInfo cbui;

  public:
//     MIP_wrapper() { /*resetModel();*/ }
    virtual ~MIP_wrapper() { /* cleanup(); */ }

    /// derived should overload and call the ancestor
//     virtual void cleanup() {
//       colObj.clear(); colLB.clear(); colUB.clear();
//       colTypes.clear(); colNames.clear();
//     }
    /// re-create solver object. Called from the base class constructor
//     virtual void resetModel() { };
    
//     virtual void printVersion(ostream& os) { os << "Abstract MIP wrapper"; }
//     virtual void printHelp(ostream& ) { }

  public:
    bool fPhase1Over = false;
  private:
    /// adding a variable just internally (in Phase 1 only that). Not to be used directly.
    virtual VarId addVarLocal(double obj, double lb, double ub, 
                             VarType vt, std::string name="") {
//       cerr << "  addVarLocal: colObj.size() == " << colObj.size()
//         << " obj == " <<obj
//         << " lb == " << lb
//         << " ub == " << ub
//         << " vt == " << vt
//         << " nm == " << name
//         << endl;
      colObj.push_back(obj);
      colLB.push_back(lb);
      colUB.push_back(ub);
      colTypes.push_back(vt);
      colNames.push_back(name);
      return static_cast<VarId>(colObj.size()-1);
    }
    /// add the given var to the solver. Asserts all previous are added. Phase >=2. No direct use
    virtual void addVar(int j) {
      assert(j == getNCols());
      assert(fPhase1Over);
      doAddVars(1, &colObj[j], &colLB[j], &colUB[j], &colTypes[j], &colNames[j]);
    }
    /// actual adding new variables to the solver. "Updates" the model (e.g., Gurobi). No direct use
    virtual void doAddVars(size_t n, double *obj, double *lb, double *ub,
      VarType *vt, std::string *names) = 0;

  public:
    /// debugging stuff
//     set<double> sLitValues;
    std::unordered_map<double, VarId> sLitValues;
    
    void setProbType( int t ) { nProbType=t; }
    
    /// adding a variable, at once to the solver, this is for the 2nd phase
    virtual VarId addVar(double obj, double lb, double ub, 
                             VarType vt, std::string name=0) {
//       cerr << "  AddVar: " << lb << ":   ";
      VarId res = addVarLocal(obj, lb, ub, vt, name);
      if (fPhase1Over)
        addVar(res);
      return res;
    }
    int nLitVars=0;
    /// adding a literal as a variable. Should not happen in feasible models
    virtual VarId addLitVar(double v) {
      // Cannot do this: at least CBC does not support duplicated indexes    TODO??
//       ++nLitVars;
//       auto itFound = sLitValues.find(v);
//       if (sLitValues.end() != itFound)
//         return itFound->second;
      std::ostringstream oss;
      oss << "lit_" << v << "__" << (nLitVars++);
      std::string name = oss.str();
      size_t pos = name.find('.');
      if (std::string::npos != pos)
        name.replace(pos, 1, "p");
      VarId res = addVarLocal(0.0, v, v, REAL, name);
      if (fPhase1Over)
        addVar(res);
//       cerr << "  AddLitVar " << v << "   (PROBABLY WRONG)" << endl;
      sLitValues[v] = res;
      return res;
    }
    /// adding all local variables upfront. Makes sure it's called only once
    virtual void addPhase1Vars() {
      assert(0 == getNColsModel());
      assert(! fPhase1Over);
      if (fVerbose)
        std::cerr << "  MIP_wrapper: adding the " << colObj.size() << " Phase-1 variables..." << std::flush;
      doAddVars(colObj.size(), &colObj[0], &colLB[0], &colUB[0], &colTypes[0], &colNames[0]);
      if (fVerbose)
        std::cerr << " done." << std::endl;
      fPhase1Over = true;    // SCIP needs after adding
    }

    /// var bounds
    virtual void setVarBounds( int iVar, double lb, double ub )  { throw 0; }
    virtual void setVarLB( int iVar, double lb )  { throw 0; }
    virtual void setVarUB( int iVar, double ub )  { throw 0; }
    /// adding a linear constraint
    virtual void addRow(int nnz, int *rmatind, double* rmatval,
                        LinConType sense, double rhs,
                        int mask = MaskConsType_Normal,
                        std::string rowName = "") = 0;
    /// Indicator constraint: x[iBVar]==bVal -> lin constr
    virtual void addIndicatorConstraint(int iBVar, int bVal, int nnz, int *rmatind, double* rmatval,
                        LinConType sense, double rhs,
                        std::string rowName = "") { throw std::runtime_error("Indicator constraints not supported. "); }
                
<<<<<<< HEAD
    /// Bounds disj for SCIP
    virtual void addBoundsDisj(int n, double *fUB, double *bnd, int* vars,
                               int nF, double *fUBF, double *bndF, int* varsF,
                        std::string rowName = "") { throw std::runtime_error("Bounds disjunctions not supported. "); }

=======
    /// Cumulative, currently SCIP only
    virtual void addCumulative(int nnz, int *rmatind, double* d, double* r, double b, std::string rowName="")
    { throw std::runtime_error("Cumulative constraints not supported. "); }
>>>>>>> d9e35e39
    /// 0: model-defined level, 1: free, 2: uniform search
    virtual int getFreeSearch() { return 1; }
    /// Return 0 if ignoring searches
    virtual bool addSearch( const std::vector<VarId>& vars, const std::vector<int> pri ) {
      return false;
    }
    /// Return 0 if ignoring warm starts    
    virtual bool addWarmStart( const std::vector<VarId>& vars, const std::vector<double> vals ) {
      return false;
    }
                        
    int nAddedRows = 0;   // for name counting
    int nIndicatorConstr = 0;
    /// adding an implication
//     virtual void addImpl() = 0;
    virtual void setObjSense(int s) = 0;   // +/-1 for max/min
    
    virtual double getInfBound() = 0;
                        
    virtual int getNCols() = 0;
    virtual int getNColsModel() { return getNCols(); }  // from the solver
    virtual int getNRows() = 0;
                        
//     void setObjUB(double ub) { objUB = ub; }
//     void addQPUniform(double c) { qpu = c; } // also sets problem type to MIQP unless c=0

    /// Set solution callback. Thread-safety??
    /// solution callback handler, the wrapper might not have these callbacks implemented
    virtual void provideSolutionCallback(SolCallbackFn cbfn, void* info) {
      assert(cbfn);
      cbui.pOutput = &output;
      cbui.ppp = info;
      cbui.solcbfn = cbfn;
    }
    /// solution callback handler, the wrapper might not have these callbacks implemented
    virtual void provideCutCallback(CutCallbackFn cbfn, void* info) {
      assert(cbfn);
      cbui.pCutOutput = 0;  // &outpCuts;   thread-safety: caller has to provide this
      cbui.ppp = info;
      cbui.cutcbfn = cbfn;
    }

    virtual void solve() = 0; 
    
    /// OUTPUT, should also work in a callback
    virtual const double* getValues() = 0;
    virtual double getObjValue() = 0;
    virtual double getBestBound() = 0;
    virtual double getWallTimeElapsed() { return output.dWallTime; }
    virtual double getCPUTime() = 0;
    
    virtual Status getStatus() = 0;
    virtual std::string getStatusName() = 0;

     virtual int getNNodes() = 0;
     virtual int getNOpen() = 0;

  }; 

#endif  // __MIP_WRAPPER__<|MERGE_RESOLUTION|>--- conflicted
+++ resolved
@@ -260,17 +260,14 @@
                         LinConType sense, double rhs,
                         std::string rowName = "") { throw std::runtime_error("Indicator constraints not supported. "); }
                 
-<<<<<<< HEAD
     /// Bounds disj for SCIP
     virtual void addBoundsDisj(int n, double *fUB, double *bnd, int* vars,
                                int nF, double *fUBF, double *bndF, int* varsF,
                         std::string rowName = "") { throw std::runtime_error("Bounds disjunctions not supported. "); }
 
-=======
     /// Cumulative, currently SCIP only
     virtual void addCumulative(int nnz, int *rmatind, double* d, double* r, double b, std::string rowName="")
     { throw std::runtime_error("Cumulative constraints not supported. "); }
->>>>>>> d9e35e39
     /// 0: model-defined level, 1: free, 2: uniform search
     virtual int getFreeSearch() { return 1; }
     /// Return 0 if ignoring searches
