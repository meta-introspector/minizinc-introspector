--- conflicted
+++ resolved
@@ -72,15 +72,9 @@
       double dObjVarLB=-1e300, dObjVarUB=1e300;
     public:
 
-<<<<<<< HEAD
-    MIP_solverinstance(Env& env, const typename MIPWrapper::Options& opt) :
-        SolverInstanceImpl(env),
+      MIP_solverinstance(Env& env, const typename MIPWrapper::Options& opt, std::ostream& log) :
+        SolverInstanceImpl(env,log),
         mip_wrap(new MIPWrapper(opt))
-=======
-      MIP_solverinstance(Env& env, std::ostream& log) :
-        SolverInstanceImpl(env,log),
-        mip_wrap(GETMIPWRAPPER)
->>>>>>> bec1ae62
       {
         assert(mip_wrap.get()); 
         registerConstraints();
@@ -106,26 +100,21 @@
       VarId exprToVar(Expression* e);
       void exprToArray(Expression* e, vector<double> &vals);
       void exprToVarArray(Expression* e, vector<VarId> &vars);
+      std::pair<double,bool> exprToConstEasy(Expression* e);
       double exprToConst(Expression* e);
-      std::pair<double, bool> exprToConstEasy(Expression* e);
 
       Expression* getSolutionValue(Id* id);
 
       void registerConstraints(void);
   };  // MIP_solverinstance
-  
+
+#warning Compiling this
   template<class MIPWrapper>
   class MIP_SolverFactory: public SolverFactory {
   protected:
     typename MIPWrapper::Options opt;
   public:
-<<<<<<< HEAD
-    SolverInstanceBase* doCreateSI(Env& env)   { return new MIP_solverinstance<MIPWrapper>(env,opt); }
-
-=======
-    SolverInstanceBase* doCreateSI(Env& env, std::ostream& log)   { return new MIP_solverinstance(env,log); }
-    
->>>>>>> bec1ae62
+    SolverInstanceBase* doCreateSI(Env& env, std::ostream& log)   { return new MIP_solverinstance<MIPWrapper>(env,opt,log); }
     bool processOption(int& i, int argc, const char** argv)
       { return opt.processOption(i, argc, argv); }
     string getVersion( );
