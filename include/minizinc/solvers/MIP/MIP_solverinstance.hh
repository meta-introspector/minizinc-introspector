--- conflicted
+++ resolved
@@ -47,13 +47,9 @@
     MIP_wrapper* pMIP=0;
   public:
     XBZCutGen( MIP_wrapper* pw ) : pMIP(pw) { }
-<<<<<<< HEAD
     std::vector<MIP_wrapper::VarId> varX, varB;
-=======
     /// Say what type of cuts
     virtual int getMask() { return MIP_wrapper::MaskConsType_Usercut; }
-    vector<MIP_wrapper::VarId> varX, varB;
->>>>>>> c2b90ba7
     MIP_wrapper::VarId varZ;
     void generate(const MIP_wrapper::Output&, MIP_wrapper::CutInput&);
     void print( std::ostream& );
@@ -67,7 +63,7 @@
     SECCutGen( MIP_wrapper* pw ) : pMIP(pw) { }
     /// Say what type of cuts
     virtual int getMask() { return MIP_wrapper::MaskConsType_Lazy | MIP_wrapper::MaskConsType_Usercut; }
-    vector<MIP_wrapper::VarId> varXij;
+    std::vector<MIP_wrapper::VarId> varXij;
     int nN=0;                        // N nodes
     void generate(const MIP_wrapper::Output&, MIP_wrapper::CutInput&);
     void print( std::ostream& );
