--- conflicted
+++ resolved
@@ -62,11 +62,7 @@
   };
  
 
-<<<<<<< HEAD
-/*
-=======
   inline
->>>>>>> 38660457
   std::ostream& operator<<(std::ostream& os, Expression* e){
     Printer::getInstance()->print(e,os);
     return os;
@@ -85,6 +81,6 @@
   std::ostream& operator<<(std::ostream& os, Model* e){
     Printer::getInstance()->print(e,os);
     return os;
-  }*/
+  }
 };
 #endif