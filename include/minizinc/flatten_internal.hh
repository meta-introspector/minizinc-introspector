--- conflicted
+++ resolved
@@ -183,11 +183,7 @@
       return Ranges::equal(d1,d2);
     }
     static bool domain_intersects(Domain dom, Val v0, Val v1) {
-<<<<<<< HEAD
-      return dom->min(0) <= v1 && v0 <= dom->max(dom->size()-1);
-=======
       return (v0 > v1) || (dom->size() > 0 && dom->min(0) <= v1 && v0 <= dom->max(dom->size()-1));
->>>>>>> 68e11c8a
     }
     static bool domain_empty(Domain dom) { return dom->size()==0; }
     static Domain limit_domain(BinOpType bot, Domain dom, Val v) {
