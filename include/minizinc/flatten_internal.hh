--- conflicted
+++ resolved
@@ -87,28 +87,22 @@
     bool collect_vardecls;
     std::vector<int> modifiedVarDecls;
     int in_redundant_constraint;
-<<<<<<< HEAD
     FlatteningOptions fopts;
     unsigned int pathUse;
 
     typedef UNORDERED_NAMESPACE::unordered_map<std::string, std::pair<WeakRef, unsigned int> > PathMap;
     typedef UNORDERED_NAMESPACE::unordered_map<WeakRef, std::string, WRHash, WREq> ReversePathMap;
     typedef UNORDERED_NAMESPACE::unordered_map<std::string, int> FilenameMap;
-
-=======
     int in_maybe_partial;
->>>>>>> 28b3f377
   protected:
     Map map;
     Model* _flat;
     bool _failed;
     unsigned int ids;
     ASTStringMap<ASTString>::t reifyMap;
-
     PathMap pathMap;
     ReversePathMap reversePathMap;
     FilenameMap filenameMap;
-
   public:
     EnvI(Model* orig0);
     ~EnvI(void);
@@ -133,13 +127,11 @@
     bool dumpPath(std::ostream& os, bool force);
     void addWarning(const std::string& msg);
     void collectVarDecls(bool b);
-
     PathMap& getPathMap() { return pathMap; }
     ReversePathMap& getReversePathMap() { return reversePathMap; }
     FilenameMap& getFilenameMap() { return filenameMap; }
 
     void setMaps(EnvI& env);
-
     /// deprecated, use Solns2Out
     std::ostream& evalOutput(std::ostream& os);
     void createErrorStack(void);
