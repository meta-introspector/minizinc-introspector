/* -*- mode: C++; c-basic-offset: 2; indent-tabs-mode: nil -*- */

/*
 *  Main authors:
 *     Guido Tack <guido.tack@monash.edu>
 */

/* This Source Code Form is subject to the terms of the Mozilla Public
 * License, v. 2.0. If a copy of the MPL was not distributed with this
 * file, You can obtain one at http://mozilla.org/MPL/2.0/. */

#ifndef __MINIZINC_FLATTEN_INTERNAL_HH__
#define __MINIZINC_FLATTEN_INTERNAL_HH__

#include <minizinc/copy.hh>
#include <minizinc/flatten.hh>
#include <minizinc/optimize.hh>
#include <minizinc/eval_par.hh>

namespace MiniZinc {

  /// Result of evaluation
  class EE {
  public:
    /// The result value
    KeepAlive r;
    /// Boolean expression representing whether result is defined
    KeepAlive b;
    /// Constructor
    explicit EE(Expression* r0=NULL, Expression* b0=NULL) : r(r0), b(b0) {}
  };

  /// Boolean evaluation context
  enum BCtx { C_ROOT, C_POS, C_NEG, C_MIX };
  
  /// Evaluation context
  struct Ctx {
    /// Boolean context
    BCtx b;
    /// Integer context
    BCtx i;
    /// Boolen negation flag
    bool neg;
    /// Default constructor (root context)
    Ctx(void) : b(C_ROOT), i(C_POS), neg(false) {}
    /// Copy constructor
    Ctx(const Ctx& ctx) : b(ctx.b), i(ctx.i), neg(ctx.neg) {}
    /// Assignment operator
    Ctx& operator =(const Ctx& ctx) {
      if (this!=&ctx) {
        b = ctx.b;
        i = ctx.i;
        neg = ctx.neg;
      }
      return *this;
    }
  };
  
  /// Turn \a c into positive context
  BCtx operator +(const BCtx& c);
  /// Negate context \a c
  BCtx operator -(const BCtx& c);
  
  class EnvI {
  public:
    Model* orig;
    Model* output;
    VarOccurrences vo;
    VarOccurrences output_vo;
    unsigned int pass;
    int passes;
    unsigned int maxPathDepth;
    CopyMap cmap;
    IdMap<KeepAlive> reverseMappers;
    struct WW {
      WeakRef r;
      WeakRef b;
      WW(WeakRef r0, WeakRef b0) : r(r0), b(b0) {}
    };
    typedef KeepAliveMap<WW> Map;
    bool ignorePartial;
    std::vector<const Expression*> callStack;
    std::vector<const Expression*> errorStack;
    std::vector<int> idStack;
    std::vector<std::string> warnings;
<<<<<<< HEAD
    FlatteningOptions fopts;
    unsigned int pathUse;

    typedef UNORDERED_NAMESPACE::unordered_map<std::string, std::pair<WeakRef, unsigned int> > PathMap;
    typedef UNORDERED_NAMESPACE::unordered_map<WeakRef, std::string, WRHash, WREq> ReversePathMap;

=======
    bool collect_vardecls;
    std::vector<int> modifiedVarDecls;
>>>>>>> 8dca42a2
  protected:
    Map map;
    Model* _flat;
    unsigned int ids;
    ASTStringMap<ASTString>::t reifyMap;

    PathMap pathMap;
    ReversePathMap reversePathMap;
    UNORDERED_NAMESPACE::unordered_map<std::string, int> filenameMap;

  public:
    EnvI(Model* orig0);
    ~EnvI(void);
    long long int genId(void);
    void map_insert(Expression* e, const EE& ee);
    Map::iterator map_find(Expression* e);
    void map_remove(Expression* e);
    Map::iterator map_end(void);
    void dump(void);
    
    void flat_addItem(Item* i);
    void vo_add_exp(VarDecl* vd);
    Model* flat(void);
    ASTString reifyId(const ASTString& id);
    std::ostream& dumpStack(std::ostream& os, bool errStack);
    bool dumpPath(std::ostream& os, bool errStack);
    void addWarning(const std::string& msg);
<<<<<<< HEAD

    PathMap& getPathMap() { return pathMap; }
    ReversePathMap& getReversePathMap() { return reversePathMap; }
    void setMaps(EnvI& env);
=======
    void collectVarDecls(bool b);
>>>>>>> 8dca42a2
    std::ostream& evalOutput(std::ostream& os);
  };

  Expression* follow_id(Expression* e);
  Expression* follow_id_to_decl(Expression* e);
  Expression* follow_id_to_value(Expression* e);

  EE flat_exp(EnvI& env, Ctx ctx, Expression* e, VarDecl* r, VarDecl* b);

  class CmpExpIdx {
  public:
    std::vector<KeepAlive>& x;
    CmpExpIdx(std::vector<KeepAlive>& x0) : x(x0) {}
    bool operator ()(int i, int j) const {
      if (Expression::equal(x[i](),x[j]()))
        return false;
      if (x[i]()->isa<Id>() && x[j]()->isa<Id>() &&
          x[i]()->cast<Id>()->idn() != -1 &&
          x[j]()->cast<Id>()->idn() != -1)
        return x[i]()->cast<Id>()->idn() < x[j]()->cast<Id>()->idn();
      return x[i]()<x[j]();
    }
  };
  
  template<class Lit>
  class LinearTraits {
  };
  template<>
  class LinearTraits<IntLit> {
  public:
    typedef IntVal Val;
    static Val eval(Expression* e) { return eval_int(e); }
    static void constructLinBuiltin(BinOpType bot, ASTString& callid, int& coeff_sign, Val& d) {
      switch (bot) {
        case BOT_LE:
          callid = constants().ids.int_.lin_le;
          coeff_sign = 1;
          d += 1;
          break;
        case BOT_LQ:
          callid = constants().ids.int_.lin_le;
          coeff_sign = 1;
          break;
        case BOT_GR:
          callid = constants().ids.int_.lin_le;
          coeff_sign = -1;
          d = -d+1;
          break;
        case BOT_GQ:
          callid = constants().ids.int_.lin_le;
          coeff_sign = -1;
          d = -d;
          break;
        case BOT_EQ:
          callid = constants().ids.int_.lin_eq;
          coeff_sign = 1;
          break;
        case BOT_NQ:
          callid = constants().ids.int_.lin_ne;
          coeff_sign = 1;
          break;
        default: assert(false); break;
      }
    }
    static ASTString id_eq(void) { return constants().ids.int_.eq; }
    typedef IntBounds Bounds;
    static bool finite(const IntBounds& ib) { return ib.l.isFinite() && ib.u.isFinite(); }
    static bool finite(const IntVal& v) { return v.isFinite(); }
    static Bounds compute_bounds(Expression* e) { return compute_int_bounds(e); }
    typedef IntSetVal* Domain;
    static Domain eval_domain(Expression* e) { return eval_intset(e); }
    static Expression* new_domain(Val v) { return new SetLit(Location().introduce(),IntSetVal::a(v,v)); }
    static Expression* new_domain(Val v0, Val v1) { return new SetLit(Location().introduce(),IntSetVal::a(v0,v1)); }
    static Expression* new_domain(Domain d) { return new SetLit(Location().introduce(),d); }
    static bool domain_contains(Domain dom, Val v) { return dom->contains(v); }
    static bool domain_equals(Domain dom, Val v) { return dom->size()==1 && dom->min(0)==v && dom->max(0)==v; }
    static bool domain_equals(Domain dom1, Domain dom2) {
      IntSetRanges d1(dom1);
      IntSetRanges d2(dom2);
      return Ranges::equal(d1,d2);
    }
    static bool domain_intersects(Domain dom, Val v0, Val v1) {
      return (v0 > v1) || (dom->size() > 0 && dom->min(0) <= v1 && v0 <= dom->max(dom->size()-1));
    }
    static bool domain_empty(Domain dom) { return dom->size()==0; }
    static Domain limit_domain(BinOpType bot, Domain dom, Val v) {
      IntSetRanges dr(dom);
      IntSetVal* ndomain;
      switch (bot) {
        case BOT_LE:
          v -= 1;
          // fall through
        case BOT_LQ:
        {
          Ranges::Bounded<IntSetRanges> b = Ranges::Bounded<IntSetRanges>::maxiter(dr,v);
          ndomain = IntSetVal::ai(b);
        }
          break;
        case BOT_GR:
          v += 1;
          // fall through
        case BOT_GQ:
        {
          Ranges::Bounded<IntSetRanges> b = Ranges::Bounded<IntSetRanges>::miniter(dr,v);
          ndomain = IntSetVal::ai(b);
        }
          break;
        case BOT_NQ:
        {
          Ranges::Const c(v,v);
          Ranges::Diff<IntSetRanges,Ranges::Const> d(dr,c);
          ndomain = IntSetVal::ai(d);
        }
          break;
        default: assert(false); return NULL;
      }
      return ndomain;
    }
    static Domain intersect_domain(Domain dom, Val v0, Val v1) {
      IntSetRanges dr(dom);
      Ranges::Const c(v0,v1);
      Ranges::Inter<IntSetRanges,Ranges::Const> inter(dr,c);
      return IntSetVal::ai(inter);
    }
    static Val floor_div(Val v0, Val v1) {
      return static_cast<long long int>(floor(static_cast<FloatVal>(v0.toInt()) / static_cast<FloatVal>(v1.toInt())));
    }
    static Val ceil_div(Val v0, Val v1) { return static_cast<long long int>(ceil(static_cast<FloatVal>(v0.toInt()) / v1.toInt())); }
  };
  template<>
  class LinearTraits<FloatLit> {
  public:
    typedef FloatVal Val;
    static Val eval(Expression* e) { return eval_float(e); }
    static void constructLinBuiltin(BinOpType bot, ASTString& callid, int& coeff_sign, Val& d) {
      switch (bot) {
        case BOT_LE:
          callid = constants().ids.float_.lin_lt;
          coeff_sign = 1;
          break;
        case BOT_LQ:
          callid = constants().ids.float_.lin_le;
          coeff_sign = 1;
          break;
        case BOT_GR:
          callid = constants().ids.float_.lin_lt;
          coeff_sign = -1;
          d = -d;
          break;
        case BOT_GQ:
          callid = constants().ids.float_.lin_le;
          coeff_sign = -1;
          d = -d;
          break;
        case BOT_EQ:
          callid = constants().ids.float_.lin_eq;
          coeff_sign = 1;
          break;
        case BOT_NQ:
          callid = constants().ids.float_.lin_ne;
          coeff_sign = 1;
          break;
        default: assert(false); break;
      }
    }
    static ASTString id_eq(void) { return constants().ids.float_.eq; }
    typedef FloatBounds Bounds;
    static bool finite(const FloatBounds& ib) { return true; }
    static bool finite(const FloatVal&) { return true; }
    static Bounds compute_bounds(Expression* e) { return compute_float_bounds(e); }
    typedef BinOp* Domain;
    static Domain eval_domain(Expression* e) {
      BinOp* bo = e->cast<BinOp>();
      assert(bo->op() == BOT_DOTDOT);
      if (bo->lhs()->isa<FloatLit>() && bo->rhs()->isa<FloatLit>())
        return bo;
      BinOp* ret = new BinOp(bo->loc(),eval_par(bo->lhs()),BOT_DOTDOT,eval_par(bo->rhs()));
      ret->type(bo->type());
      return ret;
    }
    static Expression* new_domain(Val v) {
      BinOp* ret = new BinOp(Location().introduce(),new FloatLit(Location().introduce(),v),BOT_DOTDOT,new FloatLit(Location().introduce(),v));
      ret->type(Type::parsetfloat());
      return ret;
    }
    static Expression* new_domain(Val v0, Val v1) {
      BinOp* ret = new BinOp(Location().introduce(),new FloatLit(Location().introduce(),v0),BOT_DOTDOT,new FloatLit(Location().introduce(),v1));
      ret->type(Type::parsetfloat());
      return ret;
    }
    static Expression* new_domain(Domain d) { return d; }
    static bool domain_contains(Domain dom, Val v) {
      return dom==NULL || (dom->lhs()->cast<FloatLit>()->v() <= v && dom->rhs()->cast<FloatLit>()->v() >= v);
    }
    static bool domain_intersects(Domain dom, Val v0, Val v1) {
      return dom==NULL || (dom->lhs()->cast<FloatLit>()->v() <= v1 && dom->rhs()->cast<FloatLit>()->v() >= v0);
    }
    static bool domain_equals(Domain dom, Val v) {
      return dom != NULL && dom->lhs()->cast<FloatLit>()->v() == v && dom->rhs()->cast<FloatLit>()->v() == v;
    }
    static bool domain_equals(Domain dom1, Domain dom2) {
      if (dom1==dom2) return true;
      if (dom1==NULL || dom2==NULL) return false;
      return
      dom1->lhs()->cast<FloatLit>()->v() == dom2->lhs()->cast<FloatLit>()->v() &&
      dom1->rhs()->cast<FloatLit>()->v() == dom2->rhs()->cast<FloatLit>()->v();
    }
    static bool domain_empty(Domain dom) {
      return dom != NULL && dom->lhs()->cast<FloatLit>()->v() > dom->rhs()->cast<FloatLit>()->v();
    }
    static Domain intersect_domain(Domain dom, Val v0, Val v1) {
      if (dom) {
        Val lb = dom->lhs()->cast<FloatLit>()->v();
        Val ub = dom->rhs()->cast<FloatLit>()->v();
        Val nlb = std::max(lb,v0);
        Val nub = std::min(ub,v1);
        if (nlb==lb && nub==ub)
          return dom;
        Domain d = new BinOp(Location().introduce(), new FloatLit(Location().introduce(),nlb),
                             BOT_DOTDOT, new FloatLit(Location().introduce(),nub));
        d->type(Type::parsetfloat());
        return d;
      } else {
        Domain d = new BinOp(Location().introduce(), new FloatLit(Location().introduce(),v0), BOT_DOTDOT, new FloatLit(Location().introduce(),v1));
        d->type(Type::parsetfloat());
        return d;
      }
    }
    static Domain limit_domain(BinOpType bot, Domain dom, Val v) {
      if (dom) {
        Val lb = dom->lhs()->cast<FloatLit>()->v();
        Val ub = dom->rhs()->cast<FloatLit>()->v();
        Domain ndomain;
        switch (bot) {
          case BOT_LE:
            return NULL;
          case BOT_LQ:
            if (v < ub) {
              Domain d = new BinOp(dom->loc(),dom->lhs(),BOT_DOTDOT,new FloatLit(Location().introduce(),v));
              d->type(Type::parsetfloat());
              return d;
            } else {
              return dom;
            }
          case BOT_GR:
            return NULL;
          case BOT_GQ:
            if (v > lb) {
              Domain d = new BinOp(dom->loc(),new FloatLit(Location().introduce(),v),BOT_DOTDOT,dom->rhs());
              d->type(Type::parsetfloat());
              return d;
            } else {
              return dom;
            }
          case BOT_NQ:
            return NULL;
          default: assert(false); return NULL;
        }
        return ndomain;
      }
      return NULL;
    }
    static Val floor_div(Val v0, Val v1) { return v0 / v1; }
    static Val ceil_div(Val v0, Val v1) { return v0 / v1; }
  };

  template<class Lit>
  void simplify_lin(std::vector<typename LinearTraits<Lit>::Val>& c,
                    std::vector<KeepAlive>& x,
                    typename LinearTraits<Lit>::Val& d) {
    std::vector<int> idx(c.size());
    for (unsigned int i=idx.size(); i--;) {
      idx[i]=i;
      Expression* e = follow_id_to_decl(x[i]());
      if (VarDecl* vd = e->dyn_cast<VarDecl>()) {
        if (vd->e() && vd->e()->isa<Lit>()) {
          x[i] = vd->e();
        } else {
          x[i] = e->cast<VarDecl>()->id();
        }
      } else {
        x[i] = e;
      }
    }
    std::sort(idx.begin(),idx.end(),CmpExpIdx(x));
    unsigned int ci = 0;
    for (; ci<x.size(); ci++) {
      if (Lit* il = x[idx[ci]]()->dyn_cast<Lit>()) {
        d += c[idx[ci]]*il->v();
        c[idx[ci]] = 0;
      } else {
        break;
      }
    }
    for (unsigned int i=ci+1; i<x.size(); i++) {
      if (Expression::equal(x[idx[i]](),x[idx[ci]]())) {
        c[idx[ci]] += c[idx[i]];
        c[idx[i]] = 0;
      } else if (Lit* il = x[idx[i]]()->dyn_cast<Lit>()) {
        d += c[idx[i]]*il->v();
        c[idx[i]] = 0;
      } else {
        ci=i;
      }
    }
    ci = 0;
    for (unsigned int i=0; i<c.size(); i++) {
      if (c[i] != 0) {
        c[ci] = c[i];
        x[ci] = x[i];
        ci++;
      }
    }
    c.resize(ci);
    x.resize(ci);
  }

}

#endif<|MERGE_RESOLUTION|>--- conflicted
+++ resolved
@@ -83,17 +83,14 @@
     std::vector<const Expression*> errorStack;
     std::vector<int> idStack;
     std::vector<std::string> warnings;
-<<<<<<< HEAD
+    bool collect_vardecls;
+    std::vector<int> modifiedVarDecls;
     FlatteningOptions fopts;
     unsigned int pathUse;
 
     typedef UNORDERED_NAMESPACE::unordered_map<std::string, std::pair<WeakRef, unsigned int> > PathMap;
     typedef UNORDERED_NAMESPACE::unordered_map<WeakRef, std::string, WRHash, WREq> ReversePathMap;
 
-=======
-    bool collect_vardecls;
-    std::vector<int> modifiedVarDecls;
->>>>>>> 8dca42a2
   protected:
     Map map;
     Model* _flat;
@@ -121,14 +118,11 @@
     std::ostream& dumpStack(std::ostream& os, bool errStack);
     bool dumpPath(std::ostream& os, bool errStack);
     void addWarning(const std::string& msg);
-<<<<<<< HEAD
+    void collectVarDecls(bool b);
 
     PathMap& getPathMap() { return pathMap; }
     ReversePathMap& getReversePathMap() { return reversePathMap; }
     void setMaps(EnvI& env);
-=======
-    void collectVarDecls(bool b);
->>>>>>> 8dca42a2
     std::ostream& evalOutput(std::ostream& os);
   };
 
