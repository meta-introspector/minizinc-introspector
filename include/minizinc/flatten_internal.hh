--- conflicted
+++ resolved
@@ -86,16 +86,13 @@
     std::vector<std::string> warnings;
     bool collect_vardecls;
     std::vector<int> modifiedVarDecls;
-<<<<<<< HEAD
+    int in_redundant_constraint;
     FlatteningOptions fopts;
     unsigned int pathUse;
 
     typedef UNORDERED_NAMESPACE::unordered_map<std::string, std::pair<WeakRef, unsigned int> > PathMap;
     typedef UNORDERED_NAMESPACE::unordered_map<WeakRef, std::string, WRHash, WREq> ReversePathMap;
 
-=======
-    int in_redundant_constraint;
->>>>>>> ded29305
   protected:
     Map map;
     Model* _flat;
