--- conflicted
+++ resolved
@@ -239,12 +239,8 @@
     std::ostream& dumpErrorStack(std::ostream& os);
     const std::vector<std::string>& warnings(void);
     void clearWarnings(void);
-<<<<<<< HEAD
+    unsigned int maxCallStack(void) const;
     std::ostream& evalOutput(std::ostream& os);
-=======
-    
-    unsigned int maxCallStack(void) const;
->>>>>>> 56d1336d
   };
 
   /// Visitor for model items
