--- conflicted
+++ resolved
@@ -1,20 +1,12 @@
 # This shell script is to run from the build subdirectory
 cmake -DCMAKE_BUILD_TYPE=Release -DCMAKE_VERBOSE_MAKEFILE=ON \
-<<<<<<< HEAD
-           -DCPLEX_STUDIO_DIR=$CPLEX_STUDIO_DIR \
-           -DGUROBI_HOME=$GUROBI_HOME \
-           -DOSICBC_HOME=$OSICBC_HOME -DOSICBC_LINKEXTRAS='bz2 -llapack -lblas -lz' \
-           -DSCIP_DIR=$SCIP_DIR -DSOPLEX_DIR=$SOPLEX_DIR -DZIMPL_DIR=$ZIMPL_DIR \
-           -DGECODE_HOME=$GECODE_HOME \
-           -DCMAKE_INSTALL_PREFIX=$INSTALL_PREFIX \
-=======
-           -DCPLEX_STUDIO_DIR=/opt/ibm/ILOG/CPLEX_Studio1263 \
-           -DGUROBI_HOME=$GUROBI_HOME \
-           -DOSICBC_HOME=$OSICBC_HOME -DOSICBC_LINKEXTRAS="" '# bz2 lapack blas  necessary on ArchLinux' \
-           -DSCIP_DIR=$SCIP_DIR -DSOPLEX_DIR=$SOPLEX_DIR -DZIMPL_DIR=$ZIMPL_DIR \
-           -DGECODE_HOME=/home/bg/Documents/prj/gecode-4.4.0 \
->>>>>>> 9be685ee
-           ..
+      -DCPLEX_STUDIO_DIR=$CPLEX_STUDIO_DIR \
+      -DGUROBI_HOME=$GUROBI_HOME \
+      -DOSICBC_HOME=$OSICBC_HOME -DOSICBC_LINKEXTRAS='bz2 -llapack -lblas -lz' \
+      -DSCIP_DIR=$SCIP_DIR -DSOPLEX_DIR=$SOPLEX_DIR -DZIMPL_DIR=$ZIMPL_DIR \
+      -DGECODE_HOME=$GECODE_HOME \
+      -DCMAKE_INSTALL_PREFIX=$INSTALL_PREFIX \
+      ..
 #cmake -DCMAKE_BUILD_TYPE=debug  -DCPLEX_STUDIO_DIR=/opt/ibm/ILOG/CPLEX_Studio1261 ..
 cmake --build . -- -j3
 #sudo cmake --build . --target install
