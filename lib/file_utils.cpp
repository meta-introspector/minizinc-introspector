--- conflicted
+++ resolved
@@ -147,7 +147,6 @@
     return rp_s;
 #endif
   }
-<<<<<<< HEAD
   
   std::string dir_name(const std::string& filename) {
 #ifdef _MSC_VER
@@ -159,14 +158,14 @@
     std::string ret(dn);
     free(fn);
     return ret;
-=======
+#endif
+  }
 
   bool is_absolute(const std::string& path) {
 #ifdef _MSC_VER
     return !PathIsRelative(path.c_str());
 #else
     return path.empty() ? false : (path[0]=='/');
->>>>>>> bec1ae62
 #endif
   }
   
