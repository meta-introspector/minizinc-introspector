/* -*- mode: C++; c-basic-offset: 2; indent-tabs-mode: nil -*- */

/*
 *  Main authors:
 *     Guido Tack <guido.tack@monash.edu>
 */

/* This Source Code Form is subject to the terms of the Mozilla Public
 * License, v. 2.0. If a copy of the MPL was not distributed with this
 * file, You can obtain one at http://mozilla.org/MPL/2.0/. */

#include <minizinc/builtins.hh>
#include <minizinc/ast.hh>
#include <minizinc/eval_par.hh>
#include <minizinc/exception.hh>
#include <minizinc/astiterator.hh>
#include <minizinc/prettyprinter.hh>

#include <iomanip>
#include <climits>
#include <cmath>

namespace MiniZinc {
  
  void rb(Model* m, const ASTString& id, const std::vector<Type>& t, 
          FunctionI::builtin_e b) {
    FunctionI* fi = m->matchFn(id,t);
    if (fi) {
      fi->_builtins.e = b;
    } else {
      assert(false); // TODO: is this an error?
    }
  }
  void rb(Model* m, const ASTString& id, const std::vector<Type>& t, 
          FunctionI::builtin_f b) {
    FunctionI* fi = m->matchFn(id,t);
    if (fi) {
      fi->_builtins.f = b;
    } else {
      assert(false); // TODO: is this an error?
    }
  }
  void rb(Model* m, const ASTString& id, const std::vector<Type>& t, 
          FunctionI::builtin_i b) {
    FunctionI* fi = m->matchFn(id,t);
    if (fi) {
      fi->_builtins.i = b;
    } else {
      assert(false); // TODO: is this an error?
    }
  }
  void rb(Model* m, const ASTString& id, const std::vector<Type>& t, 
          FunctionI::builtin_b b) {
    FunctionI* fi = m->matchFn(id,t);
    if (fi) {
      fi->_builtins.b = b;
    } else {
      assert(false); // TODO: is this an error?
    }
  }
  void rb(Model* m, const ASTString& id, const std::vector<Type>& t, 
          FunctionI::builtin_s b) {
    FunctionI* fi = m->matchFn(id,t);
    if (fi) {
      fi->_builtins.s = b;
    } else {
      assert(false); // TODO: is this an error?
    }
  }
  void rb(Model* m, const ASTString& id, const std::vector<Type>& t,
          FunctionI::builtin_str b) {
    FunctionI* fi = m->matchFn(id,t);
    if (fi) {
      fi->_builtins.str = b;
    } else {
      assert(false); // TODO: is this an error?
    }
  }

  IntVal b_int_min(ASTExprVec<Expression> args) {
    switch (args.size()) {
    case 1:
      if (args[0]->type().isset()) {
        throw EvalError(args[0]->loc(), "sets not supported");
      } else {
        GCLock lock;
        ArrayLit* al = eval_array_lit(args[0]);
        if (al->v().size()==0)
          throw EvalError(al->loc(), "min on empty array undefined");
        IntVal m = eval_int(al->v()[0]);
        for (unsigned int i=1; i<al->v().size(); i++)
          m = std::min(m, eval_int(al->v()[i]));
        return m;
      }
    case 2:
      {
        return std::min(eval_int(args[0]),eval_int(args[1]));
      }
    default:
      throw EvalError(Location(), "dynamic type error");
    }
  }

  IntVal b_int_max(ASTExprVec<Expression> args) {
    switch (args.size()) {
    case 1:
      if (args[0]->type().isset()) {
        throw EvalError(args[0]->loc(), "sets not supported");
      } else {
        GCLock lock;
        ArrayLit* al = eval_array_lit(args[0]);
        if (al->v().size()==0)
          throw EvalError(al->loc(), "max on empty array undefined");
        IntVal m = eval_int(al->v()[0]);
        for (unsigned int i=1; i<al->v().size(); i++)
          m = std::max(m, eval_int(al->v()[i]));
        return m;
      }
    case 2:
      {
        return std::max(eval_int(args[0]),eval_int(args[1]));
      }
    default:
      throw EvalError(Location(), "dynamic type error");
    }
  }
  
  IntVal b_abs(ASTExprVec<Expression> args) {
    assert(args.size()==1);
    return std::abs(eval_int(args[0]));
  }
  
  bool b_has_bounds(ASTExprVec<Expression> args) {
    if (args.size() != 1)
      throw EvalError(Location(), "dynamic type error");
    return compute_int_bounds(args[0]).valid;
  }
  
  IntVal lb_varoptint(Expression* e) {
    IntBounds b = compute_int_bounds(e);
    if (b.valid)
      return b.l;
    else
      throw EvalError(e->loc(),"cannot determine bounds");
  }
  IntVal b_lb_varoptint(ASTExprVec<Expression> args) {
    if (args.size() != 1)
      throw EvalError(Location(), "dynamic type error");
    return lb_varoptint(args[0]);
  }

  bool b_occurs(ASTExprVec<Expression> args) {
    GCLock lock;
    return eval_par(args[0]) != constants().absent;
  }
  
  Expression* deref_id(Expression* e) {
    Expression* cur = e;
    for (;;) {
      Id* id = cur->dyn_cast<Id>();
      if (id) {
        if (id->decl()->e()==NULL)
          return id;
        else
          cur = id->decl()->e();
      } else {
        return cur;
      }
    }
  }
  
  IntVal b_array_lb_int(ASTExprVec<Expression> args) {
    assert(args.size()==1);
    Expression* e = deref_id(args[0]);
    if (Id* id = e->dyn_cast<Id>()) {
      if (id->decl()->ti()->domain()) {
        GCLock lock;
        IntSetVal* isv = eval_intset(id->decl()->ti()->domain());
        if (isv->size()==0) {
          throw EvalError(e->loc(),"cannot determine bounds");
        } else {
          return isv->min(0);
        }
      } else {
        throw EvalError(e->loc(),"cannot determine bounds");
      }
    } else {
      GCLock lock;
      ArrayLit* al = eval_array_lit(args[0]);
      if (al->v().size()==0)
        throw EvalError(Location(), "lower bound of empty array undefined");
      IntVal min = lb_varoptint(al->v()[0]);
      for (unsigned int i=1; i<al->v().size(); i++)
        min = std::min(min, lb_varoptint(al->v()[i]));
      return min;
    }
  }

  IntVal ub_varoptint(Expression* e) {
    IntBounds b = compute_int_bounds(e);
    if (b.valid)
      return b.u;
    else
      throw EvalError(e->loc(),"cannot determine bounds");
  }
  IntVal b_ub_varoptint(ASTExprVec<Expression> args) {
    if (args.size() != 1)
      throw EvalError(Location(), "dynamic type error");
    return ub_varoptint(args[0]);
  }

  IntVal b_array_ub_int(ASTExprVec<Expression> args) {
    assert(args.size()==1);
    Expression* e = deref_id(args[0]);
    if (Id* id = e->dyn_cast<Id>()) {
      if (id->decl()->ti()->domain()) {
        GCLock lock;
        IntSetVal* isv = eval_intset(id->decl()->ti()->domain());
        if (isv->size()==0) {
          throw EvalError(e->loc(),"cannot determine bounds");
        } else {
          return isv->max(isv->size()-1);
        }
      } else {
        throw EvalError(e->loc(),"cannot determine bounds");
      }
    } else {
      GCLock lock;
      ArrayLit* al = eval_array_lit(args[0]);
      if (al->v().size()==0)
        throw EvalError(Location(), "upper bound of empty array undefined");
      IntVal max = ub_varoptint(al->v()[0]);
      for (unsigned int i=1; i<al->v().size(); i++)
        max = std::max(max, ub_varoptint(al->v()[i]));
      return max;
    }
  }

  IntVal b_sum(ASTExprVec<Expression> args) {
    assert(args.size()==1);
    GCLock lock;
    ArrayLit* al = eval_array_lit(args[0]);
    if (al->v().size()==0)
      return 0;
    IntVal m = 0;
    for (unsigned int i=0; i<al->v().size(); i++)
      m += eval_int(al->v()[i]);
    return m;
  }

  IntVal b_product(ASTExprVec<Expression> args) {
    assert(args.size()==1);
    GCLock lock;
    ArrayLit* al = eval_array_lit(args[0]);
    if (al->v().size()==0)
      return 1;
    IntVal m = 1;
    for (unsigned int i=0; i<al->v().size(); i++)
      m *= eval_int(al->v()[i]);
    return m;
  }
  
  
  FloatVal b_sum_float(ASTExprVec<Expression> args) {
    assert(args.size()==1);
    GCLock lock;
    ArrayLit* al = eval_array_lit(args[0]);
    if (al->v().size()==0)
      return 0;
    FloatVal m = 0;
    for (unsigned int i=0; i<al->v().size(); i++)
      m += eval_float(al->v()[i]);
    return m;
  }

  FloatVal b_float_min(ASTExprVec<Expression> args) {
    switch (args.size()) {
      case 1:
        if (args[0]->type().isset()) {
          throw EvalError(args[0]->loc(), "sets not supported");
        } else {
          GCLock lock;
          ArrayLit* al = eval_array_lit(args[0]);
          if (al->v().size()==0)
            throw EvalError(al->loc(), "min on empty array undefined");
          FloatVal m = eval_float(al->v()[0]);
          for (unsigned int i=1; i<al->v().size(); i++)
            m = std::min(m, eval_float(al->v()[i]));
          return m;
        }
      case 2:
      {
        return std::min(eval_float(args[0]),eval_float(args[1]));
      }
      default:
        throw EvalError(Location(), "dynamic type error");
    }
  }
  
  FloatVal b_float_max(ASTExprVec<Expression> args) {
    switch (args.size()) {
      case 1:
        if (args[0]->type().isset()) {
          throw EvalError(args[0]->loc(), "sets not supported");
        } else {
          GCLock lock;
          ArrayLit* al = eval_array_lit(args[0]);
          if (al->v().size()==0)
            throw EvalError(al->loc(), "max on empty array undefined");
          FloatVal m = eval_float(al->v()[0]);
          for (unsigned int i=1; i<al->v().size(); i++)
            m = std::max(m, eval_float(al->v()[i]));
          return m;
        }
      case 2:
      {
        return std::max(eval_float(args[0]),eval_float(args[1]));
      }
      default:
        throw EvalError(Location(), "dynamic type error");
    }
  }
  
  IntSetVal* b_index_set(Expression* e, int i) {
    if (e->eid() != Expression::E_ID) {
      GCLock lock;
      ArrayLit* al = eval_array_lit(e);
      if (al->dims() < i)
        throw EvalError(e->loc(), "index_set: wrong dimension");
      return IntSetVal::a(al->min(i-1),al->max(i-1));
    }
    Id* id = e->cast<Id>();
    if (id->decl() == NULL)
      throw EvalError(id->loc(), "undefined identifier");
<<<<<<< HEAD
    if (id->decl()->ti()->ranges().size() < static_cast<unsigned int>(i))
      throw EvalError(id->loc(), "index_set: wrong dimension");
    if (id->decl()->ti()->ranges()[i-1]->domain() == NULL) {
=======
    if ( ( id->decl()->ti()->ranges().size()==1 &&
           id->decl()->ti()->ranges()[0]->domain() != NULL &&
           id->decl()->ti()->ranges()[0]->domain()->isa<TIId>() ) ||
         ( id->decl()->ti()->ranges().size() >= i &&
           ( id->decl()->ti()->ranges()[i-1]->domain() == NULL ||
             id->decl()->ti()->ranges()[i-1]->domain()->isa<TIId>()) )) {
>>>>>>> 5be29574
      GCLock lock;
      ArrayLit* al = eval_array_lit(id);
      if (al->dims() < i)
        throw EvalError(id->loc(), "index_set: wrong dimension");
      return IntSetVal::a(al->min(i-1),al->max(i-1));
    }
    if (id->decl()->ti()->ranges().size() < i)
      throw EvalError(id->loc(), "index_set: wrong dimension");
    return eval_intset(id->decl()->ti()->ranges()[i-1]->domain());
  }
  bool b_index_sets_agree(ASTExprVec<Expression> args) {
    if (args.size() != 2)
      throw EvalError(Location(), "index_sets_agree needs exactly two arguments");
    GCLock lock;
    ArrayLit* al0 = eval_array_lit(args[0]);
    ArrayLit* al1 = eval_array_lit(args[1]);
    if (al0->type().dim() != al1->type().dim())
      return false;
    for (unsigned int i=1; i<=al0->type().dim(); i++) {
      IntSetVal* index0 = b_index_set(al0, i);
      IntSetVal* index1 = b_index_set(al1, i);
      if (!index0->equal(index1))
        return false;
    }
    return true;
  }
  IntSetVal* b_index_set1(ASTExprVec<Expression> args) {
    if (args.size() != 1)
      throw EvalError(Location(), "index_set needs exactly one argument");
    return b_index_set(args[0],1);
  }
  IntSetVal* b_index_set2(ASTExprVec<Expression> args) {
    if (args.size() != 1)
      throw EvalError(Location(), "index_set needs exactly one argument");
    return b_index_set(args[0],2);
  }
  IntSetVal* b_index_set3(ASTExprVec<Expression> args) {
    if (args.size() != 1)
      throw EvalError(Location(), "index_set needs exactly one argument");
    return b_index_set(args[0],3);
  }
  IntSetVal* b_index_set4(ASTExprVec<Expression> args) {
    if (args.size() != 1)
      throw EvalError(Location(), "index_set needs exactly one argument");
    return b_index_set(args[0],4);
  }
  IntSetVal* b_index_set5(ASTExprVec<Expression> args) {
    if (args.size() != 1)
      throw EvalError(Location(), "index_set needs exactly one argument");
    return b_index_set(args[0],5);
  }
  IntSetVal* b_index_set6(ASTExprVec<Expression> args) {
    if (args.size() != 1)
      throw EvalError(Location(), "index_set needs exactly one argument");
    return b_index_set(args[0],6);
  }

  IntVal b_min_parsetint(ASTExprVec<Expression> args) {
    assert(args.size() == 1);
    IntSetVal* isv = eval_intset(args[0]);
    return isv->min(0);
  }
  IntVal b_max_parsetint(ASTExprVec<Expression> args) {
    assert(args.size() == 1);
    IntSetVal* isv = eval_intset(args[0]);
    return isv->max(isv->size()-1);
  }
  IntSetVal* b_ub_set(Expression* e) {
    IntSetVal* isv = compute_intset_bounds(e);
    if (isv)
      return isv;
    throw EvalError(e->loc(), "cannot determine bounds of set expression");
  }
  IntSetVal* b_ub_set(ASTExprVec<Expression> args) {
    assert(args.size() == 1);
    return b_ub_set(args[0]);
  }
  bool b_has_ub_set(ASTExprVec<Expression> args) {
    Expression* e = args[0];
    for (;;) {
      switch (e->eid()) {
        case Expression::E_SETLIT: return true;
        case Expression::E_ID:
        {
          Id* id = e->cast<Id>();
          if (id->decl()==NULL)
            throw EvalError(id->loc(),"undefined identifier");
          if (id->decl()->e()==NULL)
            return id->decl()->ti()->domain() != NULL;
          else
            e = id->decl()->e();
        }
          break;
        default:
          throw EvalError(e->loc(),"invalid argument to has_ub_set");
      }
    }
  }
  
  IntSetVal* b_array_ub_set(ASTExprVec<Expression> args) {
    assert(args.size()==1);
    GCLock lock;
    ArrayLit* al = eval_array_lit(args[0]);
    if (al->v().size()==0)
      throw EvalError(Location(), "upper bound of empty array undefined");
    IntSetVal* ub = b_ub_set(al->v()[0]);
    for (unsigned int i=1; i<al->v().size(); i++) {
      IntSetRanges isr(ub);
      IntSetRanges r(b_ub_set(al->v()[i]));
      Ranges::Union<IntSetRanges,IntSetRanges> u(isr,r);
      ub = IntSetVal::ai(u);
    }
    return ub;
  }

  IntSetVal* b_dom_varint(Expression* e) {
    Id* lastid = NULL;
    Expression* cur = e;
    for (;;) {
      if (cur==NULL) {
        if (lastid==NULL) {
          throw EvalError(e->loc(),"invalid argument to dom");
        } else {
          if (lastid->decl()->ti()->domain()==NULL) {
            throw EvalError(e->loc(),"invalid argument to dom");
          }
          return eval_intset(lastid->decl()->ti()->domain());
        }
      }
      switch (cur->eid()) {
      case Expression::E_INTLIT:
        {
          IntVal v = cur->cast<IntLit>()->v();
          return IntSetVal::a(v,v);
        }
      case Expression::E_ID:
        {
          lastid = cur->cast<Id>();
          if (lastid->decl()==NULL)
            throw EvalError(lastid->loc(),"undefined identifier");
          cur = lastid->decl()->e();
        }
        break;
      default:
        cur = NULL;
        break;
      }
    }
  }
  IntSetVal* b_dom_varint(ASTExprVec<Expression> args) {
    assert(args.size() == 1);
    return b_dom_varint(args[0]);
  }

  IntSetVal* b_dom_array(ASTExprVec<Expression> args) {
    assert(args.size() == 1);
    Expression* ae = args[0];
    ArrayLit* al = NULL;
    while (al==NULL) {
      switch (ae->eid()) {
      case Expression::E_ARRAYLIT:
        al = ae->cast<ArrayLit>();
        break;
      case Expression::E_ID:
        {
          Id* id = ae->cast<Id>();
          if (id->decl()==NULL)
            throw EvalError(id->loc(),"undefined identifier");
          if (id->decl()->e()==NULL)
            throw EvalError(id->loc(),"array without initialiser");
          else
            ae = id->decl()->e();
        }
        break;
      default:
        throw EvalError(ae->loc(),"invalid argument to ub");
      }
    }
    if (al->v().size()==0)
      return IntSetVal::a();
    IntSetVal* isv = b_dom_varint(al->v()[0]);
    for (unsigned int i=1; i<al->v().size(); i++) {
      IntSetRanges isr(isv);
      IntSetRanges r(b_dom_varint(al->v()[i]));
      Ranges::Union<IntSetRanges,IntSetRanges> u(isr,r);
      isv = IntSetVal::ai(u);
    }
    return isv;
  }
  IntSetVal* b_compute_div_bounds(ASTExprVec<Expression> args) {
    assert(args.size()==2);
    IntBounds bx = compute_int_bounds(args[0]);
    if (!bx.valid)
      throw EvalError(args[0]->loc(),"cannot determine bounds");
    IntBounds by = compute_int_bounds(args[1]);
    if (!by.valid)
      throw EvalError(args[1]->loc(),"cannot determine bounds");
    Ranges::Const byr(by.l,by.u);
    Ranges::Const by0(0,0);
    Ranges::Diff<Ranges::Const, Ranges::Const> byr0(byr,by0);

    IntVal min=IntVal::maxint;
    IntVal max=IntVal::minint;
    min = std::min(min, bx.l / byr0.min());
    min = std::min(min, bx.l / byr0.max());
    min = std::min(min, bx.u / byr0.min());
    min = std::min(min, bx.u / byr0.max());
    max = std::max(max, bx.l / byr0.min());
    max = std::max(max, bx.l / byr0.max());
    max = std::max(max, bx.u / byr0.min());
    max = std::max(max, bx.u / byr0.max());
    ++byr0;
    if (byr0()) {
      min = std::min(min, bx.l / byr0.min());
      min = std::min(min, bx.l / byr0.max());
      min = std::min(min, bx.u / byr0.min());
      min = std::min(min, bx.u / byr0.max());
      max = std::max(max, bx.l / byr0.min());
      max = std::max(max, bx.l / byr0.max());
      max = std::max(max, bx.u / byr0.min());
      max = std::max(max, bx.u / byr0.max());
    }
    return IntSetVal::a(min,max);
  }

  ArrayLit* b_arrayXd(ASTExprVec<Expression> args, int d) {
    GCLock lock;
    ArrayLit* al = eval_array_lit(args[d]);
    std::vector<std::pair<int,int> > dims(d);
    unsigned int dim1d = 1;
    for (int i=0; i<d; i++) {
      IntSetVal* di = eval_intset(args[i]);
      if (di->size()==0) {
        dims[i] = std::pair<int,int>(1,0);
        dim1d = 0;
      } else if (di->size() != 1) {
        throw EvalError(args[i]->loc(), "arrayXd only defined for ranges");
      } else {
        dims[i] = std::pair<int,int>(static_cast<int>(di->min(0).toInt()),
                                     static_cast<int>(di->max(0).toInt()));
        dim1d *= dims[i].second-dims[i].first+1;
      }
    }
    if (dim1d != al->v().size())
      throw EvalError(al->loc(), "mismatch in array dimensions");
    ArrayLit* ret = new ArrayLit(al->loc(), al->v(), dims);
    Type t = al->type();
    t._dim = d;
    ret->type(t);
    return ret;
  }
  Expression* b_array1d(ASTExprVec<Expression> args) {
    return b_arrayXd(args,1);
  }
  Expression* b_array2d(ASTExprVec<Expression> args) {
    return b_arrayXd(args,2);
  }
  Expression* b_array3d(ASTExprVec<Expression> args) {
    return b_arrayXd(args,3);
  }
  Expression* b_array4d(ASTExprVec<Expression> args) {
    return b_arrayXd(args,4);
  }
  Expression* b_array5d(ASTExprVec<Expression> args) {
    return b_arrayXd(args,5);
  }
  Expression* b_array6d(ASTExprVec<Expression> args) {
    return b_arrayXd(args,6);
  }

  IntVal b_length(ASTExprVec<Expression> args) {
    GCLock lock;
    ArrayLit* al = eval_array_lit(args[0]);
    return al->v().size();
  }
  
  IntVal b_bool2int(ASTExprVec<Expression> args) {
    return eval_bool(args[0]) ? 1 : 0;
  }

  bool b_forall_par(ASTExprVec<Expression> args) {
    if (args.size()!=1)
      throw EvalError(Location(), "forall needs exactly one argument");
    GCLock lock;
    ArrayLit* al = eval_array_lit(args[0]);
    for (unsigned int i=al->v().size(); i--;)
      if (!eval_bool(al->v()[i]))
        return false;
    return true;
  }
  bool b_exists_par(ASTExprVec<Expression> args) {
    if (args.size()!=1)
      throw EvalError(Location(), "exists needs exactly one argument");
    GCLock lock;
    ArrayLit* al = eval_array_lit(args[0]);
    for (unsigned int i=al->v().size(); i--;)
      if (eval_bool(al->v()[i]))
        return true;
    return false;
  }
  bool b_clause_par(ASTExprVec<Expression> args) {
    if (args.size()!=2)
      throw EvalError(Location(), "clause needs exactly two arguments");
    GCLock lock;
    ArrayLit* al = eval_array_lit(args[0]);
    for (unsigned int i=al->v().size(); i--;)
      if (eval_bool(al->v()[i]))
        return true;
    al = eval_array_lit(args[1]);
    for (unsigned int i=al->v().size(); i--;)
      if (!eval_bool(al->v()[i]))
        return true;
    return false;
  }

  IntVal b_card(ASTExprVec<Expression> args) {
    if (args.size()!=1)
      throw EvalError(Location(), "card needs exactly one argument");
    IntSetVal* isv = eval_intset(args[0]);
    IntSetRanges isr(isv);
    return Ranges::size(isr);
  }
  
  Expression* exp_is_fixed(Expression* e) {
    GCLock lock;
    Expression* cur = eval_par(e);
    for (;;) {
      if (cur==NULL)
        return NULL;
      if (cur->type().ispar())
        return cur;
      switch (cur->eid()) {
        case Expression::E_ID:
          cur = cur->cast<Id>()->decl();
          break;
        case Expression::E_VARDECL:
          if (cur->type()._st != Type::ST_SET) {
            Expression* dom = cur->cast<VarDecl>()->ti()->domain();
            if (dom && (dom->isa<IntLit>() || dom->isa<BoolLit>() || dom->isa<FloatLit>()))
              return dom;
          }
          cur = cur->cast<VarDecl>()->e();
          break;
        default:
          return NULL;
      }
    }
  }
  
  bool b_is_fixed(ASTExprVec<Expression> args) {
    assert(args.size()==1);
    return exp_is_fixed(args[0]) != NULL;
  }

  bool b_is_fixed_array(ASTExprVec<Expression> args) {
    assert(args.size()==1);
    GCLock lock;
    ArrayLit* al = eval_array_lit(args[0]);
    if (al->v().size()==0)
      return true;
    for (unsigned int i=0; i<al->v().size(); i++) {
      if (exp_is_fixed(al->v()[i])==NULL)
        return false;
    }
    return true;
  }

  Expression* b_fix(ASTExprVec<Expression> args) {
    assert(args.size()==1);
    Expression* ret = exp_is_fixed(args[0]);
    if (ret==NULL)
      throw EvalError(args[0]->loc(), "expression is not fixed");
    return ret;
  }

  IntVal b_fix_int(ASTExprVec<Expression> args) {
    return eval_int(b_fix(args));
  }
  bool b_fix_bool(ASTExprVec<Expression> args) {
    return eval_bool(b_fix(args));
  }
  FloatVal b_fix_float(ASTExprVec<Expression> args) {
    return eval_float(b_fix(args));
  }
  IntSetVal* b_fix_set(ASTExprVec<Expression> args) {
    return eval_intset(b_fix(args));
  }

  Expression* b_fix_array(ASTExprVec<Expression> args) {
    assert(args.size()==1);
    GCLock lock;
    ArrayLit* al = eval_array_lit(args[0]);
    std::vector<Expression*> fixed(al->v().size());
    for (unsigned int i=0; i<fixed.size(); i++) {
      fixed[i] = exp_is_fixed(al->v()[i]);
      if (fixed[i]==NULL)
        throw EvalError(al->v()[i]->loc(), "expression is not fixed");
    }
    ArrayLit* ret = new ArrayLit(Location(), fixed);
    Type tt = al->type();
    tt._ti = Type::TI_PAR;
    ret->type(tt);
    return ret;
  }

  FloatVal b_int2float(ASTExprVec<Expression> args) {
    return static_cast<FloatVal>(eval_int(args[0]).toInt());
  }
  IntVal b_ceil(ASTExprVec<Expression> args) {
    return static_cast<long long int>(std::ceil(eval_float(args[0])));
  }
  IntVal b_floor(ASTExprVec<Expression> args) {
    return static_cast<long long int>(std::floor(eval_float(args[0])));
  }
  IntVal b_round(ASTExprVec<Expression> args) {
    return static_cast<long long int>(eval_float(args[0])+0.5);
  }
  FloatVal b_log10(ASTExprVec<Expression> args) {
    return std::log10(eval_float(args[0]));
  }
  FloatVal b_log2(ASTExprVec<Expression> args) {
    return std::log(eval_float(args[0])) / std::log(2.0);
  }
  FloatVal b_ln(ASTExprVec<Expression> args) {
    return std::log(eval_float(args[0]));
  }
  FloatVal b_log(ASTExprVec<Expression> args) {
    return std::log(eval_float(args[1])) / std::log(eval_float(args[0]));
  }
  FloatVal b_exp(ASTExprVec<Expression> args) {
    return std::exp(eval_float(args[0]));
  }
  FloatVal b_pow(ASTExprVec<Expression> args) {
    return std::pow(eval_float(args[0]),eval_float(args[1]));
  }
  IntVal b_pow_int(ASTExprVec<Expression> args) {
    IntVal p = eval_int(args[0]);
    IntVal r = 1;
    int e = eval_int(args[1]).toInt();
    if (e < 0)
      throw EvalError(args[1]->loc(), "Cannot raise integer to a negative power");
    for (int i=e; i--;)
      r = r*p;
    return r;
  }
  FloatVal b_sqrt(ASTExprVec<Expression> args) {
    return std::sqrt(eval_float(args[0]));
  }
  
  bool b_assert_bool(ASTExprVec<Expression> args) {
    assert(args.size()==2);
    GCLock lock;
    if (eval_bool(args[0]))
      return true;
    StringLit* err = eval_par(args[1])->cast<StringLit>();
    throw EvalError(args[0]->loc(),"Assertion failed: "+err->v().str());
  }

  Expression* b_assert(ASTExprVec<Expression> args) {
    assert(args.size()==3);
    GCLock lock;
    if (eval_bool(args[0]))
      return args[2];
    StringLit* err = eval_par(args[1])->cast<StringLit>();
    throw EvalError(args[0]->loc(),"Assertion failed: "+err->v().str());
  }

  Expression* b_trace(ASTExprVec<Expression> args) {
    assert(args.size()==2);
    GCLock lock;
    StringLit* msg = eval_par(args[0])->cast<StringLit>();
    std::cerr << msg->v();
    return args[1];
  }
  
  Expression* b_set2array(ASTExprVec<Expression> args) {
    assert(args.size()==1);
    GCLock lock;
    IntSetVal* isv = eval_intset(args[0]);
    std::vector<Expression*> elems;
    IntSetRanges isr(isv);
    for (Ranges::ToValues<IntSetRanges> isr_v(isr); isr_v(); ++isr_v)
      elems.push_back(new IntLit(Location(),isr_v.val()));
    ArrayLit* al = new ArrayLit(args[0]->loc(),elems);
    al->type(Type::parint(1));
    return al;
  }
  
  std::string b_show(ASTExprVec<Expression> args) {
    assert(args.size()==1);
    std::ostringstream oss;
    GCLock lock;
    Expression* e = eval_par(args[0]);
    if (StringLit* sl = e->dyn_cast<StringLit>()) {
      return sl->v().str();
    }
    Printer p(oss,0,false);
    if (ArrayLit* al = e->dyn_cast<ArrayLit>()) {
      oss << "[";
      for (unsigned int i=0; i<al->v().size(); i++) {
        p.print(al->v()[i]);
        if (i<al->v().size()-1)
          oss << ", ";
      }
      oss << "]";
    } else {
      p.print(e);
    }
    return oss.str();
  }

  std::string b_show_int(ASTExprVec<Expression> args) {
    assert(args.size()==2);
    GCLock lock;
    Expression* e = eval_par(args[1]);
    std::ostringstream oss;
    if (IntLit* iv = e->dyn_cast<IntLit>()) {
      int justify = static_cast<int>(eval_int(args[0]).toInt());
      std::ostringstream oss_length;
      oss_length << iv->v();
      int iv_length = static_cast<int>(oss_length.str().size());
      int addLeft = justify < 0 ? 0 : (justify - iv_length);
      if (addLeft < 0) addLeft = 0;
      int addRight = justify < 0 ? (-justify-iv_length) : 0;
      if (addRight < 0) addRight = 0;
      for (int i=addLeft; i--;)
        oss << " ";
      oss << iv->v();
      for (int i=addRight; i--;)
        oss << " ";
    } else {
      Printer p(oss,0,false);
      p.print(e);
    }
    return oss.str();
  }

  std::string b_show_float(ASTExprVec<Expression> args) {
    assert(args.size()==3);
    GCLock lock;
    Expression* e = eval_par(args[2]);
    std::ostringstream oss;
    if (FloatLit* fv = e->dyn_cast<FloatLit>()) {
      int justify = static_cast<int>(eval_int(args[0]).toInt());
      int prec = static_cast<int>(eval_int(args[1]).toInt());
      if (prec < 0)
        throw EvalError(args[1]->loc(), "number of digits in show_float cannot be negative");
      std::ostringstream oss_length;
      oss_length << std::setprecision(prec) << std::fixed << fv->v();
      int fv_length = static_cast<int>(oss_length.str().size());
      int addLeft = justify < 0 ? 0 : (justify - fv_length);
      if (addLeft < 0) addLeft = 0;
      int addRight = justify < 0 ? (-justify-fv_length) : 0;
      if (addRight < 0) addRight = 0;
      for (int i=addLeft; i--;)
        oss << " ";
      oss << std::setprecision(prec) << std::fixed << fv->v();
      for (int i=addRight; i--;)
        oss << " ";
    } else {
      Printer p(oss,0,false);
      p.print(e);
    }
    return oss.str();
  }

  std::string b_concat(ASTExprVec<Expression> args) {
    assert(args.size()==1);
    GCLock lock;
    ArrayLit* al = eval_array_lit(args[0]);
    std::ostringstream oss;
    for (unsigned int i=0; i<al->v().size(); i++) {
      oss << eval_string(al->v()[i]);
    }
    return oss.str();
  }

  std::string b_join(ASTExprVec<Expression> args) {
    assert(args.size()==2);
    std::string sep = eval_string(args[0]);
    GCLock lock;
    ArrayLit* al = eval_array_lit(args[1]);
    std::ostringstream oss;
    for (unsigned int i=0; i<al->v().size(); i++) {
      oss << eval_string(al->v()[i]);
      if (i<al->v().size()-1)
        oss << sep;
    }
    return oss.str();
  }

  IntSetVal* b_array_union(ASTExprVec<Expression> args) {
    assert(args.size()==1);
    ArrayLit* al = eval_array_lit(args[0]);
    if (al->v().size()==0)
      return IntSetVal::a();
    IntSetVal* isv = eval_intset(al->v()[0]);
    for (unsigned int i=0; i<al->v().size(); i++) {
      IntSetRanges i0(isv);
      IntSetRanges i1(eval_intset(al->v()[i]));
      Ranges::Union<IntSetRanges, IntSetRanges> u(i0,i1);
      isv = IntSetVal::ai(u);
    }
    return isv;
  }
  
  IntSetVal* b_array_intersect(ASTExprVec<Expression> args) {
    assert(args.size()==1);
    ArrayLit* al = eval_array_lit(args[0]);
    std::vector<IntSetVal::Range> ranges;
    if (al->v().size() > 0) {
      IntSetVal* i0 = eval_intset(al->v()[0]);
      if (i0->size() > 0) {
        IntSetRanges i0r(i0);
        IntVal min = i0r.min();
        while (i0r()) {
          // Initialize with last interval
          IntVal max = i0r.max();
          // Intersect with all other intervals
        restart:
          for (int j=al->v().size(); j--;) {
            IntSetRanges ij(eval_intset(al->v()[j]));
            // Skip intervals that are too small
            while (ij() && (ij.max() < min))
              ++ij;
            if (!ij())
              goto done;
            if (ij.min() > max) {
              min=ij.min();
              max=ij.max();
              goto restart;
            }
            // Now the intervals overlap
            if (min < ij.min())
              min = ij.min();
            if (max > ij.max())
              max = ij.max();
          }
          ranges.push_back(IntSetVal::Range(min,max));
          // The next interval must be at least two elements away
          min = max + 2;
        }
      done:
        return IntSetVal::a(ranges);
      } else {
        return IntSetVal::a();
      }
    } else {
      return IntSetVal::a();
    }
  }
  
  Expression* b_sort_by(ASTExprVec<Expression> args) {
    assert(args.size()==2);
    ArrayLit* al = eval_array_lit(args[0]);
    ArrayLit* order_e = eval_array_lit(args[1]);
    std::vector<IntVal> order(order_e->v().size());
    std::vector<int> a(order_e->v().size());
    for (int i=0; i<order.size(); i++) {
      a[i] = i;
      order[i] = eval_int(order_e->v()[i]);
    }
    struct Ord {
      std::vector<IntVal>& order;
      Ord(std::vector<IntVal>& order0) : order(order0) {}
      bool operator()(int i, int j) {
        return order[i] > order[j];
      }
    } _ord(order);
    std::sort(a.begin(), a.end(), _ord);
    std::vector<Expression*> sorted(a.size());
    for (unsigned int i=sorted.size(); i--;)
      sorted[i] = al->v()[a[i]];
    ArrayLit* al_sorted = new ArrayLit(al->loc(), sorted);
    al_sorted->type(al->type());
    return al_sorted;
  }
  
  void registerBuiltins(Model* m) {
    
    std::vector<Type> t_intint(2);
    t_intint[0] = Type::parint();
    t_intint[1] = Type::parint();

    std::vector<Type> t_intarray(1);
    t_intarray[0] = Type::parint(-1);
    
    GCLock lock;
    rb(m, ASTString("min"), t_intint, b_int_min);
    rb(m, ASTString("min"), t_intarray, b_int_min);
    rb(m, ASTString("max"), t_intint, b_int_max);
    rb(m, ASTString("max"), t_intarray, b_int_max);
    rb(m, constants().ids.sum, t_intarray, b_sum);
    rb(m, ASTString("product"), t_intarray, b_product);
    rb(m, ASTString("pow"), t_intint, b_pow_int);

    {
      std::vector<Type> t(2);
      t[0] = Type::top(-1);
      t[1] = Type::top(-1);
      rb(m, ASTString("index_sets_agree"), t, b_index_sets_agree);
    }
    {
      std::vector<Type> t_anyarray1(1);
      t_anyarray1[0] = Type::optvartop(1);
      rb(m, ASTString("index_set"), t_anyarray1, b_index_set1);
    }
    {
      std::vector<Type> t_anyarray2(1);
      t_anyarray2[0] = Type::optvartop(2);
      rb(m, ASTString("index_set_1of2"), t_anyarray2, b_index_set1);
      rb(m, ASTString("index_set_2of2"), t_anyarray2, b_index_set2);
    }
    {
      std::vector<Type> t_anyarray3(1);
      t_anyarray3[0] = Type::optvartop(3);
      rb(m, ASTString("index_set_1of3"), t_anyarray3, b_index_set1);
      rb(m, ASTString("index_set_2of3"), t_anyarray3, b_index_set2);
      rb(m, ASTString("index_set_3of3"), t_anyarray3, b_index_set3);
    }
    {
      std::vector<Type> t_anyarray4(1);
      t_anyarray4[0] = Type::optvartop(4);
      rb(m, ASTString("index_set_1of4"), t_anyarray4, b_index_set1);
      rb(m, ASTString("index_set_2of4"), t_anyarray4, b_index_set2);
      rb(m, ASTString("index_set_3of4"), t_anyarray4, b_index_set3);
      rb(m, ASTString("index_set_4of4"), t_anyarray4, b_index_set4);
    }
    {
      std::vector<Type> t_anyarray5(1);
      t_anyarray5[0] = Type::optvartop(5);
      rb(m, ASTString("index_set_1of5"), t_anyarray5, b_index_set1);
      rb(m, ASTString("index_set_2of5"), t_anyarray5, b_index_set2);
      rb(m, ASTString("index_set_3of5"), t_anyarray5, b_index_set3);
      rb(m, ASTString("index_set_4of5"), t_anyarray5, b_index_set4);
      rb(m, ASTString("index_set_5of5"), t_anyarray5, b_index_set5);
    }
    {
      std::vector<Type> t_anyarray6(1);
      t_anyarray6[0] = Type::optvartop(6);
      rb(m, ASTString("index_set_1of6"), t_anyarray6, b_index_set1);
      rb(m, ASTString("index_set_2of6"), t_anyarray6, b_index_set2);
      rb(m, ASTString("index_set_3of6"), t_anyarray6, b_index_set3);
      rb(m, ASTString("index_set_4of6"), t_anyarray6, b_index_set4);
      rb(m, ASTString("index_set_5of6"), t_anyarray6, b_index_set5);
      rb(m, ASTString("index_set_6of6"), t_anyarray6, b_index_set6);
    }
    {
      std::vector<Type> t_arrayXd(2);
      t_arrayXd[0] = Type::parsetint();
      t_arrayXd[1] = Type::top(-1);
      rb(m, ASTString("array1d"), t_arrayXd, b_array1d);
      t_arrayXd[1] = Type::vartop(-1);
      rb(m, ASTString("array1d"), t_arrayXd, b_array1d);
      t_arrayXd[1] = Type::optvartop(-1);
      rb(m, ASTString("array1d"), t_arrayXd, b_array1d);
    }
    {
      std::vector<Type> t_arrayXd(3);
      t_arrayXd[0] = Type::parsetint();
      t_arrayXd[1] = Type::parsetint();
      t_arrayXd[2] = Type::top(-1);
      rb(m, ASTString("array2d"), t_arrayXd, b_array2d);
      t_arrayXd[2] = Type::vartop(-1);
      rb(m, ASTString("array2d"), t_arrayXd, b_array2d);
      t_arrayXd[2] = Type::optvartop(-1);
      rb(m, ASTString("array2d"), t_arrayXd, b_array2d);
    }
    {
      std::vector<Type> t_arrayXd(4);
      t_arrayXd[0] = Type::parsetint();
      t_arrayXd[1] = Type::parsetint();
      t_arrayXd[2] = Type::parsetint();
      t_arrayXd[3] = Type::top(-1);
      rb(m, ASTString("array3d"), t_arrayXd, b_array3d);
      t_arrayXd[3] = Type::vartop(-1);
      rb(m, ASTString("array3d"), t_arrayXd, b_array3d);
      t_arrayXd[3] = Type::optvartop(-1);
      rb(m, ASTString("array3d"), t_arrayXd, b_array3d);
    }
    {
      std::vector<Type> t_arrayXd(5);
      t_arrayXd[0] = Type::parsetint();
      t_arrayXd[1] = Type::parsetint();
      t_arrayXd[2] = Type::parsetint();
      t_arrayXd[3] = Type::parsetint();
      t_arrayXd[4] = Type::top(-1);
      rb(m, ASTString("array4d"), t_arrayXd, b_array4d);
      t_arrayXd[4] = Type::vartop(-1);
      rb(m, ASTString("array4d"), t_arrayXd, b_array4d);
      t_arrayXd[4] = Type::optvartop(-1);
      rb(m, ASTString("array4d"), t_arrayXd, b_array4d);
    }
    {
      std::vector<Type> t_arrayXd(6);
      t_arrayXd[0] = Type::parsetint();
      t_arrayXd[1] = Type::parsetint();
      t_arrayXd[2] = Type::parsetint();
      t_arrayXd[3] = Type::parsetint();
      t_arrayXd[4] = Type::parsetint();
      t_arrayXd[5] = Type::top(-1);
      rb(m, ASTString("array5d"), t_arrayXd, b_array5d);
      t_arrayXd[5] = Type::vartop(-1);
      rb(m, ASTString("array5d"), t_arrayXd, b_array5d);
      t_arrayXd[5] = Type::optvartop(-1);
      rb(m, ASTString("array5d"), t_arrayXd, b_array5d);
    }
    {
      std::vector<Type> t_arrayXd(7);
      t_arrayXd[0] = Type::parsetint();
      t_arrayXd[1] = Type::parsetint();
      t_arrayXd[2] = Type::parsetint();
      t_arrayXd[3] = Type::parsetint();
      t_arrayXd[4] = Type::parsetint();
      t_arrayXd[5] = Type::parsetint();
      t_arrayXd[6] = Type::top(-1);
      rb(m, ASTString("array6d"), t_arrayXd, b_array6d);
      t_arrayXd[6] = Type::vartop(-1);
      rb(m, ASTString("array6d"), t_arrayXd, b_array6d);
      t_arrayXd[6] = Type::optvartop(-1);
      rb(m, ASTString("array6d"), t_arrayXd, b_array6d);
    }
    {
      std::vector<Type> t(2);
      t[0] = Type::parbool();
      t[1] = Type::parstring();
      rb(m, constants().ids.assert, t, b_assert_bool);
    }
    {
      std::vector<Type> t(3);
      t[0] = Type::parbool();
      t[1] = Type::parstring();
      t[2] = Type::top();
      rb(m, constants().ids.assert, t, b_assert);
      t[2] = Type::vartop();
      rb(m, constants().ids.assert, t, b_assert);
      t[2] = Type::optvartop();
      rb(m, constants().ids.assert, t, b_assert);
    }
    {
      std::vector<Type> t(2);
      t[0] = Type::parstring();
      t[1] = Type::top();
      rb(m, constants().ids.trace, t, b_trace);
      t[1] = Type::vartop();
      rb(m, constants().ids.trace, t, b_trace);
      t[1] = Type::optvartop();
      rb(m, constants().ids.trace, t, b_trace);
    }
    {
      std::vector<Type> t_length(1);
      t_length[0] = Type::optvartop(-1);
      rb(m, ASTString("length"), t_length, b_length);
    }
    {
      std::vector<Type> t(1);
      t[0] = Type::parbool();
      rb(m, constants().ids.bool2int, t, b_bool2int);
    }
    {
      std::vector<Type> t(1);
      t[0] = Type::parbool(-1);
      rb(m, constants().ids.forall, t, b_forall_par);
    }
    {
      std::vector<Type> t(1);
      t[0] = Type::parbool(-1);
      rb(m, constants().ids.exists, t, b_exists_par);
    }
    {
      std::vector<Type> t(2);
      t[0] = Type::parbool(-1);
      t[1] = Type::parbool(-1);
      rb(m, constants().ids.clause, t, b_clause_par);
    }
    {
      std::vector<Type> t(1);
      t[0] = Type::varsetint();
      rb(m, ASTString("ub"), t, b_ub_set);
    }
    {
      std::vector<Type> t(1);
      t[0] = Type::varsetint(1);
      rb(m, ASTString("ub_array"), t, b_array_ub_set);
    }
    {
      std::vector<Type> t(1);
      t[0] = Type::varint();
      rb(m, ASTString("dom"), t, b_dom_varint);
    }
    {
      std::vector<Type> t(1);
      t[0] = Type::varint(-1);
      rb(m, ASTString("dom_array"), t, b_dom_array);
    }
    {
      std::vector<Type> t(1);
      t[0] = Type::parsetint();
      rb(m, ASTString("min"), t, b_min_parsetint);
    }
    {
      std::vector<Type> t(1);
      t[0] = Type::parsetint();
      rb(m, ASTString("max"), t, b_max_parsetint);
    }
    {
      std::vector<Type> t(1);
      t[0] = Type::varint();
      t[0]._ot = Type::OT_OPTIONAL;
      rb(m, ASTString("lb"), t, b_lb_varoptint);
    }
    {
      std::vector<Type> t(1);
      t[0] = Type::varint();
      t[0]._ot = Type::OT_OPTIONAL;
      rb(m, ASTString("ub"), t, b_ub_varoptint);
    }
    {
      std::vector<Type> t(1);
      t[0] = Type::varint();
      rb(m, ASTString("lb"), t, b_lb_varoptint);
    }
    {
      std::vector<Type> t(1);
      t[0] = Type::varint();
      rb(m, ASTString("ub"), t, b_ub_varoptint);
    }
    {
      std::vector<Type> t(1);
      t[0] = Type::varint(-1);
      t[0]._ot = Type::OT_OPTIONAL;
      rb(m, ASTString("lb_array"), t, b_array_lb_int);
    }
    {
      std::vector<Type> t(1);
      t[0] = Type::varint(-1);
      t[0]._ot = Type::OT_OPTIONAL;
      rb(m, ASTString("ub_array"), t, b_array_ub_int);
    }
    {
      std::vector<Type> t(1);
      t[0] = Type::parsetint();
      rb(m, ASTString("card"), t, b_card);
    }
    {
      std::vector<Type> t(1);
      t[0] = Type::parint();
      rb(m, ASTString("abs"), t, b_abs);
    }
    {
      std::vector<Type> t(1);
      t[0] = Type::varint();
      rb(m, ASTString("has_bounds"), t, b_has_bounds);
    }
    {
      std::vector<Type> t(1);
      t[0] = Type::varsetint();
      rb(m, ASTString("has_ub_set"), t, b_has_ub_set);
    }
    {
      std::vector<Type> t(1);
      t[0] = Type::optvartop();
      rb(m, ASTString("is_fixed"), t, b_is_fixed);
    }
    {
      std::vector<Type> t(1);
      t[0] = Type::optvartop(-1);
      rb(m, ASTString("is_fixed"), t, b_is_fixed_array);
    }
    {
      std::vector<Type> t(1);
      t[0] = Type::optvartop();
      rb(m, ASTString("fix"), t, b_fix_bool);
      rb(m, ASTString("fix"), t, b_fix_int);
      rb(m, ASTString("fix"), t, b_fix_set);
      rb(m, ASTString("fix"), t, b_fix_float);
    }
    {
      std::vector<Type> t(1);
      t[0] = Type::optvartop(1);
      rb(m, ASTString("fix"), t, b_fix_array);
    }
    {
      std::vector<Type> t(1);
      t[0] = Type::parint();
      rb(m, ASTString("int2float"), t, b_int2float);
    }
    {
      std::vector<Type> t(1);
      t[0] = Type::parfloat();
      rb(m, ASTString("ceil"), t, b_ceil);
      rb(m, ASTString("floor"), t, b_floor);
      rb(m, ASTString("round"), t, b_round);
      rb(m, ASTString("log10"), t, b_log10);
      rb(m, ASTString("log2"), t, b_log2);
      rb(m, ASTString("ln"), t, b_ln);
      rb(m, ASTString("exp"), t, b_exp);
      rb(m, ASTString("sqrt"), t, b_sqrt);
      t.push_back(Type::parfloat());
      rb(m, ASTString("log"), t, b_log);
      rb(m, ASTString("pow"), t, b_pow);
    }
    {
      std::vector<Type> t(1);
      t[0] = Type::parfloat(1);
      rb(m, constants().ids.sum, t, b_sum_float);      
    }
    {
      std::vector<Type> t(1);
      t[0] = Type::parfloat(1);
      rb(m, ASTString("min"), t, b_float_min);
      rb(m, ASTString("max"), t, b_float_max);

      t[0] = Type::parfloat();
      t.push_back(Type::parfloat());
      rb(m, ASTString("min"), t, b_float_min);
      rb(m, ASTString("max"), t, b_float_max);      
    }
    {
      std::vector<Type> t(1);
      t[0] = Type::parsetint();
      rb(m, ASTString("set2array"), t, b_set2array);
    }
    {
      std::vector<Type> t(1);
      t[0] = Type::vartop();
      rb(m, ASTString("show"), t, b_show);
    }
    {
      std::vector<Type> t(2);
      t[0] = Type::parint();
      t[1] = Type::varint();
      rb(m, ASTString("show_int"), t, b_show_int);
    }
    {
      std::vector<Type> t(3);
      t[0] = Type::parint();
      t[1] = Type::parint();
      t[2] = Type::varfloat();
      rb(m, ASTString("show_float"), t, b_show_float);
    }
    {
      std::vector<Type> t(1);
      t[0] = Type::vartop(-1);
      rb(m, ASTString("show"), t, b_show);
    }
    {
      std::vector<Type> t(1);
      t[0] = Type::parstring(1);
      rb(m, ASTString("concat"), t, b_concat);
    }
    {
      std::vector<Type> t(2);
      t[0] = Type::parstring();
      t[1] = Type::parstring(1);
      rb(m, ASTString("join"), t, b_join);
    }
    {
      std::vector<Type> t(2);
      t[0] = Type::varint();
      t[1] = Type::varint();
      rb(m, ASTString("compute_div_bounds"), t, b_compute_div_bounds);
    }
    {
      std::vector<Type> t(1);
      t[0] = Type::parsetint(1);
      rb(m, ASTString("array_intersect"), t, b_array_intersect);
      rb(m, ASTString("array_union"), t, b_array_union);
    }
    {
      std::vector<Type> t(1);
      t[0] = Type::parint();
      t[0]._ot = Type::OT_OPTIONAL;
      rb(m, ASTString("occurs"), t, b_occurs);
      t[0]._bt = Type::BT_BOOL;
      rb(m, ASTString("occurs"), t, b_occurs);
    }
    {
      std::vector<Type> t(2);
      t[0] = Type::varbot(1);
      t[1] = Type::parint(1);
      rb(m, ASTString("sort_by"), t, b_sort_by);
    }
  }
  
}

<|MERGE_RESOLUTION|>--- conflicted
+++ resolved
@@ -332,18 +332,12 @@
     Id* id = e->cast<Id>();
     if (id->decl() == NULL)
       throw EvalError(id->loc(), "undefined identifier");
-<<<<<<< HEAD
-    if (id->decl()->ti()->ranges().size() < static_cast<unsigned int>(i))
-      throw EvalError(id->loc(), "index_set: wrong dimension");
-    if (id->decl()->ti()->ranges()[i-1]->domain() == NULL) {
-=======
     if ( ( id->decl()->ti()->ranges().size()==1 &&
            id->decl()->ti()->ranges()[0]->domain() != NULL &&
            id->decl()->ti()->ranges()[0]->domain()->isa<TIId>() ) ||
          ( id->decl()->ti()->ranges().size() >= i &&
            ( id->decl()->ti()->ranges()[i-1]->domain() == NULL ||
              id->decl()->ti()->ranges()[i-1]->domain()->isa<TIId>()) )) {
->>>>>>> 5be29574
       GCLock lock;
       ArrayLit* al = eval_array_lit(id);
       if (al->dims() < i)
