--- conflicted
+++ resolved
@@ -146,11 +146,7 @@
     static Expression* exp(Expression* e) { return e; }
     static void checkRetVal(EnvI& env, Val v, FunctionI* fi) {
       for (unsigned int i=0; i<fi->ti()->ranges().size(); i++) {
-<<<<<<< HEAD
-        if (fi->ti()->ranges()[i]->domain()) {
-=======
         if (fi->ti()->ranges()[i]->domain() && !fi->ti()->ranges()[i]->domain()->isa<TIId>()) {
->>>>>>> 40975bb2
           IntSetVal* isv = eval_intset(env, fi->ti()->ranges()[i]->domain());
           if (v->min(i) != isv->min() || v->max(i) != isv->max()) {
             std::ostringstream oss;
