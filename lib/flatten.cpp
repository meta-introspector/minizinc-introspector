--- conflicted
+++ resolved
@@ -24,7 +24,6 @@
 
 #include <minizinc/flatten_internal.hh>
 
-<<<<<<< HEAD
 #include <iomanip>
 
 // temporary
@@ -32,8 +31,6 @@
 
 #include <fstream>
 
-=======
->>>>>>> 6df5935d
 namespace MiniZinc {
 
   /// Output operator for contexts
