/* -*- mode: C++; c-basic-offset: 2; indent-tabs-mode: nil -*- */

/*
 *  Main authors:
 *     Guido Tack <guido.tack@monash.edu>
 */

/* This Source Code Form is subject to the terms of the Mozilla Public
 * License, v. 2.0. If a copy of the MPL was not distributed with this
 * file, You can obtain one at http://mozilla.org/MPL/2.0/. */

#include <minizinc/flatten.hh>
#include <minizinc/eval_par.hh>
#include <minizinc/copy.hh>
#include <minizinc/hash.hh>
#include <minizinc/astexception.hh>
#include <minizinc/optimize.hh>
#include <minizinc/astiterator.hh>

#include <minizinc/stl_map_set.hh>

#include <minizinc/flatten_internal.hh>

// temporary
#include <minizinc/prettyprinter.hh>

namespace MiniZinc {

  /// Boolean evaluation context
  enum BCtx { C_ROOT, C_POS, C_NEG, C_MIX };

  /// Evaluation context
  struct Ctx {
    /// Boolean context
    BCtx b;
    /// Integer context
    BCtx i;
    /// Boolen negation flag
    bool neg;
    /// Default constructor (root context)
    Ctx(void) : b(C_ROOT), i(C_POS), neg(false) {}
    /// Copy constructor
    Ctx(const Ctx& ctx) : b(ctx.b), i(ctx.i), neg(ctx.neg) {}
    /// Assignment operator
    Ctx& operator =(const Ctx& ctx) {
      if (this!=&ctx) {
        b = ctx.b;
        i = ctx.i;
        neg = ctx.neg;
      }
      return *this;
    }
  };

  /// Output operator for contexts
  template<class Char, class Traits>
  std::basic_ostream<Char,Traits>&
  operator <<(std::basic_ostream<Char,Traits>& os, Ctx& ctx) {
    switch (ctx.b) {
    case C_ROOT: os << "R"; break;
    case C_POS: os << "+"; break;
    case C_NEG: os << "-"; break;
    case C_MIX: os << "M"; break;
    default: assert(false); break;
    }
    switch (ctx.i) {
    case C_ROOT: os << "R"; break;
    case C_POS: os << "+"; break;
    case C_NEG: os << "-"; break;
    case C_MIX: os << "M"; break;
    default: assert(false); break;
    }
    if (ctx.neg) os << "!";
    return os;
  }

  /// Turn \a c into positive context
  BCtx operator +(const BCtx& c) {
    switch (c) {
    case C_ROOT: return C_POS;
    case C_POS: return C_POS;
    case C_NEG: return C_NEG;
    case C_MIX: return C_MIX;
    default: assert(false); return C_ROOT;
    }
  }

  /// Turn \a c into negative context
  BCtx operator -(const BCtx& c) {
    switch (c) {
    case C_ROOT: return C_NEG;
    case C_POS: return C_NEG;
    case C_NEG: return C_POS;
    case C_MIX: return C_MIX;
    default: assert(false); return C_ROOT;
    }
  }

  /// Check if \a c is non-positive
  bool nonpos(const BCtx& c) {
    return c==C_NEG || c==C_MIX;
  }
  /// Check if \a c is non-negative
  bool nonneg(const BCtx& c) {
    return c==C_ROOT || c==C_POS;
  }

  void dumpEEb(const std::vector<EE>& ee) {
    for (unsigned int i=0; i<ee.size(); i++)
      std::cerr << *ee[i].b();
  }
  void dumpEEr(const std::vector<EE>& ee) {
    for (unsigned int i=0; i<ee.size(); i++)
      std::cerr << *ee[i].r();
  }
  std::vector<Expression*> toExpVec(std::vector<KeepAlive>& v) {
    std::vector<Expression*> r(v.size());
    for (unsigned int i=v.size(); i--;)
      r[i] = v[i]();
    return r;
  }

  void addCtxAnn(VarDecl* vd, BCtx& c) {
    if (vd) {
      Id* ctx_id = NULL;
      switch (c) {
        case C_ROOT: ctx_id=constants().ctx.root; break;
        case C_POS: ctx_id=constants().ctx.pos; break;
        case C_NEG: ctx_id=constants().ctx.neg; break;
        case C_MIX: ctx_id=constants().ctx.mix; break;
        default: assert(false);;
      }
      vd->addAnnotation(ctx_id);
    }
  }

  Expression* definesVarAnn(Id* id) {
    std::vector<Expression*> args(1);
    args[0] = id;
    Call* c = new Call(Location(),constants().ann.defines_var,args);
    c->type(Type::ann());
    return c;
  }

  bool isDefinesVarAnn(Expression* e) {
    return e->isa<Call>() && e->cast<Call>()->id()==constants().ann.defines_var;
  }
  
  /// Check if \a e is NULL or true
  bool istrue(Expression* e) {
    return e==NULL || (e->type().ispar() && e->type().isbool()
                       && eval_bool(e));
  }  
  /// Check if \a e is non-NULL and false
  bool isfalse(Expression* e) {
    return e!=NULL && e->type().ispar() && e->type().isbool()
           && !eval_bool(e);
  }  

  EE flat_exp(EnvI& env, Ctx ctx, Expression* e, VarDecl* r, VarDecl* b);

#define MZN_FILL_REIFY_MAP(T,ID) reifyMap.insert(std::pair<ASTString,ASTString>(constants().ids.T.ID,constants().ids.T ## reif.ID));

  EnvI::EnvI(Model* orig0) : orig(orig0), output(new Model), ignorePartial(false), _flat(new Model), ids(0) {
    MZN_FILL_REIFY_MAP(int_,lin_eq);
    MZN_FILL_REIFY_MAP(int_,lin_le);
    MZN_FILL_REIFY_MAP(int_,lin_ne);
    MZN_FILL_REIFY_MAP(int_,plus);
    MZN_FILL_REIFY_MAP(int_,minus);
    MZN_FILL_REIFY_MAP(int_,times);
    MZN_FILL_REIFY_MAP(int_,div);
    MZN_FILL_REIFY_MAP(int_,mod);
    MZN_FILL_REIFY_MAP(int_,lt);
    MZN_FILL_REIFY_MAP(int_,le);
    MZN_FILL_REIFY_MAP(int_,gt);
    MZN_FILL_REIFY_MAP(int_,ge);
    MZN_FILL_REIFY_MAP(int_,eq);
    MZN_FILL_REIFY_MAP(int_,ne);
    MZN_FILL_REIFY_MAP(float_,lin_eq);
    MZN_FILL_REIFY_MAP(float_,lin_le);
    MZN_FILL_REIFY_MAP(float_,lin_lt);
    MZN_FILL_REIFY_MAP(float_,lin_ne);
    MZN_FILL_REIFY_MAP(float_,plus);
    MZN_FILL_REIFY_MAP(float_,minus);
    MZN_FILL_REIFY_MAP(float_,times);
    MZN_FILL_REIFY_MAP(float_,div);
    MZN_FILL_REIFY_MAP(float_,mod);
    MZN_FILL_REIFY_MAP(float_,lt);
    MZN_FILL_REIFY_MAP(float_,le);
    MZN_FILL_REIFY_MAP(float_,gt);
    MZN_FILL_REIFY_MAP(float_,ge);
    MZN_FILL_REIFY_MAP(float_,eq);
    MZN_FILL_REIFY_MAP(float_,ne);
    reifyMap.insert(std::pair<ASTString,ASTString>(constants().ids.forall,constants().ids.forall_reif));
    reifyMap.insert(std::pair<ASTString,ASTString>(constants().ids.bool_eq,constants().ids.bool_eq_reif));
    reifyMap.insert(std::pair<ASTString,ASTString>(constants().ids.bool_clause,constants().ids.bool_clause_reif));
  }
  EnvI::~EnvI(void) {
    delete _flat;
    delete output;
  }
  long long int
  EnvI::genId(void) {
      return ids++;
    }
  void EnvI::map_insert(Expression* e, const EE& ee) {
      KeepAlive ka(e);
      map.insert(ka,WW(ee.r(),ee.b()));
    }
<<<<<<< HEAD
    Map::iterator map_find(Expression* e) {
      KeepAlive ka(e);
      Map::iterator it = map.find(ka);
      if (it != map.end()) {
        if (it->second.r()) {
          if (it->second.r()->isa<VarDecl>()) {
            int idx = vo.find(it->second.r()->cast<VarDecl>());
            if (idx >= 0 && (*_flat)[idx]->removed())
              return map.end();
          }
        } else {
          return map.end();
=======
  EnvI::Map::iterator EnvI::map_find(Expression* e) {
    KeepAlive ka(e);
    Map::iterator it = map.find(ka);
    if (it != map.end()) {
      if (it->second.r()) {
        if (it->second.r()->isa<VarDecl>()) {
          int idx = vo.find(it->second.r()->cast<VarDecl>());
          if (idx >= 0 && _flat->_items[idx]->removed())
            return map.end();
>>>>>>> 8ebdd018
        }
      } else {
        return map.end();
      }
    }
    return it;
  }
  void EnvI::map_remove(Expression* e) {
    KeepAlive ka(e);
    map.remove(ka);
  }
  EnvI::Map::iterator EnvI::map_end(void) {
    return map.end();
  }
  void EnvI::dump(void) {
    struct EED {
      static std::string d(const WW& ee) {
        std::ostringstream oss;
        oss << ee.r() << " " << ee.b();
        return oss.str();
      }
    };
    map.dump<EED>();
  }
  
  void EnvI::flat_addItem(Item* i) {
    _flat->addItem(i);
    Expression* toAnnotate = NULL;
    switch (i->iid()) {
      case Item::II_VD:
      {
        VarDeclI* vd = i->cast<VarDeclI>();
        toAnnotate = vd->e()->e();
        vo.add(vd, _flat->size()-1);
        CollectOccurrencesE ce(vo,vd);
        topDown(ce,vd->e());
      }
        break;
      case Item::II_CON:
      {
        ConstraintI* ci = i->cast<ConstraintI>();
        toAnnotate = ci->e();
        if (ci->e()->isa<BoolLit>() && !ci->e()->cast<BoolLit>()->v())
          std::cerr << "Warning: model inconsistency detected" << std::endl;
        CollectOccurrencesE ce(vo,ci);
        topDown(ce,ci->e());
      }
        break;
      case Item::II_SOL:
      {
        SolveI* si = i->cast<SolveI>();
        CollectOccurrencesE ce(vo,si);
        topDown(ce,si->e());
        for (ExpressionSetIter it = si->ann().begin(); it != si->ann().end(); ++it)
          topDown(ce,*it);
      }
        break;
      case Item::II_OUT:
      {
        OutputI* si = i->cast<OutputI>();
        CollectOccurrencesE ce(vo,si);
        topDown(ce,si->e());
      }
        break;
      default:
        break;
    }
    if (toAnnotate && toAnnotate->isa<Call>()) {
      int prev = idStack.size() > 0 ? idStack.back() : 0;
      for (int i = callStack.size()-1; i >= prev; i--) {
        for (ExpressionSetIter it = callStack[i]->ann().begin(); it != callStack[i]->ann().end(); ++it) {
          EE ee_ann = flat_exp(*this, Ctx(), *it, NULL, constants().var_true);
          if (i==callStack.size()-1 || !isDefinesVarAnn(ee_ann.r()))
            toAnnotate->addAnnotation(ee_ann.r());
        }
      }
    }
  }
  void EnvI::vo_add_exp(VarDecl* vd) {
    if (vd->e() && vd->e()->isa<Call>()) {
      int prev = idStack.size() > 0 ? idStack.back() : 0;
      for (int i = callStack.size()-1; i >= prev; i--) {
        for (ExpressionSetIter it = callStack[i]->ann().begin(); it != callStack[i]->ann().end(); ++it) {
          EE ee_ann = flat_exp(*this, Ctx(), *it, NULL, constants().var_true);
          vd->e()->addAnnotation(ee_ann.r());
        }
      }
<<<<<<< HEAD
      int idx = vo.find(vd);
      CollectOccurrencesE ce(vo,(*_flat)[idx]);
      topDown(ce, vd->e());
=======
>>>>>>> 8ebdd018
    }
    int idx = vo.find(vd);
    CollectOccurrencesE ce(vo,_flat->_items[idx]);
    topDown(ce, vd->e());
  }
  Model* EnvI::flat(void) {
    return _flat;
  }
  ASTString EnvI::reifyId(const ASTString& id) {
    ASTStringMap<ASTString>::t::iterator it = reifyMap.find(id);
    if (it == reifyMap.end()) {
      return id.str()+"_reif";
    } else {
      return it->second;
    }
  }
#undef MZN_FILL_REIFY_MAP
  
  class CallStackItem {
  public:
    EnvI& env;
    CallStackItem(EnvI& env0, Expression* e) : env(env0) {
      env.errorStack.clear();
      if (e->isa<VarDecl>())
        env.idStack.push_back(env.callStack.size());
      env.callStack.push_back(e);
    }
    ~CallStackItem(void) {
      env.errorStack.push_back(env.callStack.back());
      if (env.callStack.back()->isa<VarDecl>())
        env.idStack.pop_back();
      env.callStack.pop_back();
    }
  };
  class CallArgItem {
  public:
    EnvI& env;
    CallArgItem(EnvI& env0) : env(env0) {
      env.idStack.push_back(env.callStack.size());
    }
    ~CallArgItem(void) {
      env.idStack.pop_back();
    }
  };
  
  FlatteningError::FlatteningError(EnvI& env, const Location& loc, const std::string& msg)
  : LocationException(loc,msg) {
    env.errorStack.clear();
  }

  
  Env::Env(Model* m) : e(new EnvI(m)) {}
  Env::~Env(void) {
    delete e;
  }
  
  Model*
  Env::model(void) { return e->orig; }
  Model*
  Env::flat(void) { return e->flat(); }
  Model*
  Env::output(void) { return e->output; }
  EnvI&
  Env::envi(void) { return *e; }
  std::ostream&
  Env::dumpErrorStack(std::ostream& os) {
    int lastError = 0;
    for (; lastError < e->errorStack.size(); lastError++) {
      if (e->errorStack[lastError]->isa<Id>()) {
        break;
      }
    }

    ASTString curloc_f;
    int curloc_l = -1;
    
    for (int i=lastError-1; i>=0; i--) {
      ASTString newloc_f = e->errorStack[i]->loc().filename;
      int newloc_l = e->errorStack[i]->loc().first_line;
      if (newloc_f != curloc_f || newloc_l != curloc_l) {
        os << "  " << newloc_f << ":" << newloc_l << ":" << std::endl;
        curloc_f = newloc_f;
        curloc_l = newloc_l;
      }
      os << "  in ";
      switch (e->errorStack[i]->eid()) {
        case Expression::E_INTLIT:
          os << "integer literal" << std::endl;
          break;
        case Expression::E_FLOATLIT:
          os << "float literal" << std::endl;
          break;
        case Expression::E_SETLIT:
          os << "set literal" << std::endl;
          break;
        case Expression::E_BOOLLIT:
          os << "bool literal" << std::endl;
          break;
        case Expression::E_STRINGLIT:
          os << "string literal" << std::endl;
          break;
        case Expression::E_ID:
          os << "identifier" << std::endl;
          break;
        case Expression::E_ANON:
          os << "anonymous variable" << std::endl;
          break;
        case Expression::E_ARRAYLIT:
          os << "array literal" << std::endl;
          break;
        case Expression::E_ARRAYACCESS:
          os << "array access" << std::endl;
          break;
        case Expression::E_COMP:
        {
          const Comprehension* cmp = e->errorStack[i]->cast<Comprehension>();
          if (cmp->set())
            os << "set ";
          else
            os << "array ";
          os << "comprehension expression with" << std::endl;
          for (unsigned int i=0; i<cmp->n_generators(); i++) {
            for (unsigned int j=0; j<cmp->n_decls(i); j++) {
              os << "    " << cmp->decl(i, j)->id()->str() << " = " << eval_int(cmp->decl(i, j)->e()) << std::endl;
            }
          }
        }
          break;
        case Expression::E_ITE:
          os << "if-then-else expression" << std::endl;
          break;
        case Expression::E_BINOP:
          os << "binary '" << e->errorStack[i]->cast<BinOp>()->opToString() << "' operator expression" << std::endl;
          break;
        case Expression::E_UNOP:
          os << "unary '" << e->errorStack[i]->cast<UnOp>()->opToString() << "' operator expression" << std::endl;
          break;
        case Expression::E_CALL:
          os << "call '" << e->errorStack[i]->cast<Call>()->id() << "'" << std::endl;
          break;
        case Expression::E_VARDECL:
        {
          GCLock lock;
          os << "variable declaration for '" << e->errorStack[i]->cast<VarDecl>()->id()->str() << "'" << std::endl;
        }
          break;
        case Expression::E_LET:
          os << "let expression" << std::endl;
          break;
        case Expression::E_TI:
          os << "type-inst expression" << std::endl;
          break;
        case Expression::E_TIID:
          os << "type identifier" << std::endl;
          break;
        default:
          assert(false);
          os << "unknown expression (internal error)" << std::endl;
          break;
      }
    }
    return os;
  }

  bool isTotal(FunctionI* fi) {
    return fi->ann().contains(constants().ann.promise_total);
  }

  bool isReverseMap(BinOp* e) {
    return e->ann().contains(constants().ann.is_reverse_map);
  }

  Expression* follow_id(Expression* e) {
    for (;;) {
      if (e==NULL)
        return NULL;
      if (e->eid()==Expression::E_ID && e != constants().absent) {
        e = e->cast<Id>()->decl()->e();
      } else {
        return e;
      }
    }
  }
  
  Expression* follow_id_to_decl(Expression* e) {
    for (;;) {
      if (e==NULL)
        return NULL;
      if (e==constants().absent)
        return e;
      switch (e->eid()) {
        case Expression::E_ID:
          e = e->cast<Id>()->decl();
          break;
        case Expression::E_VARDECL:
          if (e->cast<VarDecl>()->e() && e->cast<VarDecl>()->e()->isa<Id>())
            e = e->cast<VarDecl>()->e();
          else
            return e;
          break;
        default:
          return e;
      }
    }
  }

  Expression* follow_id_to_value(Expression* e) {
    Expression* decl = follow_id_to_decl(e);
    if (VarDecl* vd = decl->dyn_cast<VarDecl>()) {
      if (vd->e() && vd->e()->type().ispar())
        return vd->e();
      return vd->id();
    } else {
      return decl;
    }
  }

  void checkIndexSets(VarDecl* vd, Expression* e) {
    ASTExprVec<TypeInst> tis = vd->ti()->ranges();
    std::vector<TypeInst*> newtis(tis.size());
    bool needNewTypeInst = false;
    GCLock lock;
    switch (e->eid()) {
      case Expression::E_ID:
      {
        Id* id = e->cast<Id>();
        ASTExprVec<TypeInst> e_tis = id->decl()->ti()->ranges();
        assert(tis.size()==e_tis.size());
        for (unsigned int i=0; i<tis.size(); i++) {
          if (tis[i]->domain()==NULL) {
            newtis[i] = e_tis[i];
            needNewTypeInst = true;
          } else {
            if (!eval_intset(tis[i]->domain())->equal(eval_intset(e_tis[i]->domain())))
              throw EvalError(vd->loc(), "Index set mismatch");
            newtis[i] = tis[i];
          }
        }
      }
        break;
      case Expression::E_ARRAYLIT:
      {
        ArrayLit* al = e->cast<ArrayLit>();
        for (unsigned int i=0; i<tis.size(); i++) {
          if (tis[i]->domain()==NULL) {
            newtis[i] = new TypeInst(Location(),Type(),new SetLit(Location(),IntSetVal::a(al->min(i),al->max(i))));
            needNewTypeInst = true;
          } else {
            IntSetVal* isv = eval_intset(tis[i]->domain());
            assert(isv->size()<=1);
            if ( (isv->size()==0 && al->min(i) <= al->max(i)) ||
                 (isv->size()!=0 && (isv->min(0) != al->min(i) || isv->max(0) != al->max(i))) )
              throw EvalError(vd->loc(), "Index set mismatch");
            newtis[i] = tis[i];
          }
        }
      }
        break;
      default:
        throw InternalError("not supported yet");
    }
    if (needNewTypeInst) {
      TypeInst* tic = copy(vd->ti())->cast<TypeInst>();
      tic->setRanges(newtis);
      vd->ti(tic);
    }
  }
  
  KeepAlive bind(EnvI& env, Ctx ctx, VarDecl* vd, Expression* e) {
    assert(e==NULL || !e->isa<VarDecl>());
    if (ctx.neg) {
      assert(e->type().bt() == Type::BT_BOOL);
      if (vd==constants().var_true) {
        if (!isfalse(e)) {
          if (Id* id = e->dyn_cast<Id>()) {
            while (id != NULL) {
              assert(id->decl() != NULL);
              if (id->decl()->ti()->domain() && istrue(id->decl()->ti()->domain())) {
                GCLock lock;
                env.flat_addItem(new ConstraintI(Location(),constants().lit_false));
              } else {
                id->decl()->ti()->domain(constants().lit_false);
                GCLock lock;
                std::vector<Expression*> args(2);
                args[0] = id;
                args[1] = constants().lit_false;
                Call* c = new Call(Location(),constants().ids.bool_eq,args);
                c->decl(env.orig->matchFn(c));
                c->type(c->decl()->rtype(args));
                if (c->decl()->e()) {
                  flat_exp(env, Ctx(), c, constants().var_true, constants().var_true);
                }
              }
              id = id->decl()->e() ? id->decl()->e()->dyn_cast<Id>() : NULL;
            }
            return constants().lit_true;
          } else {
            GC::lock();
            BinOp* bo = new BinOp(e->loc(),e,BOT_EQUIV,constants().lit_false);
            bo->type(e->type());
            KeepAlive ka(bo);
            GC::unlock();
            EE ee = flat_exp(env,Ctx(),bo,NULL,constants().var_true);
            return bind(env,Ctx(),vd,ee.r());
          }
        }
        return constants().lit_true;
      } else {
        GC::lock();
        BinOp* bo = new BinOp(e->loc(),e,BOT_EQUIV,constants().lit_false);
        bo->type(e->type());
        KeepAlive ka(bo);
        GC::unlock();
        EE ee = flat_exp(env,Ctx(),bo,NULL,constants().var_true);
        return bind(env,Ctx(),vd,ee.r());
      }
    } else {
      if (vd==constants().var_true) {
        if (!istrue(e)) {
          if (Id* id = e->dyn_cast<Id>()) {
            assert(id->decl() != NULL);
            while (id != NULL) {
              if (id->decl()->ti()->domain() && isfalse(id->decl()->ti()->domain())) {
                GCLock lock;
                env.flat_addItem(new ConstraintI(Location(),constants().lit_false));
              } else {
                id->decl()->ti()->domain(constants().lit_true);
                GCLock lock;
                std::vector<Expression*> args(2);
                args[0] = id;
                args[1] = constants().lit_true;
                Call* c = new Call(Location(),constants().ids.bool_eq,args);
                c->decl(env.orig->matchFn(c));
                c->type(c->decl()->rtype(args));
                if (c->decl()->e()) {
                  flat_exp(env, Ctx(), c, constants().var_true, constants().var_true);
                }
              }
              id = id->decl()->e() ? id->decl()->e()->dyn_cast<Id>() : NULL;
            }
          } else {
            GCLock lock;
            env.flat_addItem(new ConstraintI(Location(),e));
          }
        }
        return constants().lit_true;
      } else if (vd==constants().var_false) {
        if (!isfalse(e)) {
          throw InternalError("not supported yet");
        }
        return constants().lit_true;
      } else if (vd==NULL) {
        if (e==NULL) return NULL;
        switch (e->eid()) {
        case Expression::E_INTLIT:
        case Expression::E_FLOATLIT:
        case Expression::E_BOOLLIT:
        case Expression::E_STRINGLIT:
        case Expression::E_ANON:
        case Expression::E_ID:
        case Expression::E_TIID:
        case Expression::E_SETLIT:
        case Expression::E_VARDECL:
          return e;
        case Expression::E_BINOP:
        case Expression::E_UNOP:
          return e; /// TODO: should not happen once operators are evaluated
        case Expression::E_ARRAYACCESS:
        case Expression::E_COMP:
        case Expression::E_ITE:
        case Expression::E_LET:
        case Expression::E_TI:
          throw InternalError("unevaluated expression");
        case Expression::E_ARRAYLIT:
          return e;
        case Expression::E_CALL:
          {
            if (e->type().isann())
              return e;
            GCLock lock;
            /// TODO: handle array types
            TypeInst* ti = new TypeInst(Location(),e->type());
            VarDecl* vd = new VarDecl(e->loc(),ti,env.genId(),e);
            vd->introduced(true);
            vd->flat(vd);

            if (vd->e()->type().bt()==Type::BT_INT && vd->e()->type().dim()==0) {
              IntSetVal* ibv = NULL;
              if (vd->e()->type().isset()) {
                ibv = compute_intset_bounds(vd->e());
              } else {
                IntBounds ib = compute_int_bounds(vd->e());
                if (ib.valid) {
                  ibv = IntSetVal::a(ib.l,ib.u);
                }
              }
              if (ibv) {
                Id* id = vd->id();
                while (id != NULL) {
                  if (id->decl()->ti()->domain()) {
                    IntSetVal* domain = eval_intset(id->decl()->ti()->domain());
                    IntSetRanges dr(domain);
                    IntSetRanges ibr(ibv);
                    Ranges::Inter<IntSetRanges,IntSetRanges> i(dr,ibr);
                    IntSetVal* newibv = IntSetVal::ai(i);
                    if (ibv->card() == newibv->card()) {
                      id->decl()->ti()->setComputedDomain(true);
                    } else {
                      ibv = newibv;
                    }
                  } else {
                    id->decl()->ti()->setComputedDomain(true);
                  }
                  if (id->type().st()==Type::ST_PLAIN && ibv->size()==0) {
                    std::cerr << "Warning: model inconsistency detected";
                    env.flat_addItem(new ConstraintI(Location(),constants().lit_false));
                  } else {
                    id->decl()->ti()->domain(new SetLit(Location(),ibv));
                  }
                  id = id->decl()->e() ? id->decl()->e()->dyn_cast<Id>() : NULL;
                }
              }
            } else if (vd->e()->type().isbool()) {
              addCtxAnn(vd, ctx.b);
            }

            VarDeclI* nv = new VarDeclI(Location(),vd);
            env.flat_addItem(nv);

            EE ee(vd,NULL);
            env.map_insert(vd->id(),ee);

            return vd->id();
          }
        default:
          assert(false); return NULL;
        }
      } else {
        if (vd->e()==NULL) {
          Expression* ret = e;
          if (e==NULL || (e->type().ispar() && e->type().isbool())) {
            if (e==NULL || eval_bool(e)) {
              vd->e(constants().lit_true);
            } else {
              vd->e(constants().lit_false);
            }
            GCLock lock;
            std::vector<Expression*> args(2);
            args[0] = vd->id();
            args[1] = vd->e();
            Call* c = new Call(Location(),constants().ids.bool_eq,args);
            c->decl(env.orig->matchFn(c));
            c->type(c->decl()->rtype(args));
            if (c->decl()->e()) {
              flat_exp(env, Ctx(), c, constants().var_true, constants().var_true);
              return vd->id();
            }            
          } else {
            if (e->type().dim() > 0) {
              // Check that index sets match
              checkIndexSets(vd,e);
            } else if (Id* e_id = e->dyn_cast<Id>()) {
              ASTString cid;
              if (e->type().isint()) {
                cid = constants().ids.int_.eq;
              } else if (e->type().isbool()) {
                cid = constants().ids.bool_eq;
              } else if (e->type().isset()) {
                cid = constants().ids.set_eq;
              } else if (e->type().isfloat()) {
                cid = constants().ids.float_.eq;
              }
              if (cid != "") {
                GCLock lock;
                std::vector<Expression*> args(2);
                args[0] = vd->id();
                args[1] = e_id;
                Call* c = new Call(Location(),cid,args);
                c->decl(env.orig->matchFn(c));
                c->type(c->decl()->rtype(args));
                if (c->decl()->e()) {
                  flat_exp(env, Ctx(), c, constants().var_true, constants().var_true);
                  ret = vd->id();
                  vd->e(e);
                  env.vo_add_exp(vd);
                }
              }
            }
            
            if (ret != vd->id()) {
              vd->e(ret);
              env.vo_add_exp(vd);
              ret = vd->id();
            }
            if (vd->e() && vd->e()->type().bt()==Type::BT_INT && vd->e()->type().dim()==0) {
              GCLock lock;
              IntSetVal* ibv = NULL;
              if (vd->e()->type().isset()) {
                ibv = compute_intset_bounds(vd->e());
              } else {
                IntBounds ib = compute_int_bounds(vd->e());
                if (ib.valid)
                  ibv = IntSetVal::a(ib.l,ib.u);
              }
              if (ibv) {
                if (vd->ti()->domain()) {
                  IntSetVal* domain = eval_intset(vd->ti()->domain());
                  IntSetRanges dr(domain);
                  IntSetRanges ibr(ibv);
                  Ranges::Inter<IntSetRanges,IntSetRanges> i(dr,ibr);
                  IntSetVal* newibv = IntSetVal::ai(i);
                  if (ibv->card() == newibv->card()) {
                    vd->ti()->setComputedDomain(true);
                  } else {
                    ibv = newibv;
                  }
                } else {
                  vd->ti()->setComputedDomain(true);
                }
                vd->ti()->domain(new SetLit(Location(),ibv));
              }
            }
          }
          return ret;
        } else if (vd == e) {
          return vd->id();
        } else if (vd->e() != e) {
          e = follow_id_to_decl(e);
          if (vd == e)
            return vd->id();
          switch (e->eid()) {
          case Expression::E_BOOLLIT:
            {
              Id* id = vd->id();
              while (id != NULL) {
                if (id->decl()->ti()->domain() && eval_bool(id->decl()->ti()->domain()) == e->cast<BoolLit>()->v()) {
                  return constants().lit_true;
                } else if (id->decl()->ti()->domain() && eval_bool(id->decl()->ti()->domain()) != e->cast<BoolLit>()->v()) {
                  GCLock lock;
                  env.flat_addItem(new ConstraintI(Location(),constants().lit_false));
                } else {
                  id->decl()->ti()->domain(e);
                  GCLock lock;
                  std::vector<Expression*> args(2);
                  args[0] = id;
                  args[1] = e;
                  Call* c = new Call(Location(),constants().ids.bool_eq,args);
                  c->decl(env.orig->matchFn(c));
                  c->type(c->decl()->rtype(args));
                  if (c->decl()->e()) {
                    flat_exp(env, Ctx(), c, constants().var_true, constants().var_true);
                  }
                }
                id = id->decl()->e() ? id->decl()->e()->dyn_cast<Id>() : NULL;
              }
              return constants().lit_true;
            }
          case Expression::E_VARDECL:
            {
              VarDecl* e_vd = e->cast<VarDecl>();
              if (vd->e()==e_vd->id() || e_vd->e()==vd->id())
                return vd->id();
              if (e->type().dim() != 0)
                throw InternalError("not supported yet");
              GCLock lock;
              ASTString cid;
              if (e->type().isint()) {
                cid = constants().ids.int_.eq;
              } else if (e->type().isbool()) {
                cid = constants().ids.bool_eq;
              } else if (e->type().isset()) {
                cid = constants().ids.set_eq;
              } else if (e->type().isfloat()) {
                cid = constants().ids.float_.eq;
              } else {
                throw InternalError("not yet implemented");
              }
              std::vector<Expression*> args(2);
              args[0] = vd->id();
              args[1] = e_vd->id();
              Call* c = new Call(Location(),cid,args);
              c->decl(env.orig->matchFn(c));
              c->type(c->decl()->rtype(args));
              flat_exp(env, Ctx(), c, constants().var_true, constants().var_true);
              return vd->id();
            }
          case Expression::E_CALL:
            {
              Call* c = e->cast<Call>();
              std::vector<Expression*> args(c->args().size());
              GCLock lock;
              if (c->id() == constants().ids.lin_exp) {
                c->id(constants().ids.int_.lin_eq);
                ArrayLit* le_c = follow_id(c->args()[0])->cast<ArrayLit>();
                std::vector<Expression*> nc(le_c->v().size());
                std::copy(le_c->v().begin(),le_c->v().end(),nc.begin());
                nc.push_back(new IntLit(Location(),-1));
                c->args()[0] = new ArrayLit(Location(),nc);
                ArrayLit* le_x = follow_id(c->args()[1])->cast<ArrayLit>();
                std::vector<Expression*> nx(le_x->v().size());
                std::copy(le_x->v().begin(),le_x->v().end(),nx.begin());
                nx.push_back(vd->id());
                c->args()[1] = new ArrayLit(Location(),nx);
                IntVal d = c->args()[2]->cast<IntLit>()->v();
                c->args()[2] = new IntLit(Location(),-d);
              } else {
                vd->addAnnotation(constants().ann.is_defined_var);
                
                args.push_back(vd->id());

                if (c->id() == constants().ids.exists) {
                  c->id(constants().ids.array_bool_or);
                } else if (c->id() == constants().ids.forall) {
                  c->id(constants().ids.array_bool_and);
                } else if (vd->type().isbool()) {
                  c->id(env.reifyId(c->id()));
                }

              }
              std::copy(c->args().begin(),c->args().end(),args.begin());
              c->args(ASTExprVec<Expression>(args));
              c->decl(env.orig->matchFn(c));
              c->type(c->decl()->rtype(args));
              c->addAnnotation(definesVarAnn(vd->id()));
              flat_exp(env, Ctx(), c, constants().var_true, constants().var_true);
              return vd->id();
            }
            break;
          default:
            throw InternalError("not supported yet");
          }
        } else {
          return e;
        }
      }
    }
  }

  KeepAlive conj(EnvI& env,VarDecl* b,Ctx ctx,const std::vector<EE>& e) {
    if (!ctx.neg) {
      std::vector<Expression*> nontrue;
      for (unsigned int i=0; i<e.size(); i++) {
        if (istrue(e[i].b()))
          continue;
        if (isfalse(e[i].b())) {
          return bind(env,Ctx(),b,constants().lit_false);
        }
        nontrue.push_back(e[i].b());
      }
      if (nontrue.empty()) {
        return bind(env,Ctx(),b,constants().lit_true);
      } else if (nontrue.size()==1) {
        return bind(env,ctx,b,nontrue[0]);
      } else {
        if (b==constants().var_true) {
          for (unsigned int i=0; i<nontrue.size(); i++)
            bind(env,ctx,b,nontrue[i]);
          return constants().lit_true;
        } else {
          GC::lock();
          std::vector<Expression*> args;
          ArrayLit* al = new ArrayLit(Location(),nontrue);
          al->type(Type::varbool(1));
          args.push_back(al);
          Call* ret = new Call(Location(),constants().ids.forall,args);
          ret->decl(env.orig->matchFn(ret));
          ret->type(ret->decl()->rtype(args));
          KeepAlive ka(ret);
          GC::unlock();
          return flat_exp(env,ctx,ret,b,constants().var_true).r;
        }
      }
    } else {
      Ctx nctx = ctx;
      nctx.neg = false;
      // negated
      std::vector<Expression*> nonfalse;
      for (unsigned int i=0; i<e.size(); i++) {
        if (istrue(e[i].b()))
          continue;
        if (isfalse(e[i].b())) {
          return bind(env,Ctx(),b,constants().lit_true);
        }
        nonfalse.push_back(e[i].b());
      }
      if (nonfalse.empty()) {
        return bind(env,Ctx(),b,constants().lit_false);
      } else if (nonfalse.size()==1) {
        GC::lock();
        UnOp* uo = new UnOp(nonfalse[0]->loc(),UOT_NOT,nonfalse[0]);
        uo->type(Type::varbool());
        KeepAlive ka(uo);
        GC::unlock();
        return flat_exp(env,nctx,uo,b,constants().var_true).r;
      } else {
        if (b==constants().var_false) {
          for (unsigned int i=0; i<nonfalse.size(); i++)
            bind(env,nctx,b,nonfalse[i]);
          return constants().lit_false;
        } else {
          GC::lock();
          std::vector<Expression*> args;
          for (unsigned int i=0; i<nonfalse.size(); i++) {
            UnOp* uo = new UnOp(nonfalse[i]->loc(),UOT_NOT,nonfalse[i]);
            uo->type(Type::varbool());
            nonfalse[i] = uo;
          }
          ArrayLit* al = new ArrayLit(Location(),nonfalse);
          al->type(Type::varbool(1));
          args.push_back(al);
          Call* ret = new Call(Location(),constants().ids.exists,args);
          ret->decl(env.orig->matchFn(ret));
          ret->type(ret->decl()->rtype(args));
          assert(ret->decl());
          KeepAlive ka(ret);
          GC::unlock();
          return flat_exp(env,nctx,ret,b,constants().var_true).r;
        }
      }
      
    }
  }

  TypeInst* eval_typeinst(EnvI& env, VarDecl* vd) {
    bool hasTiVars = vd->ti()->domain() && vd->ti()->domain()->isa<TIId>();
    for (unsigned int i=0; i<vd->ti()->ranges().size(); i++) {
      hasTiVars = hasTiVars || (vd->ti()->ranges()[i]->domain() && vd->ti()->ranges()[i]->domain()->isa<TIId>());
    }
    if (hasTiVars) {
      assert(vd->e());
      if (vd->e()->type().dim()==0)
        return new TypeInst(Location(),vd->e()->type());
      ArrayLit* al = eval_array_lit(vd->e());
      std::vector<TypeInst*> dims(al->dims());
      for (unsigned int i=0; i<dims.size(); i++) {
        dims[i] = new TypeInst(Location(), Type(), new SetLit(Location(),IntSetVal::a(al->min(i),al->max(i))));
      }
      return new TypeInst(Location(), vd->e()->type(), dims, eval_par(vd->ti()->domain()));
    } else {
      std::vector<TypeInst*> dims(vd->ti()->ranges().size());
      for (unsigned int i=0; i<vd->ti()->ranges().size(); i++) {
        if (vd->ti()->ranges()[i]->domain()) {
          IntSetVal* isv = eval_intset(vd->ti()->ranges()[i]->domain());
          if (isv->size() > 1)
            throw EvalError(vd->ti()->ranges()[i]->domain()->loc(),
                            "array index set must be contiguous range");
          SetLit* sl = new SetLit(vd->ti()->ranges()[i]->loc(),isv);
          sl->type(Type::parsetint());
          dims[i] = new TypeInst(vd->ti()->ranges()[i]->loc(), Type(),sl);
        } else {
          dims[i] = new TypeInst(vd->ti()->ranges()[i]->loc(), Type(), NULL);
        }
      }
      Type t = vd->e() ? vd->e()->type() : vd->ti()->type();
      return new TypeInst(vd->ti()->loc(), t, dims, eval_par(vd->ti()->domain()));
    }
  }
  
  ASTString opToBuiltin(BinOp* op, BinOpType bot) {
    std::string builtin;
    if (op->rhs()->type().isint()) {
      switch (bot) {
        case BOT_PLUS: return constants().ids.int_.plus;
        case BOT_MINUS: return constants().ids.int_.minus;
        case BOT_MULT: return constants().ids.int_.times;
        case BOT_IDIV: return constants().ids.int_.div;
        case BOT_MOD: return constants().ids.int_.mod;
        case BOT_LE: return constants().ids.int_.lt;
        case BOT_LQ: return constants().ids.int_.le;
        case BOT_GR: return constants().ids.int_.gt;
        case BOT_GQ: return constants().ids.int_.ge;
        case BOT_EQ: return constants().ids.int_.eq;
        case BOT_NQ: return constants().ids.int_.ne;
        default:
          throw InternalError("not yet implemented");
      }
    } else if (op->rhs()->type().isbool()) {
      if (bot==BOT_EQ || bot==BOT_EQUIV)
        return constants().ids.bool_eq;
      builtin = "bool_";
    } else if (op->rhs()->type().isset()) {
      builtin = "set_";
    } else if (op->rhs()->type().isfloat()) {
      switch (bot) {
        case BOT_PLUS: return constants().ids.float_.plus;
        case BOT_MINUS: return constants().ids.float_.minus;
        case BOT_MULT: return constants().ids.float_.times;
        case BOT_DIV: return constants().ids.float_.div;
        case BOT_MOD: return constants().ids.float_.mod;
        case BOT_LE: return constants().ids.float_.lt;
        case BOT_LQ: return constants().ids.float_.le;
        case BOT_GR: return constants().ids.float_.gt;
        case BOT_GQ: return constants().ids.float_.ge;
        case BOT_EQ: return constants().ids.float_.eq;
        case BOT_NQ: return constants().ids.float_.ne;
        default:
          throw InternalError("not yet implemented");
      }
    } else if (op->rhs()->type().isopt() &&
               (bot==BOT_EQUIV || bot==BOT_EQ)) {
      /// TODO: extend to all option type operators
      switch (op->lhs()->type().bt()) {
        case Type::BT_BOOL: return constants().ids.bool_eq;
        case Type::BT_FLOAT: return constants().ids.float_.eq;
        case Type::BT_INT:
          if (op->lhs()->type().st()==Type::ST_PLAIN)
            return constants().ids.int_.eq;
          else
            return constants().ids.set_eq;
        default:
          throw InternalError("not yet implemented");
      }
      
    } else {
      throw InternalError(op->opToString().str()+" not yet implemented");
    }
    switch (bot) {
    case BOT_PLUS:
      return builtin+"plus";
    case BOT_MINUS:
      return builtin+"minus";
    case BOT_MULT:
      return builtin+"times";
    case BOT_DIV:
      return builtin+"div";
    case BOT_IDIV:
      return builtin+"div";
    case BOT_MOD:
      return builtin+"mod";
    case BOT_LE:
      return builtin+"lt";
    case BOT_LQ:
      return builtin+"le";
    case BOT_GR:
      return builtin+"gt";
    case BOT_GQ:
      return builtin+"ge";
    case BOT_EQ:
      return builtin+"eq";
    case BOT_NQ:
      return builtin+"ne";
    case BOT_IN:
      return constants().ids.set_in;
    case BOT_SUBSET:
      return builtin+"subset";
    case BOT_SUPERSET:
      return builtin+"superset";
    case BOT_UNION:
      return builtin+"union";
    case BOT_DIFF:
      return builtin+"diff";
    case BOT_SYMDIFF:
      return builtin+"symdiff";
    case BOT_INTERSECT:
      return builtin+"intersect";
    case BOT_PLUSPLUS:
    case BOT_DOTDOT:
      throw InternalError("not yet implemented");
    case BOT_EQUIV:
      return builtin+"eq";
    case BOT_IMPL:
      return builtin+"le";
    case BOT_RIMPL:
      return builtin+"ge";
    case BOT_OR:
      return builtin+"or";
    case BOT_AND:
      return builtin+"and";
    case BOT_XOR:
      return constants().ids.bool_xor;
    default:
      assert(false); return ASTString("");
    }
  }
  
  Call* same_call(Expression* e, const ASTString& id) {
    Expression* ce = follow_id(e);
    if (ce && ce->isa<Call>() && ce->cast<Call>()->id() == id)
      return ce->cast<Call>();
    return NULL;
  }
  
  class CmpExpIdx {
  public:
    std::vector<KeepAlive>& x;
    CmpExpIdx(std::vector<KeepAlive>& x0) : x(x0) {}
    bool operator ()(int i, int j) const {
      if (Expression::equal(x[i](),x[j]()))
        return false;
      if (x[i]()->isa<Id>() && x[j]()->isa<Id>() &&
          x[i]()->cast<Id>()->idn() != -1 &&
          x[j]()->cast<Id>()->idn() != -1)
        return x[i]()->cast<Id>()->idn() < x[j]()->cast<Id>()->idn();
      return x[i]()<x[j]();
    }
  };

  template<class Lit>
  class LinearTraits {
  };
  template<>
  class LinearTraits<IntLit> {
  public:
    typedef IntVal Val;
    static Val eval(Expression* e) { return eval_int(e); }
    static void constructLinBuiltin(BinOpType bot, ASTString& callid, int& coeff_sign, Val& d) {
      switch (bot) {
        case BOT_LE:
          callid = constants().ids.int_.lin_le;
          coeff_sign = 1;
          d += 1;
          break;
        case BOT_LQ:
          callid = constants().ids.int_.lin_le;
          coeff_sign = 1;
          break;
        case BOT_GR:
          callid = constants().ids.int_.lin_le;
          coeff_sign = -1;
          d = -d+1;
          break;
        case BOT_GQ:
          callid = constants().ids.int_.lin_le;
          coeff_sign = -1;
          d = -d;
          break;
        case BOT_EQ:
          callid = constants().ids.int_.lin_eq;
          coeff_sign = 1;
          break;
        case BOT_NQ:
          callid = constants().ids.int_.lin_ne;
          coeff_sign = 1;
          break;
        default: assert(false); break;
      }
    }
    static ASTString id_eq(void) { return constants().ids.int_.eq; }
    typedef IntBounds Bounds;
    static bool finite(const IntBounds& ib) { return ib.l.isFinite() && ib.u.isFinite(); }
    static Bounds compute_bounds(Expression* e) { return compute_int_bounds(e); }
    typedef IntSetVal* Domain;
    static Domain eval_domain(Expression* e) { return eval_intset(e); }
    static Expression* new_domain(Val v) { return new SetLit(Location(),IntSetVal::a(v,v)); }
    static Expression* new_domain(Val v0, Val v1) { return new SetLit(Location(),IntSetVal::a(v0,v1)); }
    static Expression* new_domain(Domain d) { return new SetLit(Location(),d); }
    static bool domain_contains(Domain dom, Val v) { return dom->contains(v); }
    static bool domain_equals(Domain dom, Val v) { return dom->size()==1 && dom->min(0)==v && dom->max(0)==v; }
    static bool domain_equals(Domain dom1, Domain dom2) {
      IntSetRanges d1(dom1);
      IntSetRanges d2(dom2);
      return Ranges::equal(d1,d2);
    }
    static bool domain_intersects(Domain dom, Val v0, Val v1) {
      return dom->min(0) <= v1 && v0 <= dom->max(dom->size()-1);
    }
    static bool domain_empty(Domain dom) { return dom->size()==0; }
    static Domain limit_domain(BinOpType bot, Domain dom, Val v) {
      IntSetRanges dr(dom);
      IntSetVal* ndomain;
      switch (bot) {
        case BOT_LE:
          v -= 1;
          // fall through
        case BOT_LQ:
        {
          Ranges::Bounded<IntSetRanges> b = Ranges::Bounded<IntSetRanges>::maxiter(dr,v);
          ndomain = IntSetVal::ai(b);
        }
          break;
        case BOT_GR:
          v += 1;
          // fall through
        case BOT_GQ:
        {
          Ranges::Bounded<IntSetRanges> b = Ranges::Bounded<IntSetRanges>::miniter(dr,v);
          ndomain = IntSetVal::ai(b);
        }
          break;
        case BOT_NQ:
        {
          Ranges::Const c(v,v);
          Ranges::Diff<IntSetRanges,Ranges::Const> d(dr,c);
          ndomain = IntSetVal::ai(d);
        }
          break;
        default: assert(false); return NULL;
      }
      return ndomain;
    }
    static Domain intersect_domain(Domain dom, Val v0, Val v1) {
      IntSetRanges dr(dom);
      Ranges::Const c(v0,v1);
      Ranges::Inter<IntSetRanges,Ranges::Const> inter(dr,c);
      return IntSetVal::ai(inter);
    }
    static Val floor_div(Val v0, Val v1) {
      return static_cast<long long int>(floor(static_cast<FloatVal>(v0.toInt()) / static_cast<FloatVal>(v1.toInt())));
    }
    static Val ceil_div(Val v0, Val v1) { return static_cast<long long int>(ceil(static_cast<FloatVal>(v0.toInt()) / v1.toInt())); }
  };
  template<>
  class LinearTraits<FloatLit> {
  public:
    typedef FloatVal Val;
    static Val eval(Expression* e) { return eval_float(e); }
    static void constructLinBuiltin(BinOpType bot, ASTString& callid, int& coeff_sign, Val& d) {
      switch (bot) {
        case BOT_LE:
          callid = constants().ids.float_.lin_lt;
          coeff_sign = 1;
          break;
        case BOT_LQ:
          callid = constants().ids.float_.lin_le;
          coeff_sign = 1;
          break;
        case BOT_GR:
          callid = constants().ids.float_.lin_lt;
          coeff_sign = -1;
          d = -d;
          break;
        case BOT_GQ:
          callid = constants().ids.float_.lin_le;
          coeff_sign = -1;
          d = -d;
          break;
        case BOT_EQ:
          callid = constants().ids.float_.lin_eq;
          coeff_sign = 1;
          break;
        case BOT_NQ:
          callid = constants().ids.float_.lin_ne;
          coeff_sign = 1;
          break;
        default: assert(false); break;
      }
    }
    static ASTString id_eq(void) { return constants().ids.float_.eq; }
    typedef FloatBounds Bounds;
    static bool finite(const FloatBounds& ib) { return true; }
    static Bounds compute_bounds(Expression* e) { return compute_float_bounds(e); }
    typedef BinOp* Domain;
    static Domain eval_domain(Expression* e) {
      BinOp* bo = e->cast<BinOp>();
      assert(bo->op() == BOT_DOTDOT);
      if (bo->lhs()->isa<FloatLit>() && bo->rhs()->isa<FloatLit>())
        return bo;
      BinOp* ret = new BinOp(bo->loc(),eval_par(bo->lhs()),BOT_DOTDOT,eval_par(bo->rhs()));
      ret->type(bo->type());
      return ret;
    }
    static Expression* new_domain(Val v) {
      BinOp* ret = new BinOp(Location(),new FloatLit(Location(),v),BOT_DOTDOT,new FloatLit(Location(),v));
      ret->type(Type::parsetfloat());
      return ret;
    }
    static Expression* new_domain(Val v0, Val v1) {
      BinOp* ret = new BinOp(Location(),new FloatLit(Location(),v0),BOT_DOTDOT,new FloatLit(Location(),v1));
      ret->type(Type::parsetfloat());
      return ret;
    }
    static Expression* new_domain(Domain d) { return d; }
    static bool domain_contains(Domain dom, Val v) {
      return dom==NULL || (dom->lhs()->cast<FloatLit>()->v() <= v && dom->rhs()->cast<FloatLit>()->v() >= v);
    }
    static bool domain_intersects(Domain dom, Val v0, Val v1) {
      return dom==NULL || (dom->lhs()->cast<FloatLit>()->v() <= v1 && dom->rhs()->cast<FloatLit>()->v() >= v0);
    }
    static bool domain_equals(Domain dom, Val v) {
      return dom != NULL && dom->lhs()->cast<FloatLit>()->v() == v && dom->rhs()->cast<FloatLit>()->v() == v;
    }
    static bool domain_equals(Domain dom1, Domain dom2) {
      if (dom1==dom2) return true;
      if (dom1==NULL || dom2==NULL) return false;
      return
        dom1->lhs()->cast<FloatLit>()->v() == dom2->lhs()->cast<FloatLit>()->v() &&
        dom1->rhs()->cast<FloatLit>()->v() == dom2->rhs()->cast<FloatLit>()->v();
    }
    static bool domain_empty(Domain dom) {
      return dom != NULL && dom->lhs()->cast<FloatLit>()->v() > dom->rhs()->cast<FloatLit>()->v();
    }
    static Domain intersect_domain(Domain dom, Val v0, Val v1) {
      if (dom) {
        Val lb = dom->lhs()->cast<FloatLit>()->v();
        Val ub = dom->rhs()->cast<FloatLit>()->v();
        lb = std::max(lb,v0);
        ub = std::min(ub,v1);
        Domain d = new BinOp(Location(), new FloatLit(Location(),lb), BOT_DOTDOT, new FloatLit(Location(),ub));
        d->type(Type::parsetfloat());
        return d;
      } else {
        Domain d = new BinOp(Location(), new FloatLit(Location(),v0), BOT_DOTDOT, new FloatLit(Location(),v1));
        d->type(Type::parsetfloat());
        return d;
      }
    }
    static Domain limit_domain(BinOpType bot, Domain dom, Val v) {
      if (dom) {
        Val lb = dom->lhs()->cast<FloatLit>()->v();
        Val ub = dom->rhs()->cast<FloatLit>()->v();
        Domain ndomain;
        switch (bot) {
          case BOT_LE:
            return NULL;
          case BOT_LQ:
            if (v < ub) {
              Domain d = new BinOp(dom->loc(),dom->lhs(),BOT_DOTDOT,new FloatLit(Location(),v));
              d->type(Type::parsetfloat());
              return d;
            } else {
              return dom;
            }
          case BOT_GR:
            return NULL;
          case BOT_GQ:
            if (v > lb) {
              Domain d = new BinOp(dom->loc(),new FloatLit(Location(),v),BOT_DOTDOT,dom->rhs());
              d->type(Type::parsetfloat());
              return d;
            } else {
              return dom;
            }
          case BOT_NQ:
            return NULL;
          default: assert(false); return NULL;
        }
        return ndomain;
      }
      return NULL;
    }
    static Val floor_div(Val v0, Val v1) { return floor(v0 / v1); }
    static Val ceil_div(Val v0, Val v1) { return ceil(v0 / v1); }
  };

  template<class Lit>
  void collectLinExps(typename LinearTraits<Lit>::Val c, Expression* exp,
                      std::vector<typename LinearTraits<Lit>::Val>& coeffs,
                      std::vector<KeepAlive>& vars,
                      typename LinearTraits<Lit>::Val& constval) {
    typedef typename LinearTraits<Lit>::Val Val;
    struct StackItem {
      Expression* e;
      Val c;
      StackItem(Expression* e0, Val c0) : e(e0), c(c0) {}
    };
    std::vector<StackItem> stack;
    stack.push_back(StackItem(exp,c));
    while (!stack.empty()) {
      Expression* e = stack.back().e;
      Val c = stack.back().c;
      stack.pop_back();
      if (e==NULL)
        continue;
      if (e->type().ispar()) {
        constval += c * LinearTraits<Lit>::eval(e);
      } else if (Lit* l = e->dyn_cast<Lit>()) {
        constval += c * l->v();
      } else if (BinOp* bo = e->dyn_cast<BinOp>()) {
        switch (bo->op()) {
          case BOT_PLUS:
            stack.push_back(StackItem(bo->lhs(),c));
            stack.push_back(StackItem(bo->rhs(),c));
            break;
          case BOT_MINUS:
            stack.push_back(StackItem(bo->lhs(),c));
            stack.push_back(StackItem(bo->rhs(),-c));
            break;
          case BOT_MULT:
            if (bo->lhs()->type().ispar()) {
              stack.push_back(StackItem(bo->rhs(),c*LinearTraits<Lit>::eval(bo->lhs())));
            } else if (bo->rhs()->type().ispar()) {
              stack.push_back(StackItem(bo->lhs(),c*LinearTraits<Lit>::eval(bo->rhs())));
            } else {
              coeffs.push_back(c);
              vars.push_back(e);
            }
            break;
          default:
            coeffs.push_back(c);
            vars.push_back(e);
            break;
        }
//      } else if (Call* call = e->dyn_cast<Call>()) {
//        /// TODO! Handle sum, lin_exp (maybe not that important?)
      } else {
        coeffs.push_back(c);
        vars.push_back(e);
      }
    }
  }

  template<class Lit>
  void simplify_lin(std::vector<typename LinearTraits<Lit>::Val>& c,
                    std::vector<KeepAlive>& x,
                    typename LinearTraits<Lit>::Val& d) {
    std::vector<int> idx(c.size());
    for (unsigned int i=idx.size(); i--;) {
      idx[i]=i;
    }
    std::sort(idx.begin(),idx.end(),CmpExpIdx(x));
    unsigned int ci = 0;
    for (; ci<x.size(); ci++) {
      if (Lit* il = x[idx[ci]]()->dyn_cast<Lit>()) {
        d += c[idx[ci]]*il->v();
        c[idx[ci]] = 0;
      } else {
        break;
      }
    }
    for (unsigned int i=ci+1; i<x.size(); i++) {
      if (Expression::equal(x[idx[i]](),x[idx[ci]]())) {
        c[idx[ci]] += c[idx[i]];
        c[idx[i]] = 0;
      } else if (Lit* il = x[idx[i]]()->dyn_cast<Lit>()) {
        d += c[idx[i]]*il->v();
        c[idx[i]] = 0;
      } else {
        ci=i;
      }
    }
    ci = 0;
    for (unsigned int i=0; i<c.size(); i++) {
      if (c[i] != 0) {
        c[ci] = c[i];
        x[ci] = x[i];
        ci++;
      }
    }
    c.resize(ci);
    x.resize(ci);
  }

  template<class Lit>
  KeepAlive mklinexp(EnvI& env, typename LinearTraits<Lit>::Val c0, typename LinearTraits<Lit>::Val c1,
                     Expression* e0, Expression* e1) {
    typedef typename LinearTraits<Lit>::Val Val;
    GCLock lock;
    
    std::vector<Val> coeffs;
    std::vector<KeepAlive> vars;
    Val constval = 0;
    collectLinExps<Lit>(c0, e0, coeffs, vars, constval);
    collectLinExps<Lit>(c1, e1, coeffs, vars, constval);
    simplify_lin<Lit>(coeffs, vars, constval);
    KeepAlive ka;
    if (coeffs.size()==0) {
      ka = new Lit(e0->loc(),constval);
    } else if (coeffs.size()==1 && coeffs[0]==1 && constval==0) {
      ka = vars[0];
    } else {
      std::vector<Expression*> coeffs_e(coeffs.size());
      for (unsigned int i=coeffs.size(); i--;)
        coeffs_e[i] = new Lit(e0->loc(),coeffs[i]);
      std::vector<Expression*> vars_e(vars.size());
      for (unsigned int i=vars.size(); i--;)
        vars_e[i] = vars[i]();
      
      std::vector<Expression*> args(3);
      args[0]=new ArrayLit(e0->loc(),coeffs_e);
      Type t = coeffs_e[0]->type();
      t.dim(1);
      args[0]->type(t);
      args[1]=new ArrayLit(e0->loc(),vars_e);
      Type tt = vars_e[0]->type();
      tt.dim(1);
      args[1]->type(tt);
      args[2] = new Lit(e0->loc(),constval);
      Call* c = new Call(e0->loc(),constants().ids.lin_exp,args);
      tt = args[1]->type();
      tt.dim(0);
      c->decl(env.orig->matchFn(c));
      if (c->decl()==NULL) {
        throw FlatteningError(env,c->loc(), "cannot find matching declaration");
      }
      c->type(c->decl()->rtype(args));
      ka = c;
    }
    assert(ka());
    return ka;
  }

  class CmpExp {
  public:
    bool operator ()(const KeepAlive& i, const KeepAlive& j) const {
      if (Expression::equal(i(),j()))
        return false;
      return i()<j();
    }
  };

  bool remove_dups(std::vector<KeepAlive>& x, bool identity) {
    for (unsigned int i=0; i<x.size(); i++) {
      x[i] = follow_id_to_value(x[i]());
    }
    std::sort(x.begin(),x.end(),CmpExp());
    int ci = 0;
    Expression* prev = NULL;
    for (unsigned int i=0; i<x.size(); i++) {
      if (!Expression::equal(x[i](),prev)) {
        prev = x[i]();
        if (x[i]()->isa<BoolLit>()) {
          if (x[i]()->cast<BoolLit>()->v()==identity) {
            // skip
          } else {
            return true;
          }
        } else {
          x[ci++] = x[i];
        }
      }
    }
    x.resize(ci);
    return false;
  }

  /// Return a lin_exp or id if \a e is a lin_exp or id
  template<class Lit>
  Expression* get_linexp(Expression* e) {
    for (;;) {
      if (e && e->eid()==Expression::E_ID && e != constants().absent) {
        if (e->cast<Id>()->decl()->e()) {
          e = e->cast<Id>()->decl()->e();
        } else {
          break;
        }
      } else {
        break;
      }
    }
    if (e && (e->isa<Id>() || e->isa<Lit>() ||
              (e->isa<Call>() && e->cast<Call>()->id() == constants().ids.lin_exp)))
      return e;
    return NULL;
  }

  
  Expression* createImplication(EnvI& env, const std::vector<Expression*>& elseconds, Expression* ifcond, Expression* then) {
    std::vector<Expression*> clauseArgs(2);
    std::vector<Expression*> pos = elseconds;
    pos.push_back(then);
    std::vector<Expression*> neg;
    if (ifcond)
      neg.push_back(ifcond);
    clauseArgs[0] = new ArrayLit(Location(), pos);
    clauseArgs[0]->type(Type::varbool(1));
    clauseArgs[1] = new ArrayLit(Location(), neg);
    clauseArgs[1]->type(Type::varbool(1));
    Call* clause = new Call(Location(), constants().ids.clause, clauseArgs);
    clause->decl(env.orig->matchFn(clause));
    clause->type(clause->decl()->rtype(clauseArgs));
    return clause;
  }

  /// TODO: check if all expressions are total
  /// If yes, use element encoding
  /// If not, use implication encoding
  EE flat_ite(EnvI& env,Ctx ctx, ITE* ite, VarDecl* r, VarDecl* b) {
    
    std::vector<Expression*> clauses;
    std::vector<Expression*> elseconds;
    
    GC::lock();
    
    IntBounds r_bounds(IntVal::infinity,-IntVal::infinity,true);
    if (r) {
      r_bounds = compute_int_bounds(r);
    }
    
    VarDecl* nr = r;
    
    for (int i=0; i<ite->size(); i++) {
      if (ite->e_if(i)->type()==Type::parbool()) {
        bool cond = eval_bool(ite->e_if(i));
        if (cond) {
          if (nr==NULL || elseconds.size()==0) {
            GC::unlock();
            return flat_exp(env,ctx,ite->e_then(i),r,b);
          }
          Expression* eq_then;
          if (nr == constants().var_true) {
            eq_then = ite->e_then(i);
          } else {
            eq_then = new BinOp(Location(),nr->id(),BOT_EQ,ite->e_then(i));
            eq_then->type(Type::varbool());
          }
          clauses.push_back(createImplication(env, elseconds, NULL, eq_then));
          break;
        }
      } else {
        if (nr==NULL) {
          TypeInst* ti = new TypeInst(Location(),ite->type(),NULL);
          nr = new VarDecl(ite->loc(),ti,env.genId());
          nr->introduced(true);
          nr->flat(nr);
          nr->addAnnotation(constants().ann.promise_total);
          clauses.push_back(nr);
        }
        Expression* eq_then;
        if (nr == constants().var_true) {
          eq_then = ite->e_then(i);
        } else {
          eq_then = new BinOp(Location(),nr->id(),BOT_EQ,ite->e_then(i));
          eq_then->type(Type::varbool());
        }
        clauses.push_back(createImplication(env, elseconds, ite->e_if(i), eq_then));
        elseconds.push_back(ite->e_if(i));
      }

      if (r_bounds.valid && ite->e_then(i)->type().isint()) {
        IntBounds ib_then = compute_int_bounds(ite->e_then(i));
        if (ib_then.valid) {
          IntVal lb = std::min(r_bounds.l, ib_then.l);
          IntVal ub = std::max(r_bounds.u, ib_then.u);
          r_bounds = IntBounds(lb,ub,true);
        } else {
          r_bounds = IntBounds(0,0,false);
        }
      }
    
    }
    if (nr==NULL || elseconds.size()==0) {
      GC::unlock();
      return flat_exp(env,ctx,ite->e_else(),r,b);
    }

    if (r_bounds.valid && ite->e_else()->type().isint()) {
      IntBounds ib_else = compute_int_bounds(ite->e_else());
      if (ib_else.valid) {
        IntVal lb = std::min(r_bounds.l, ib_else.l);
        IntVal ub = std::max(r_bounds.u, ib_else.u);
        SetLit* r_dom = new SetLit(Location(), IntSetVal::a(lb,ub));
        nr->ti()->domain(r_dom);
      }
    }

    Expression* eq_else;
    if (nr == constants().var_true) {
      eq_else = ite->e_else();
    } else {
      eq_else = new BinOp(Location(),nr->id(),BOT_EQ,ite->e_else());
      eq_else->type(Type::varbool());
    }
    clauses.push_back(createImplication(env, elseconds, NULL, eq_else));
    
    Let* let = new Let(Location(),clauses,nr->id());
    let->type(nr->id()->type());
    KeepAlive ka = let;
    GC::unlock();
    return flat_exp(env, ctx, ka(), r, b);
  }

  template<class Lit>
  void flatten_linexp_binop(EnvI& env, Ctx ctx, VarDecl* r, VarDecl* b, EE& ret,
                            Expression* le0, Expression* le1, BinOpType& bot, bool doubleNeg,
                            std::vector<EE>& ees, std::vector<KeepAlive>& args, ASTString& callid) {
    typedef typename LinearTraits<Lit>::Val Val;
    std::vector<Val> coeffv;
    std::vector<KeepAlive> alv;
    Val d = 0;
    Expression* le[2] = {le0,le1};
    
    Id* assignTo = NULL;
    if (bot==BOT_EQ && ctx.b == C_ROOT) {
      if (le0->isa<Id>()) {
        assignTo = le0->cast<Id>();
      } else if (le1->isa<Id>()) {
        assignTo = le1->cast<Id>();
      }
    }
    
    for (unsigned int i=0; i<2; i++) {
      Val sign = (i==0 ? 1 : -1);
      if (Lit* l = le[i]->dyn_cast<Lit>()) {
        d += sign*l->v();
      } else if (le[i]->isa<Id>()) {
        coeffv.push_back(sign);
        alv.push_back(le[i]);
      } else if (Call* sc = le[i]->dyn_cast<Call>()) {
        GCLock lock;
        ArrayLit* sc_coeff = eval_array_lit(sc->args()[0]);
        ArrayLit* sc_al = eval_array_lit(sc->args()[1]);
        d += sign*LinearTraits<Lit>::eval(sc->args()[2]);
        for (unsigned int j=0; j<sc_coeff->v().size(); j++) {
          coeffv.push_back(sign*LinearTraits<Lit>::eval(sc_coeff->v()[j]));
          alv.push_back(sc_al->v()[j]);
        }
      } else {
        throw EvalError(le[i]->loc(), "Internal error, unexpected expression inside linear expression");
      }
    }
    simplify_lin<Lit>(coeffv,alv,d);
    if (coeffv.size()==0) {
      bool result;
      switch (bot) {
        case BOT_LE: result = (0<-d); break;
        case BOT_LQ: result = (0<=-d); break;
        case BOT_GR: result = (0>-d); break;
        case BOT_GQ: result = (0>=-d); break;
        case BOT_EQ: result = (0==-d); break;
        case BOT_NQ: result = (0!=-d); break;
        default: assert(false); break;
      }
      if (doubleNeg)
        result = !result;
      ees[2].b = constants().boollit(result);
      ret.r = conj(env,r,ctx,ees);
      return;
    } else if (coeffv.size()==1 &&
               std::abs(coeffv[0])==1) {
      if (coeffv[0]==-1) {
        switch (bot) {
          case BOT_LE: bot = BOT_GR; break;
          case BOT_LQ: bot = BOT_GQ; break;
          case BOT_GR: bot = BOT_LE; break;
          case BOT_GQ: bot = BOT_LQ; break;
          default: break;
        }
      } else {
        d = -d;
      }
      typename LinearTraits<Lit>::Bounds ib = LinearTraits<Lit>::compute_bounds(alv[0]());
      if (ib.valid) {
        bool failed = false;
        bool subsumed = false;
        switch (bot) {
          case BOT_LE:
            subsumed = ib.u < d;
            failed = ib.l >= d;
            break;
          case BOT_LQ:
            subsumed = ib.u <= d;
            failed = ib.l > d;
            break;
          case BOT_GR:
            subsumed = ib.l > d;
            failed = ib.u <= d;
            break;
          case BOT_GQ:
            subsumed = ib.l >= d;
            failed = ib.u < d;
            break;
          case BOT_EQ:
            subsumed = ib.l==d && ib.u==d;
            failed = ib.u < d || ib.l > d;
            break;
          case BOT_NQ:
            subsumed = ib.u < d || ib.l > d;
            failed = ib.l==d && ib.u==d;
            break;
          default: break;
        }
        if (doubleNeg) {
          std::swap(subsumed, failed);
        }
        if (subsumed) {
          ees[2].b = constants().lit_true;
          ret.r = conj(env,r,ctx,ees);
          return;
        } else if (failed) {
          ees[2].b = constants().lit_false;
          ret.r = conj(env,r,ctx,ees);
          return;
        }
      }
      
      if (ctx.b == C_ROOT && alv[0]()->isa<Id>() && bot==BOT_EQ) {
        GCLock lock;
        VarDecl* vd = alv[0]()->cast<Id>()->decl();
        if (vd->ti()->domain()) {
          typename LinearTraits<Lit>::Domain domain = LinearTraits<Lit>::eval_domain(vd->ti()->domain());
          if (LinearTraits<Lit>::domain_contains(domain,d)) {
            if (!LinearTraits<Lit>::domain_equals(domain,d)) {
              vd->ti()->setComputedDomain(false);
              vd->ti()->domain(LinearTraits<Lit>::new_domain(d));
            }
            ret.r = bind(env,ctx,r,constants().lit_true);
          } else {
            ret.r = bind(env,ctx,r,constants().lit_false);
          }
        } else {
          vd->ti()->setComputedDomain(false);
          vd->ti()->domain(LinearTraits<Lit>::new_domain(d));
          ret.r = bind(env,ctx,r,constants().lit_true);
        }
      } else if (ctx.b == C_ROOT && alv[0]()->isa<Id>() && alv[0]()->cast<Id>()->decl()->ti()->domain()) {
        GCLock lock;
        VarDecl* vd = alv[0]()->cast<Id>()->decl();
        typename LinearTraits<Lit>::Domain domain = LinearTraits<Lit>::eval_domain(vd->ti()->domain());
        typename LinearTraits<Lit>::Domain ndomain = LinearTraits<Lit>::limit_domain(bot,domain,d);
        if (domain && ndomain) {
          if (LinearTraits<Lit>::domain_empty(ndomain)) {
            ret.r = bind(env,ctx,r,constants().lit_false);
          } else if (!LinearTraits<Lit>::domain_equals(domain,ndomain)) {
            ret.r = bind(env,ctx,r,constants().lit_true);
            vd->ti()->setComputedDomain(false);
            vd->ti()->domain(LinearTraits<Lit>::new_domain(ndomain));
          }
        } else {
          goto non_domain_binop;
        }
      } else {
      non_domain_binop:
        GCLock lock;
        Expression* e0;
        Expression* e1;
        switch (bot) {
          case BOT_LE:
            e0 = alv[0]();
            if (e0->type().isint()) {
              e1 = new Lit(Location(),d-1);
              bot = BOT_LQ;
            } else {
              e1 = new Lit(Location(),d);
            }
            break;
          case BOT_GR:
            e1 = alv[0]();
            if (e1->type().isint()) {
              e0 = new Lit(Location(),d+1);
              bot = BOT_LQ;
            } else {
              e0 = new Lit(Location(),d);
              bot = BOT_LE;
            }
            break;
          case BOT_GQ:
            e0 = new Lit(Location(),d);
            e1 = alv[0]();
            bot = BOT_LQ;
            break;
          default:
            e0 = alv[0]();
            e1 = new Lit(Location(),d);
        }
        args.push_back(e0);
        args.push_back(e1);
      }
    } else if (bot==BOT_EQ && coeffv.size()==2 && coeffv[0]==-coeffv[1] && d==0) {
      Id* id0 = alv[0]()->cast<Id>();
      Id* id1 = alv[1]()->cast<Id>();
      if (ctx.b == C_ROOT && r==constants().var_true &&
          (id0->decl()->e()==NULL || id1->decl()->e()==NULL)) {
        if (id0->decl()->e())
          (void) bind(env,ctx,id1->decl(),id0);
        else
          (void) bind(env,ctx,id0->decl(),id1);
      } else {
        callid = LinearTraits<Lit>::id_eq();
        args.push_back(alv[0]());
        args.push_back(alv[1]());
      }
    } else {
      GCLock lock;
      if (assignTo != NULL) {
        Val resultCoeff;
        typename LinearTraits<Lit>::Bounds bounds(d,d,true);
        for (unsigned int i=coeffv.size(); i--;) {
          if (alv[i]()==assignTo) {
            resultCoeff = coeffv[i];
            continue;
          }
          typename LinearTraits<Lit>::Bounds b = LinearTraits<Lit>::compute_bounds(alv[i]());

          if (b.valid && LinearTraits<Lit>::finite(b)) {
            if (coeffv[i] > 0) {
              bounds.l += coeffv[i]*b.l;
              bounds.u += coeffv[i]*b.u;
            } else {
              bounds.l += coeffv[i]*b.u;
              bounds.u += coeffv[i]*b.l;
            }
          } else {
            bounds.valid = false;
            break;
          }
        }
        if (bounds.valid) {
          if (resultCoeff < 0) {
            bounds.l = LinearTraits<Lit>::floor_div(bounds.l,-resultCoeff);
            bounds.u = LinearTraits<Lit>::ceil_div(bounds.u,-resultCoeff);
          } else {
            Val bl = bounds.l;
            bounds.l = LinearTraits<Lit>::ceil_div(bounds.u,-resultCoeff);
            bounds.u = LinearTraits<Lit>::floor_div(bl,-resultCoeff);
          }
          VarDecl* vd = assignTo->decl();
          if (vd->ti()->domain()) {
            typename LinearTraits<Lit>::Domain domain = LinearTraits<Lit>::eval_domain(vd->ti()->domain());
            if (LinearTraits<Lit>::domain_intersects(domain,bounds.l,bounds.u)) {
              typename LinearTraits<Lit>::Domain new_domain = LinearTraits<Lit>::intersect_domain(domain,bounds.l,bounds.u);
              if (!LinearTraits<Lit>::domain_equals(domain,new_domain)) {
                vd->ti()->setComputedDomain(false);
                vd->ti()->domain(LinearTraits<Lit>::new_domain(new_domain));
              }
            } else {
              ret.r = bind(env,ctx,r,constants().lit_false);
            }
          } else {
            vd->ti()->setComputedDomain(true);
            vd->ti()->domain(LinearTraits<Lit>::new_domain(bounds.l,bounds.u));
          }
        }
      }

      int coeff_sign;
      LinearTraits<Lit>::constructLinBuiltin(bot,callid,coeff_sign,d);
      std::vector<Expression*> coeff_ev(coeffv.size());
      for (unsigned int i=coeff_ev.size(); i--;)
        coeff_ev[i] = new Lit(Location(),coeff_sign*coeffv[i]);
      ArrayLit* ncoeff = new ArrayLit(Location(),coeff_ev);
      Type t = coeff_ev[0]->type();
      t.dim(1);
      ncoeff->type(t);
      args.push_back(ncoeff);
      std::vector<Expression*> alv_e(alv.size());
      Type tt = alv[0]()->type();
      tt.dim(1);
      for (unsigned int i=alv.size(); i--;) {
        if (alv[i]()->type().isvar())
          tt.ti(Type::TI_VAR);
        alv_e[i] = alv[i]();
      }
      ArrayLit* nal = new ArrayLit(Location(),alv_e);
      nal->type(tt);
      args.push_back(nal);
      Lit* il = new Lit(Location(),-d);
      args.push_back(il);
    }
  }
  
  template<class Lit>
  void flatten_linexp_call(EnvI& env, Ctx ctx, Ctx nctx, ASTString& cid, Call* c,
                           EE& ret, VarDecl* b, VarDecl* r,
                           std::vector<EE>& args_ee, std::vector<KeepAlive>& args) {
    typedef typename LinearTraits<Lit>::Val Val;
    Expression* al_arg = (cid==constants().ids.sum ? c->args()[0] : c->args()[1]);
    EE flat_al = flat_exp(env,nctx,al_arg,NULL,NULL);
    ArrayLit* al = follow_id(flat_al.r())->template cast<ArrayLit>();
    Val d = (cid == constants().ids.sum ? Val(0) : LinearTraits<Lit>::eval(c->args()[2]));
    
    std::vector<Val> c_coeff(al->v().size());
    if (cid==constants().ids.sum) {
      for (unsigned int i=al->v().size(); i--;)
        c_coeff[i] = 1;
    } else {
      EE flat_coeff = flat_exp(env,nctx,c->args()[0],NULL,NULL);
      ArrayLit* coeff = follow_id(flat_coeff.r())->template cast<ArrayLit>();
      for (unsigned int i=coeff->v().size(); i--;)
        c_coeff[i] = LinearTraits<Lit>::eval(coeff->v()[i]);
    }
    cid = constants().ids.lin_exp;
    std::vector<Val> coeffv;
    std::vector<KeepAlive> alv;
    for (unsigned int i=0; i<al->v().size(); i++) {
      if (Call* sc = same_call(al->v()[i],cid)) {
        Val cd = c_coeff[i];
        GCLock lock;
        ArrayLit* sc_coeff = eval_array_lit(sc->args()[0]);
        ArrayLit* sc_al = eval_array_lit(sc->args()[1]);
        Val sc_d = LinearTraits<Lit>::eval(sc->args()[2]);
        assert(sc_coeff->v().size() == sc_al->v().size());
        for (unsigned int j=0; j<sc_coeff->v().size(); j++) {
          coeffv.push_back(cd*LinearTraits<Lit>::eval(sc_coeff->v()[j]));
          alv.push_back(sc_al->v()[j]);
        }
        d += cd*sc_d;
      } else {
        coeffv.push_back(c_coeff[i]);
        alv.push_back(al->v()[i]);
      }
    }
    simplify_lin<Lit>(coeffv,alv,d);
    if (coeffv.size()==0) {
      GCLock lock;
      ret.b = conj(env,b,Ctx(),args_ee);
      ret.r = bind(env,ctx,r,new Lit(Location(),d));
      return;
    } else if (coeffv.size()==1 && coeffv[0]==1 && d==0) {
      ret.b = conj(env,b,Ctx(),args_ee);
      ret.r = bind(env,ctx,r,alv[0]());
      return;
    }
    GCLock lock;
    std::vector<Expression*> coeff_ev(coeffv.size());
    for (unsigned int i=coeff_ev.size(); i--;)
      coeff_ev[i] = new Lit(Location(),coeffv[i]);
    ArrayLit* ncoeff = new ArrayLit(Location(),coeff_ev);
    Type t = coeff_ev[0]->type();
    t.dim(1);
    ncoeff->type(t);
    args.push_back(ncoeff);
    std::vector<Expression*> alv_e(alv.size());
    bool al_same_as_before = alv.size()==al->v().size();
    for (unsigned int i=alv.size(); i--;) {
      alv_e[i] = alv[i]();
      al_same_as_before = al_same_as_before && Expression::equal(alv_e[i],al->v()[i]);
    }
    if (al_same_as_before) {
      Expression* rd = follow_id_to_decl(flat_al.r());
      if (rd->isa<VarDecl>())
        rd = rd->cast<VarDecl>()->id();
      if (rd->type().dim()>1) {
        ArrayLit* al = eval_array_lit(rd);
        std::vector<std::pair<int,int> > dims(1);
        dims[0].first = 1;
        dims[0].second = al->v().size();
        rd = new ArrayLit(al->loc(),al->v(),dims);
        Type t = al->type();
        t.dim(1);
        rd->type(t);
      }
      args.push_back(rd);
    } else {
      ArrayLit* nal = new ArrayLit(al->loc(),alv_e);
      nal->type(al->type());
      args.push_back(nal);
    }
    Lit* il = new Lit(Location(),d);
    args.push_back(il);
  }

  
#define MZN_MODEL_INCONSISTENT std::cerr << "Model inconsistency detected\n";
//#define MZN_MODEL_INCONSISTENT throw InternalError("Model inconsistency detected");
  
  EE flat_exp(EnvI& env, Ctx ctx, Expression* e, VarDecl* r, VarDecl* b) {
    if (e==NULL) return EE();
    CallStackItem _csi(env,e);
    EE ret;
    assert(!e->type().isunknown());
    if (e->type().ispar() && !e->isa<Let>() && !e->isa<VarDecl>() && e->type().bt()!=Type::BT_ANN) {
      ret.b = bind(env,Ctx(),b,constants().lit_true);
      if (e->type().dim() > 0) {
        EnvI::Map::iterator it;
        Id* id = e->dyn_cast<Id>();
        if (id && (id->decl()->flat()==NULL || id->decl()->toplevel())) {
          VarDecl* vd = id->decl()->flat();
          if (vd==NULL) {
            vd = flat_exp(env,Ctx(),id->decl(),NULL,constants().var_true).r()->cast<Id>()->decl();
            id->decl()->flat(vd);
          }
          ret.r = bind(env,ctx,r,e->cast<Id>()->decl()->flat()->id());
          return ret;
        } else if ( (it = env.map_find(e)) != env.map_end()) {
          ret.r = bind(env,ctx,r,it->second.r()->cast<VarDecl>()->id());
          return ret;
        } else {
          GCLock lock;
          ArrayLit* al = follow_id(eval_par(e))->cast<ArrayLit>();
          if (al->v().size()==0) {
            ret.r = bind(env,ctx,r,al);
            return ret;
          }
          if ( (it = env.map_find(al)) != env.map_end()) {
            ret.r = bind(env,ctx,r,it->second.r()->cast<VarDecl>()->id());
            return ret;
          }
          std::vector<TypeInst*> ranges(al->dims());
          for (unsigned int i=0; i<ranges.size(); i++) {
            ranges[i] = new TypeInst(e->loc(),
                                     Type(),
                                     new SetLit(Location(),IntSetVal::a(al->min(i),al->max(i))));
          }
          ASTExprVec<TypeInst> ranges_v(ranges);
          assert(!al->type().isbot());
          TypeInst* ti = new TypeInst(e->loc(),al->type(),ranges_v,NULL);
          VarDecl* vd = new VarDecl(e->loc(),ti,env.genId(),al);
          vd->introduced(true);
          vd->flat(vd);
          VarDeclI* ni = new VarDeclI(Location(),vd);
          env.flat_addItem(ni);
          EE ee(vd,NULL);
          env.map_insert(al,ee);
          env.map_insert(vd->e(),ee);
          env.map_insert(vd->id(),ee);
          
          ret.r = bind(env,ctx,r,vd->id());
          return ret;
        }
      }
      GCLock lock;
      ret.r = bind(env,ctx,r,eval_par(e));
      return ret;
    }
    switch (e->eid()) {
    case Expression::E_INTLIT:
    case Expression::E_FLOATLIT:
    case Expression::E_STRINGLIT:
      {
        GCLock lock;
        ret.b = bind(env,Ctx(),b,constants().lit_true);
        ret.r = bind(env,Ctx(),r,e);
        return ret;
      }
    case Expression::E_SETLIT:
      {
        SetLit* sl = e->cast<SetLit>();
        assert(sl->isv()==NULL);
        std::vector<EE> elems_ee(sl->v().size());
        for (unsigned int i=sl->v().size(); i--;)
          elems_ee[i] = flat_exp(env,ctx,sl->v()[i],NULL,NULL);
        std::vector<Expression*> elems(elems_ee.size());
        bool allPar = true;
        for (unsigned int i=elems.size(); i--;) {
          elems[i] = elems_ee[i].r();
          allPar = allPar && elems[i]->type().ispar();
        }

        ret.b = conj(env,b,Ctx(),elems_ee);
        if (allPar) {
          GCLock lock;
          Expression* ee = eval_par(e);
          ret.r = bind(env,Ctx(),r,ee);
        } else {
          GCLock lock;
          ArrayLit* al = new ArrayLit(sl->loc(),elems);
          al->type(Type::varint(1));
          std::vector<Expression*> args(1);
          args[0] = al;
          Call* cc = new Call(sl->loc(), "array2set", args);
          cc->type(Type::varsetint());
          FunctionI* fi = env.orig->matchFn(cc->id(),args);
          if (fi==NULL) {
            throw FlatteningError(env,cc->loc(), "cannot find matching declaration");
          }
          assert(fi);
          assert(fi->rtype(args).isSubtypeOf(cc->type()));
          cc->decl(fi);
          EE ee = flat_exp(env, Ctx(), cc, NULL, constants().var_true);
          ret.r = bind(env,Ctx(),r,ee.r());
        }
      }
      break;
    case Expression::E_BOOLLIT:
      {
        GCLock lock;
        ret.b = bind(env,Ctx(),b,constants().lit_true);
        ret.r = bind(env,ctx,r,e);
        return ret;
      }
      break;
    case Expression::E_ID:
      {
        Id* id = e->cast<Id>();
        if (id->decl()==NULL) {
          if (id->type().isann()) {
            ret.b = bind(env,Ctx(),b,constants().lit_true);
            ret.r = bind(env,ctx,r,e);
            return ret;
          } else {
            throw FlatteningError(env,e->loc(), "undefined identifier");
          }
        }
        if (ctx.neg && id->type().dim() > 0) {
          if (id->type().dim() > 1)
            throw InternalError("multi-dim arrays in negative positions not supported yet");
          KeepAlive ka;
          {
            GCLock lock;
            std::vector<VarDecl*> gen_id(1);
            gen_id[0] = new VarDecl(id->loc(), new TypeInst(id->loc(),Type::parint()),env.genId(),
                                    new IntLit(id->loc(),0));
            
            /// TODO: support arbitrary dimensions
            std::vector<Expression*> idxsetargs(1);
            idxsetargs[0] = id;
            Call* idxset = new Call(id->loc(),"index_set",idxsetargs);
            idxset->decl(env.orig->matchFn(idxset));
            idxset->type(idxset->decl()->rtype(idxsetargs));
            Generator gen(gen_id,idxset);
            std::vector<Expression*> idx(1);
            Generators gens;
            gens._g.push_back(gen);
            gens._w = NULL;
            UnOp* aanot = new UnOp(id->loc(),UOT_NOT,NULL);
            Comprehension* cp = new Comprehension(id->loc(),
              aanot, gens, false);
            Id* bodyidx = cp->decl(0,0)->id();
            idx[0] = bodyidx;
            ArrayAccess* aa = new ArrayAccess(id->loc(),id,idx);
            aanot->e(aa);
            Type tt = id->type();
            tt.dim(0);
            aa->type(tt);
            aanot->type(aa->type());
            cp->type(id->type());
            ctx.neg = false;
            ka = cp;
          }
          ret = flat_exp(env,ctx,ka(),r,b);
        } else {
          GCLock lock;
          VarDecl* vd = id->decl()->flat();
          Expression* rete = NULL;
          if (vd==NULL) {
            // New top-level id, need to copy into env.m
            vd = flat_exp(env,Ctx(),id->decl(),NULL,constants().var_true).r()
                 ->cast<Id>()->decl();
          }
          ret.b = bind(env,Ctx(),b,constants().lit_true);
          if (vd && vd->e()!=NULL) {
            switch (vd->e()->eid()) {
            case Expression::E_INTLIT:
            case Expression::E_BOOLLIT:
            case Expression::E_FLOATLIT:
            case Expression::E_ID:
              rete = vd->e();
              break;
            default: break;
            }
          } else if (vd && vd->ti()->ranges().size() > 0) {
            // create fresh variables and array literal
            std::vector<std::pair<int,int> > dims;
            IntVal asize = 1;
            for (unsigned int i=0; i<vd->ti()->ranges().size(); i++) {
              TypeInst* ti = vd->ti()->ranges()[i];
              if (ti->domain()==NULL)
                throw FlatteningError(env,ti->loc(),"array dimensions unknown");
              IntSetVal* isv = eval_intset(ti->domain());
              if (isv->size() == 0) {
                dims.push_back(std::pair<int,int>(1,0));
                asize = 0;
              } else {
                if (isv->size() != 1)
                  throw FlatteningError(env,ti->loc(),"invalid array index set");
                asize *= (isv->max(0)-isv->min(0)+1);
                dims.push_back(std::pair<int,int>(static_cast<int>(isv->min(0).toInt()),
					          static_cast<int>(isv->max(0).toInt())));
              }
            }
            Type tt = vd->ti()->type();
            tt.dim(0);
            TypeInst* vti = new TypeInst(Location(),tt,vd->ti()->domain());
            
            std::vector<Expression*> elems(static_cast<int>(asize.toInt()));
            for (int i=0; i<static_cast<int>(asize.toInt()); i++) {
              VarDecl* nvd = new VarDecl(vd->loc(),vti,env.genId());
              nvd->introduced(vd->introduced());
              EE root_vd = flat_exp(env,Ctx(),nvd,NULL,constants().var_true);
              Id* id = root_vd.r()->cast<Id>();
              elems[i] = id;
            }

            ArrayLit* al = new ArrayLit(Location(),elems,dims);
            al->type(vd->type());
            vd->e(al);
            env.vo_add_exp(vd);
            EE ee;
            ee.r = vd;
            env.map_insert(vd->e(), ee);
          }
          if (rete==NULL) {
            if (!vd->toplevel()) {
              // create new VarDecl in toplevel, if decl doesnt exist yet
              EnvI::Map::iterator it = env.map_find(vd->e());
              if (it==env.map_end()) {
                Expression* vde = follow_id(vd->e());
                ArrayLit* vdea = vde ? vde->dyn_cast<ArrayLit>() : NULL;
                if (vdea && vdea->v().size()==0) {
                  // Do not create names for empty arrays but return array literal directly
                  rete = vdea;
                } else {
                  VarDecl* nvd =
                  new VarDecl(vd->loc(),eval_typeinst(env,vd),
                              env.genId(),vd->e());
                  nvd->introduced(true);
                  nvd->flat(nvd);
                  for (ExpressionSetIter it = vd->ann().begin(); it != vd->ann().end(); ++it) {
                    EE ee_ann = flat_exp(env, Ctx(), *it, NULL, constants().var_true);
                    nvd->addAnnotation(ee_ann.r());
                  }
                  
                  VarDeclI* ni = new VarDeclI(Location(),nvd);
                  env.flat_addItem(ni);
                  vd = nvd;
                  EE ee(vd,NULL);
                  if (vd->e())
                    env.map_insert(vd->e(),ee);
                  env.map_insert(nvd->id(),ee);
                }
              } else {
                vd = it->second.r()->cast<VarDecl>();
              }
            }
            if (rete==NULL) {
              if (id->type().bt() == Type::BT_ANN && vd->e()) {
                rete = vd->e();
              } else {
                rete = vd->id();
              }
            }
          }
          ret.r = bind(env,ctx,r,rete);
        }
      }
      break;
    case Expression::E_ANON:
      {
        AnonVar* av = e->cast<AnonVar>();
        if (av->type().isbot()) {
          throw InternalError("type of anonymous variable could not be inferred");
        }
        GCLock lock;
        VarDecl* vd = new VarDecl(Location(), new TypeInst(Location(), av->type()),
                                  env.genId());
        ret = flat_exp(env,Ctx(),vd,NULL,constants().var_true);
      }
      break;
    case Expression::E_ARRAYLIT:
      {
        ArrayLit* al = e->cast<ArrayLit>();
        std::vector<EE> elems_ee(al->v().size());
        for (unsigned int i=al->v().size(); i--;)
          elems_ee[i] = flat_exp(env,ctx,al->v()[i],NULL,NULL);
        std::vector<Expression*> elems(elems_ee.size());
        for (unsigned int i=elems.size(); i--;)
          elems[i] = elems_ee[i].r();
        std::vector<std::pair<int,int> > dims(al->dims());
        for (unsigned int i=al->dims(); i--;)
          dims[i] = std::pair<int,int>(al->min(i), al->max(i));
        KeepAlive ka;
        {
          GCLock lock;
          ArrayLit* alr = new ArrayLit(Location(),elems,dims);
          alr->type(al->type());
          ka = alr;
        }
        ret.b = conj(env,b,Ctx(),elems_ee);
        ret.r = bind(env,Ctx(),r,ka());
      }
      break;
    case Expression::E_ARRAYACCESS:
      {
        ArrayAccess* aa = e->cast<ArrayAccess>();
        
        std::vector<EE> ees(aa->idx().size());
        Ctx dimctx = ctx;
        dimctx.neg = false;
        for (unsigned int i=0; i<aa->idx().size(); i++) {
          Expression* tmp = follow_id_to_decl(aa->idx()[i]);
          if (VarDecl* vd = tmp->dyn_cast<VarDecl>())
            tmp = vd->id();
          ees[i] = flat_exp(env, dimctx, tmp, NULL, NULL);
        }
        
        bool parAccess=true;
        for (unsigned int i=0; i<aa->idx().size(); i++) {
          if (!ees[i].r()->type().ispar()) {
            parAccess = false;
            break;
          }
        }
        Ctx nctx = ctx;
        nctx.b = +nctx.b;
        nctx.neg = false;
        EE eev = flat_exp(env,nctx,aa->v(),NULL,NULL);
        ees.push_back(EE(NULL,eev.b()));

        if (parAccess) {
          ArrayLit* al;
          if (eev.r()->isa<ArrayLit>()) {
            al = eev.r()->cast<ArrayLit>();
          } else {
            Id* id = eev.r()->cast<Id>();
            if (id->decl()==NULL) {
              throw InternalError("undefined identifier");
            }
            if (id->decl()->e()==NULL) {
              throw InternalError("array without initialiser not supported");
            }
            al = follow_id(id)->cast<ArrayLit>();
          }
          KeepAlive ka;
          bool success;
          {
            GCLock lock;
            std::vector<IntVal> dims(aa->idx().size());
            for (unsigned int i=aa->idx().size(); i--;)
              dims[i] = eval_int(ees[i].r());
            ka = eval_arrayaccess(al,dims,success);
          }
          if (!success && ctx.b==C_ROOT && b==constants().var_true) {
            throw FlatteningError(env,e->loc(),"array access out of bounds");
          }
          ees.push_back(EE(NULL,constants().boollit(success)));
          if (aa->type().isbool() && !aa->type().isopt()) {
            ret.b = bind(env,Ctx(),b,constants().lit_true);
            ees.push_back(EE(NULL,ka()));
            ret.r = conj(env,r,ctx,ees);
          } else {
            ret.b = conj(env,b,ctx,ees);
            ret.r = bind(env,ctx,r,ka());
          }
        } else {
          std::vector<Expression*> args(aa->idx().size()+1);
          for (unsigned int i=aa->idx().size(); i--;)
            args[i] = ees[i].r();
          args[aa->idx().size()] = eev.r();
          KeepAlive ka;
          {
            GCLock lock;
            Call* cc = new Call(e->loc(),constants().ids.element,args);
            cc->type(aa->type());
            FunctionI* fi = env.orig->matchFn(cc->id(),args);
            if (fi==NULL) {
              throw FlatteningError(env,cc->loc(), "cannot find matching declaration");
            }
            assert(fi);
            assert(fi->rtype(args).isSubtypeOf(cc->type()));
            cc->decl(fi);
            ka = cc;
          }
          Ctx elemctx = ctx;
          elemctx.neg = false;
          EE ee = flat_exp(env,elemctx,ka(),NULL,NULL);
          ees.push_back(ee);
          if (aa->type().isbool() && !aa->type().isopt()) {
            ee.b = ee.r;
            ees.push_back(ee);
            ret.r = conj(env,r,ctx,ees);
            ret.b = bind(env,ctx,b,constants().boollit(!ctx.neg));
          } else {
            ret.r = bind(env,ctx,r,ee.r());
            ret.b = conj(env,b,ctx,ees);
          }
        }
      }
      break;
    case Expression::E_COMP:
      {
        Comprehension* c = e->cast<Comprehension>();
        KeepAlive c_ka(c);
        
        if (c->set()) {
          throw InternalError("not supported yet");
        }
        
        if (c->type().isopt()) {
          std::vector<Expression*> in(c->n_generators());
          std::vector<Expression*> where;
          GCLock lock;
          for (int i=0; i<c->n_generators(); i++) {
            if (c->in(i)->type().isvar()) {
              std::vector<Expression*> args(1);
              args[0] = c->in(i);
              Call* ub = new Call(Location(),"ub",args);
              ub->type(Type::parsetint());
              ub->decl(env.orig->matchFn(ub));
              in[i] = ub;
              for (int j=0; j<c->n_decls(i); j++) {
                BinOp* bo = new BinOp(Location(),c->decl(i,j)->id(), BOT_IN, c->in(i));
                bo->type(Type::varbool());
                where.push_back(bo);
              }
            } else {
              in[i] = c->in(i);
            }
          }
          if (where.size() > 0 || (c->where() && c->where()->type().isvar())) {
            Generators gs;
            if (c->where()==NULL || c->where()->type().ispar())
              gs._w = c->where();
            else
              where.push_back(c->where());
            for (int i=0; i<c->n_generators(); i++) {
              std::vector<VarDecl*> vds(c->n_decls(i));
              for (int j=0; j<c->n_decls(i); j++)
                vds[j] = c->decl(i, j);
              gs._g.push_back(Generator(vds,in[i]));
            }
            Expression* cond;
            if (where.size() > 1) {
              ArrayLit* al = new ArrayLit(Location(), where);
              al->type(Type::varbool(1));
              std::vector<Expression*> args(1);
              args[0] = al;
              Call* forall = new Call(Location(), constants().ids.forall, args);
              forall->type(Type::varbool());
              forall->decl(env.orig->matchFn(forall));
              cond = forall;
            } else {
              cond = where[0];
            }
            

            Expression* r_bounds = NULL;
            if (c->e()->type().bt()==Type::BT_INT && c->e()->type().dim() == 0) {
              std::vector<Expression*> ubargs(1);
              ubargs[0] = c->e();
              if (c->e()->type().st()==Type::ST_SET) {
                Call* bc = new Call(Location(),"ub",ubargs);
                bc->type(Type::parsetint());
                bc->decl(env.orig->matchFn(bc));
                r_bounds = bc;
              } else {
                Call* lbc = new Call(Location(),"lb",ubargs);
                lbc->type(Type::parint());
                lbc->decl(env.orig->matchFn(lbc));
                Call* ubc = new Call(Location(),"ub",ubargs);
                ubc->type(Type::parint());
                ubc->decl(env.orig->matchFn(ubc));
                r_bounds = new BinOp(Location(),lbc,BOT_DOTDOT,ubc);
                r_bounds->type(Type::parsetint());
              }
            }
            Type tt;
            tt = c->e()->type();
            tt.ti(Type::TI_VAR);
            tt.ot(Type::OT_OPTIONAL);
            
            TypeInst* ti = new TypeInst(Location(),tt,r_bounds);
            VarDecl* r = new VarDecl(c->loc(),ti,env.genId());
            r->addAnnotation(constants().ann.promise_total);
            r->introduced(true);
            r->flat(r);

            std::vector<Expression*> let_exprs(3);
            let_exprs[0] = r;
            BinOp* r_eq_e = new BinOp(Location(),r->id(),BOT_EQ,c->e());
            r_eq_e->type(Type::varbool());
            let_exprs[1] = new BinOp(Location(),cond,BOT_IMPL,r_eq_e);
            let_exprs[1]->type(Type::varbool());
            std::vector<Expression*> absent_r_args(1);
            absent_r_args[0] = r->id();
            Call* absent_r = new Call(Location(), "absent", absent_r_args);
            absent_r->type(Type::varbool());
            absent_r->decl(env.orig->matchFn(absent_r));
            let_exprs[2] = new BinOp(Location(),cond,BOT_OR,absent_r);
            let_exprs[2]->type(Type::varbool());
            Let* let = new Let(Location(), let_exprs, r->id());
            let->type(r->type());
            Comprehension* nc = new Comprehension(c->loc(),let,gs,c->set());
            nc->type(c->type());
            c = nc;
            c_ka = c;
          }
        }
        
        class EvalF {
        public:
          EnvI& env;
          Ctx ctx;
          EvalF(EnvI& env0, Ctx ctx0) : env(env0), ctx(ctx0) {}
          typedef EE ArrayVal;
          EE e(Expression* e) {
            VarDecl* b = ctx.b==C_ROOT ? constants().var_true : NULL;
            VarDecl* r = (ctx.b == C_ROOT && e->type().isbool() && !e->type().isopt()) ? constants().var_true : NULL;
            return flat_exp(env,ctx,e,r,b);
          }
        } _evalf(env,ctx);
        std::vector<EE> elems_ee = eval_comp<EvalF>(_evalf,c);
        std::vector<Expression*> elems(elems_ee.size());
        bool allPar = true;
        for (unsigned int i=elems.size(); i--;) {
          elems[i] = elems_ee[i].r();
          if (!elems[i]->type().ispar())
            allPar = false;
        }
        KeepAlive ka;
        {
          GCLock lock;
          ArrayLit* alr = new ArrayLit(Location(),elems);
          Type alt = c->type();
          if (allPar)
            alt.ti(Type::TI_PAR);
          alr->type(alt);
          ka = alr;
        }
        ret.b = conj(env,b,Ctx(),elems_ee);
        ret.r = bind(env,Ctx(),r,ka());
      }
      break;
    case Expression::E_ITE:
      {
        ITE* ite = e->cast<ITE>();
        ret = flat_ite(env,ctx,ite,r,b);
      }
      break;
    case Expression::E_BINOP:
      {
        BinOp* bo = e->cast<BinOp>();
        if (isReverseMap(bo)) {
          CallArgItem cai(env);
          Id* id = bo->lhs()->dyn_cast<Id>();
          if (id==NULL)
            throw EvalError(bo->lhs()->loc(), "Reverse mappers are only defined for identifiers");
          if (bo->op() != BOT_EQ && bo->op() != BOT_EQUIV)
            throw EvalError(bo->loc(), "Reverse mappers have to use `=` as the operator");
          Call* c = bo->rhs()->dyn_cast<Call>();
          if (c==NULL)
            throw EvalError(bo->rhs()->loc(), "Reverse mappers require call on right hand side");

          std::vector<Expression*> args(c->args().size());
          for (unsigned int i=0; i<c->args().size(); i++) {
            Id* idi = c->args()[i]->dyn_cast<Id>();
            if (idi==NULL)
              throw EvalError(c->args()[i]->loc(), "Reverse mapper calls require identifiers as arguments");
            EE ee = flat_exp(env, Ctx(), idi, NULL, constants().var_true);
            args[i] = ee.r();
          }
          
          EE ee = flat_exp(env, Ctx(), id, NULL, constants().var_true);
          
          GCLock lock;
          Call* revMap = new Call(Location(),c->id(),args);
          
          args.push_back(ee.r());
          Call* keepAlive = new Call(Location(),constants().var_redef->id(),args);
          keepAlive->type(Type::varbool());
          keepAlive->decl(constants().var_redef);
          ret = flat_exp(env, Ctx(), keepAlive, constants().var_true, constants().var_true);
          
          env.reverseMappers.insert(ee.r()->cast<Id>(),revMap);
          
          break;
        }
        if ( (bo->op()==BOT_EQ ||  bo->op()==BOT_EQUIV) && (bo->lhs()==constants().absent || bo->rhs()==constants().absent) ) {
          GCLock lock;
          std::vector<Expression*> args(1);
          args[0] = bo->lhs()==constants().absent ? bo->rhs() : bo->lhs();
          if (args[0] != constants().absent) {
            Call* cr = new Call(bo->loc(),"absent",args);
            cr->decl(env.orig->matchFn(cr));
            cr->type(cr->decl()->rtype(args));
            ret = flat_exp(env, ctx, cr, r, b);
          } else {
            ret.b = bind(env,Ctx(),b,constants().lit_true);
            ret.r = bind(env,ctx,r,constants().lit_true);
          }
          break;
        }
        Ctx ctx0 = ctx;
        ctx0.neg = false;
        Ctx ctx1 = ctx;
        ctx1.neg = false;
        BinOpType bot = bo->op();
        if (bo->lhs()->type().isbool()) {
          switch (bot) {
            case BOT_EQ: bot = BOT_EQUIV; break;
            case BOT_NQ: bot = BOT_XOR; break;
            case BOT_LQ: bot = BOT_IMPL; break;
            case BOT_GQ: bot = BOT_RIMPL; break;
            default: break;
          }
        }
        bool negArgs = false;
        bool doubleNeg = false;
        if (ctx.neg) {
          switch (bot) {
            case BOT_AND:
              ctx.b = -ctx.b;
              ctx.neg = false;
              negArgs = true;
              bot = BOT_OR;
              break;
            case BOT_OR:
              ctx.b = -ctx.b;
              ctx.neg = false;
              negArgs = true;
              bot = BOT_AND;
              break;
            default: break;
          }
        }
        Expression* boe0 = bo->lhs();
        Expression* boe1 = bo->rhs();
        switch (bot) {
          case BOT_PLUS:
          {
            KeepAlive ka;
            if (boe0->type().isint()) {
              ka = mklinexp<IntLit>(env,1,1,boe0,boe1);
            } else {
              ka = mklinexp<FloatLit>(env,1.0,1.0,boe0,boe1);
            }
            ret = flat_exp(env,ctx,ka(),r,b);
          }
            break;
          case BOT_MINUS:
          {
            KeepAlive ka;
            if (boe0->type().isint()) {
              ka = mklinexp<IntLit>(env,1,-1,boe0,boe1);
            } else {
              ka = mklinexp<FloatLit>(env,1.0,-1.0,boe0,boe1);
            }
            ret = flat_exp(env,ctx,ka(),r,b);
          }
            break;
          case BOT_MULT:
          case BOT_IDIV:
          case BOT_MOD:
          case BOT_DIV:
          case BOT_UNION:
          case BOT_DIFF:
          case BOT_SYMDIFF:
          case BOT_INTERSECT:
          {
            assert(!ctx0.neg);
            assert(!ctx1.neg);
            EE e0 = flat_exp(env,ctx0,boe0,NULL,b);
            EE e1 = flat_exp(env,ctx1,boe1,NULL,b);
            
            if (e0.r()->type().ispar() && e1.r()->type().ispar()) {
              GCLock lock;
              BinOp* parbo = new BinOp(bo->loc(),e0.r(),bo->op(),e1.r());
              Type tt = bo->type();
              tt.ti(Type::TI_PAR);
              parbo->type(tt);
              Expression* res = eval_par(parbo);
              assert(!res->type().isunknown());
              ret.r = bind(env,ctx,r,res);
              std::vector<EE> ees(2);
              ees[0].b = e0.b; ees[1].b = e1.b;
              ret.b = conj(env,b,Ctx(),ees);
              break;
            }
            
            if (bot==BOT_MULT) {
              Expression* e0r = e0.r();
              Expression* e1r = e1.r();
              if (e0r->type().ispar())
                std::swap(e0r,e1r);
              if (e1r->type().ispar() && e1r->type().isint()) {
                IntVal coeff = eval_int(e1r);
                KeepAlive ka = mklinexp<IntLit>(env,coeff,0,e0r,NULL);
                ret = flat_exp(env,ctx,ka(),r,b);
                break;
              } else if (e1r->type().ispar() && e1r->type().isfloat()) {
                FloatVal coeff = eval_float(e1r);
                KeepAlive ka = mklinexp<FloatLit>(env,coeff,0.0,e0r,NULL);
                ret = flat_exp(env,ctx,ka(),r,b);
                break;
              }
            }
            
            GC::lock();
            std::vector<Expression*> args(2);
            args[0] = e0.r(); args[1] = e1.r();
            Call* cc;
            if (bo->decl()) {
              cc = new Call(bo->loc(),bo->opToString(),args);
            } else {
              cc = new Call(bo->loc(),opToBuiltin(bo,bot),args);
            }
            cc->type(bo->type());

            EnvI::Map::iterator cit;
            if ( (cit = env.map_find(cc)) != env.map_end()) {
              ret.b = bind(env,Ctx(),b,env.ignorePartial ? constants().lit_true : cit->second.b());
              ret.r = bind(env,ctx,r,cit->second.r());
            } else {
              if (FunctionI* fi = env.orig->matchFn(cc->id(),args)) {
                assert(cc->type() == fi->rtype(args));
                cc->decl(fi);
                cc->type(cc->decl()->rtype(args));
                KeepAlive ka(cc);
                GC::unlock();
                EE ee = flat_exp(env,ctx,cc,r,NULL);
                GC::lock();
                ret.r = ee.r;
                std::vector<EE> ees(3);
                ees[0].b = e0.b; ees[1].b = e1.b; ees[2].b = ee.b;
                ret.b = conj(env,b,Ctx(),ees);
              } else {
                ret.r = bind(env,ctx,r,cc);
                std::vector<EE> ees(2);
                ees[0].b = e0.b; ees[1].b = e1.b;
                ret.b = conj(env,b,Ctx(),ees);
                if (!ctx.neg)
                  env.map_insert(cc,ret);
              }
            }
          }
            GC::unlock();
            break;
            
          case BOT_AND:
          {
            if (r==constants().var_true) {
              Ctx nctx;
              nctx.neg = negArgs;
              nctx.b = negArgs ? C_NEG : C_ROOT;
              (void) flat_exp(env,nctx,boe0,constants().var_true,constants().var_true);
              (void) flat_exp(env,nctx,boe1,constants().var_true,constants().var_true);
              ret.r = bind(env,ctx,r,constants().lit_true);
              break;
            } else {
              GC::lock();
              std::vector<Expression*> bo_args(2);
              if (negArgs) {
                bo_args[0] = new UnOp(bo->loc(),UOT_NOT,boe0);
                bo_args[0]->type(boe0->type());
                bo_args[1] = new UnOp(bo->loc(),UOT_NOT,boe1);
                bo_args[1]->type(boe1->type());
              } else {
                bo_args[0] = boe0;
                bo_args[1] = boe1;
              }
              std::vector<Expression*> args(1);
              args[0]=new ArrayLit(bo->loc(),bo_args);
              args[0]->type(Type::varbool(1));
              Call* c = new Call(bo->loc(),constants().ids.forall,args);
              c->decl(env.orig->matchFn(c));
              c->type(c->decl()->rtype(args));
              KeepAlive ka(c);
              GC::unlock();
              ret = flat_exp(env,ctx,c,r,b);
              if (Id* id = ret.r()->dyn_cast<Id>()) {
                addCtxAnn(id->decl(), ctx.b);
              }
            }
            break;
          }
          case BOT_OR:
          {
            GC::lock();
            std::vector<Expression*> bo_args(2);
            if (negArgs) {
              bo_args[0] = new UnOp(bo->loc(),UOT_NOT,boe0);
              bo_args[0]->type(boe0->type());
              bo_args[1] = new UnOp(bo->loc(),UOT_NOT,boe1);
              bo_args[1]->type(boe1->type());
            } else {
              bo_args[0] = boe0;
              bo_args[1] = boe1;
            }
            std::vector<Expression*> args(1);
            args[0]= new ArrayLit(bo->loc(),bo_args);
            args[0]->type(Type::varbool(1));
            Call* c = new Call(bo->loc(),constants().ids.exists,args);
            c->decl(env.orig->matchFn(c));
            c->type(c->decl()->rtype(args));
            KeepAlive ka(c);
            GC::unlock();
            ret = flat_exp(env,ctx,c,r,b);
            if (Id* id = ret.r()->dyn_cast<Id>()) {
              addCtxAnn(id->decl(), ctx.b);
            }
          }
            break;
          case BOT_RIMPL:
          {
            std::swap(boe0,boe1);
          }
            // fall through
          case BOT_IMPL:
          {
            if (ctx.b==C_ROOT && r==constants().var_true && boe0->type().ispar()) {
              if (eval_bool(boe0)) {
                Ctx nctx = ctx;
                nctx.neg = negArgs;
                nctx.b = negArgs ? C_NEG : C_ROOT;
                ret = flat_exp(env,nctx,boe1,constants().var_true,constants().var_true);
              } else {
                Ctx nctx = ctx;
                nctx.neg = negArgs;
                nctx.b = negArgs ? C_NEG : C_ROOT;
                ret = flat_exp(env,nctx,constants().lit_true,constants().var_true,constants().var_true);
              }
              break;
            }
            if (ctx.b==C_ROOT && r==constants().var_true && boe1->type().ispar()) {
              if (eval_bool(boe1)) {
                Ctx nctx = ctx;
                nctx.neg = negArgs;
                nctx.b = negArgs ? C_NEG : C_ROOT;
                ret = flat_exp(env,nctx,constants().lit_true,constants().var_true,constants().var_true);
                break;
              } else {
                Ctx nctx = ctx;
                nctx.neg = !negArgs;
                nctx.b = !negArgs ? C_NEG : C_ROOT;
                ret = flat_exp(env,nctx,boe0,constants().var_true,constants().var_true);
                break;
              }
            }
            GC::lock();
            std::vector<Expression*> bo_args(2);
            ASTString id;
            if (ctx.neg) {
              bo_args[0] = boe0;
              bo_args[1] = new UnOp(bo->loc(),UOT_NOT,boe1);
              bo_args[1]->type(boe1->type());
              id = constants().ids.forall;
            } else {
              bo_args[0] = new UnOp(bo->loc(),UOT_NOT,boe0);
              bo_args[0]->type(boe0->type());
              bo_args[1] = boe1;
              id = constants().ids.exists;
            }
            ctx.neg = false;
            std::vector<Expression*> args(1);
            args[0]= new ArrayLit(bo->loc(),bo_args);
            args[0]->type(Type::varbool(1));
            Call* c = new Call(bo->loc(),id,args);
            c->decl(env.orig->matchFn(c));
            c->type(c->decl()->rtype(args));
            KeepAlive ka(c);
            GC::unlock();
            ret = flat_exp(env,ctx,c,r,b);
            if (Id* id = ret.r()->dyn_cast<Id>()) {
              addCtxAnn(id->decl(),ctx.b);
            }
          }
            break;
          case BOT_EQUIV:
            if (ctx.neg) {
              ctx.neg = false;
              ctx.b = -ctx.b;
              bot = BOT_XOR;
              ctx0.b = ctx1.b = C_MIX;
              goto flatten_bool_op;
            } else {
              if (r && r==constants().var_true) {
                if (boe1->type().ispar() || boe1->isa<Id>())
                  std::swap(boe0,boe1);
                if (istrue(boe0)) {
                  return flat_exp(env,ctx1,boe1,r,b);
                } else if (isfalse(boe0)) {
                  ctx1.neg = true;
                  ctx1.b = -ctx1.b;
                  return flat_exp(env,ctx1,boe1,r,b);
                } else {
                  ctx0.b = C_MIX;
                  EE e0 = flat_exp(env,ctx0,boe0,NULL,NULL);
                  if (istrue(e0.r())) {
                    return flat_exp(env,ctx1,boe1,r,b);
                  } else if (isfalse(e0.r())) {
                    ctx1.neg = true;
                    ctx1.b = -ctx1.b;
                    return flat_exp(env,ctx1,boe1,r,b);
                  } else {
                    Id* id = e0.r()->cast<Id>();
                    ctx1.b = C_MIX;
                    (void) flat_exp(env,ctx1,boe1,id->decl(),constants().var_true);
                    ret.b = bind(env,Ctx(),b,constants().lit_true);
                    ret.r = bind(env,Ctx(),r,constants().lit_true);
                  }
                }
                break;
              } else {
                ctx0.b = ctx1.b = C_MIX;
                goto flatten_bool_op;
              }
            }
          case BOT_XOR:
            if (ctx.neg) {
              ctx.neg = false;
              ctx.b = -ctx.b;
              bot = BOT_EQUIV;
              ctx0.b = ctx1.b = C_MIX;
            }
            goto flatten_bool_op;
          case BOT_LE:
            if (ctx.neg) {
              doubleNeg = true;
              bot = BOT_GQ;
              if (boe0->type().isbool()) {
                ctx0.b = +ctx0.b;
                ctx1.b = -ctx1.b;
              } else if (boe0->type().isint()) {
                ctx0.i = +ctx0.i;
                ctx1.i = -ctx1.i;
              }
            } else {
              if (boe0->type().isbool()) {
                ctx0.b = -ctx0.b;
                ctx1.b = +ctx1.b;
              } else if (boe0->type().isint()) {
                ctx0.i = -ctx0.i;
                ctx1.i = +ctx1.i;
              }
            }
            goto flatten_bool_op;
          case BOT_LQ:
            if (ctx.neg) {
              doubleNeg = true;
              bot = BOT_GR;
              if (boe0->type().isbool()) {
                ctx0.b = +ctx0.b;
                ctx1.b = -ctx1.b;
              } else if (boe0->type().isint()) {
                ctx0.i = +ctx0.i;
                ctx1.i = -ctx1.i;
              }
            } else {
              if (boe0->type().isbool()) {
                ctx0.b = -ctx0.b;
                ctx1.b = +ctx1.b;
              } else if (boe0->type().isint()) {
                ctx0.i = -ctx0.i;
                ctx1.i = +ctx1.i;
              }
            }
            goto flatten_bool_op;
          case BOT_GR:
            if (ctx.neg) {
              doubleNeg = true;
              bot = BOT_LQ;
              if (boe0->type().isbool()) {
                ctx0.b = -ctx0.b;
                ctx1.b = +ctx1.b;
              } else if (boe0->type().isint()) {
                ctx0.i = -ctx0.i;
                ctx1.i = +ctx1.i;
              }
            } else {
              if (boe0->type().isbool()) {
                ctx0.b = +ctx0.b;
                ctx1.b = -ctx1.b;
              } else if (boe0->type().isint()) {
                ctx0.i = +ctx0.i;
                ctx1.i = -ctx1.i;
              }
            }
            goto flatten_bool_op;
          case BOT_GQ:
            if (ctx.neg) {
              doubleNeg = true;
              bot = BOT_LE;
              if (boe0->type().isbool()) {
                ctx0.b = -ctx0.b;
                ctx1.b = +ctx1.b;
              } else if (boe0->type().isint()) {
                ctx0.i = -ctx0.i;
                ctx1.i = +ctx1.i;
              }
            } else {
              if (boe0->type().isbool()) {
                ctx0.b = +ctx0.b;
                ctx1.b = -ctx1.b;
              } else if (boe0->type().isint()) {
                ctx0.i = +ctx0.i;
                ctx1.i = -ctx1.i;
              }
            }
            goto flatten_bool_op;
          case BOT_EQ:
            if (ctx.neg) {
              doubleNeg = true;
              bot = BOT_NQ;
            }
            if (boe0->type().isbool()) {
              ctx0.b = ctx1.b = C_MIX;
            } else if (boe0->type().isint()) {
              ctx0.i = ctx1.i = C_MIX;
            }
            goto flatten_bool_op;
          case BOT_NQ:
            if (ctx.neg) {
              doubleNeg = true;
              bot = BOT_EQ;
            }
            if (boe0->type().isbool()) {
              ctx0.b = ctx1.b = C_MIX;
            } else if (boe0->type().isint()) {
              ctx0.i = ctx1.i = C_MIX;
            }
            goto flatten_bool_op;
          case BOT_IN:
          case BOT_SUBSET:
          case BOT_SUPERSET:
            ctx0.i = ctx1.i = C_MIX;
          flatten_bool_op:
          {
            EE e0 = flat_exp(env,ctx0,boe0,NULL,NULL);
            EE e1 = flat_exp(env,ctx1,boe1,NULL,NULL);
            
            ret.b = bind(env,Ctx(),b,constants().lit_true);
            
            std::vector<EE> ees(3);
            ees[0].b = e0.b; ees[1].b = e1.b;
            
            if (e0.r()->type().ispar() && e1.r()->type().ispar()) {
              GCLock lock;
              BinOp* bo_par = new BinOp(e->loc(),e0.r(),bot,e1.r());
              bo_par->type(Type::parbool());
              bool bo_val = eval_bool(bo_par);
              if (doubleNeg)
                bo_val = !bo_val;
              ees[2].b = constants().boollit(bo_val);
              ret.r = conj(env,r,ctx,ees);
              break;
            }
            
            if (ctx.b==C_ROOT && r==constants().var_true && e1.r()->type().ispar() &&
                e0.r()->isa<Id>() && (bot==BOT_IN || bot==BOT_SUBSET) ) {
              VarDecl* vd = e0.r()->cast<Id>()->decl();
              if (vd->ti()->domain()==NULL) {
                vd->ti()->domain(e1.r());
              } else {
                GCLock lock;
                IntSetVal* newdom = eval_intset(e1.r());
                Id* id = vd->id();
                while (id != NULL) {
                  bool changeDom = false;
                  if (id->decl()->ti()->domain()) {
                    IntSetVal* domain = eval_intset(id->decl()->ti()->domain());
                    IntSetRanges dr(domain);
                    IntSetRanges ibr(newdom);
                    Ranges::Inter<IntSetRanges,IntSetRanges> i(dr,ibr);
                    IntSetVal* newibv = IntSetVal::ai(i);
                    if (domain->card() != newibv->card()) {
                      newdom = newibv;
                      changeDom = true;
                    }
                  } else {
                    changeDom = true;
                  }
                  if (id->type().st()==Type::ST_PLAIN && newdom->size()==0) {
                    std::cerr << "Warning: model inconsistency detected";
                    env.flat_addItem(new ConstraintI(Location(),constants().lit_false));
                  } else if (changeDom) {
                    id->decl()->ti()->setComputedDomain(false);
                    id->decl()->ti()->domain(new SetLit(Location(),newdom));
                  }
                  id = id->decl()->e() ? id->decl()->e()->dyn_cast<Id>() : NULL;
                }
              }
              ret.r = bind(env,ctx,r,constants().lit_true);
              break;
            }
            
            std::vector<KeepAlive> args;
            ASTString callid;
            
            Expression* le0 = NULL;
            Expression* le1 = NULL;
            
            if (boe0->type().isint() && !boe0->type().isopt() && bot != BOT_IN) {
              le0 = get_linexp<IntLit>(e0.r());
            } else if (boe0->type().isfloat() && !boe0->type().isopt() && bot != BOT_IN) {
              le0 = get_linexp<FloatLit>(e0.r());
            }
            if (le0) {
              if (boe1->type().isint() && !boe0->type().isopt()) {
                le1 = get_linexp<IntLit>(e1.r());
              } else if (boe1->type().isfloat() && !boe0->type().isopt()) {
                le1 = get_linexp<FloatLit>(e1.r());
              }
            }
            if (le1) {
              if (boe0->type().isint()) {
                flatten_linexp_binop<IntLit>(env,ctx,r,b,ret,le0,le1,bot,doubleNeg,ees,args,callid);
              } else {
                flatten_linexp_binop<FloatLit>(env,ctx,r,b,ret,le0,le1,bot,doubleNeg,ees,args,callid);
              }
            } else {
              switch (bot) {
                case BOT_GR:
                  std::swap(e0,e1);
                  bot = BOT_LE;
                  break;
                case BOT_GQ:
                  std::swap(e0,e1);
                  bot = BOT_LQ;
                  break;
                default:
                  break;
              }
              args.push_back(e0.r);
              args.push_back(e1.r);
            }
            
            if (args.size() > 0) {
              GC::lock();
              
              if (callid=="") {
                if (bo->decl()) {
                  callid = bo->decl()->id();
                } else {
                  callid = opToBuiltin(bo,bot);
                }
              }
              
              std::vector<Expression*> args_e(args.size());
              for (unsigned int i=args.size(); i--;)
                args_e[i] = args[i]();
              Call* cc = new Call(e->loc(),callid,args_e);
              cc->decl(env.orig->matchFn(cc->id(),args_e));
              if (cc->decl()==NULL) {
                throw FlatteningError(env,cc->loc(), "cannot find matching declaration");
              }
              cc->type(cc->decl()->rtype(args_e));

              // add defines_var annotation if applicable
              Id* assignTo = NULL;
              if (bot==BOT_EQ && ctx.b == C_ROOT) {
                if (le0 && le0->isa<Id>()) {
                  assignTo = le0->cast<Id>();
                } else if (le1 && le1->isa<Id>()) {
                  assignTo = le1->cast<Id>();
                }
                if (assignTo) {
                  cc->addAnnotation(definesVarAnn(assignTo));
                  assignTo->decl()->flat()->addAnnotation(constants().ann.is_defined_var);
                }
              }

              EnvI::Map::iterator cit = env.map_find(cc);
              if (cit != env.map_end()) {
                ees[2].b = cit->second.r();
                if (doubleNeg) {
                  Type t = ees[2].b()->type();
                  ees[2].b = new UnOp(Location(),UOT_NOT,ees[2].b());
                  ees[2].b()->type(t);
                }
                if (Id* id = ees[2].b()->dyn_cast<Id>()) {
                  addCtxAnn(id->decl(),ctx.b);
                }
                ret.r = conj(env,r,ctx,ees);
                GC::unlock();
              } else {
                bool singleExp = true;
                for (unsigned int i=0; i<ees.size(); i++) {
                  if (!istrue(ees[i].b())) {
                    singleExp = false;
                    break;
                  }
                }
                KeepAlive ka(cc);
                GC::unlock();
                if (singleExp) {
                  if (doubleNeg) {
                    ctx.b = -ctx.b;
                    ctx.neg = !ctx.neg;
                  }
                  ret.r = flat_exp(env,ctx,cc,r,NULL).r;
                } else {
                  ees[2].b = flat_exp(env,Ctx(),cc,NULL,NULL).r;
                  if (doubleNeg) {
                    GCLock lock;
                    Type t = ees[2].b()->type();
                    ees[2].b = new UnOp(Location(),UOT_NOT,ees[2].b());
                    ees[2].b()->type(t);
                  }
                  if (Id* id = ees[2].b()->dyn_cast<Id>()) {
                    addCtxAnn(id->decl(),ctx.b);
                  }
                  ret.r = conj(env,r,ctx,ees);
                }
                if (!ctx.neg)
                  env.map_insert(cc,ret);
              }
            } else {
              ret.r = conj(env,r,ctx,ees);
            }
          }
            break;
            
          case BOT_PLUSPLUS:
          {
            std::vector<EE> ee(2);
            EE eev = flat_exp(env,ctx,boe0,NULL,NULL);
            ee[0] = eev;
            ArrayLit* al;
            if (eev.r()->isa<ArrayLit>()) {
              al = eev.r()->cast<ArrayLit>();
            } else {
              Id* id = eev.r()->cast<Id>();
              if (id->decl()==NULL) {
                throw InternalError("undefined identifier");
              }
              if (id->decl()->e()==NULL) {
                throw InternalError("array without initialiser not supported");
              }
              al = follow_id(id)->cast<ArrayLit>();
            }
            ArrayLit* al0 = al;
            eev = flat_exp(env,ctx,boe1,NULL,NULL);
            ee[1] = eev;
            if (eev.r()->isa<ArrayLit>()) {
              al = eev.r()->cast<ArrayLit>();
            } else {
              Id* id = eev.r()->cast<Id>();
              if (id->decl()==NULL) {
                throw InternalError("undefined identifier");
              }
              if (id->decl()->e()==NULL) {
                throw InternalError("array without initialiser not supported");
              }
              al = follow_id(id)->cast<ArrayLit>();
            }
            ArrayLit* al1 = al;
            std::vector<Expression*> v(al0->v().size()+al1->v().size());
            for (unsigned int i=al0->v().size(); i--;)
              v[i] = al0->v()[i];
            for (unsigned int i=al1->v().size(); i--;)
              v[al0->v().size()+i] = al1->v()[i];
            GCLock lock;
            ArrayLit* alret = new ArrayLit(e->loc(),v);
            alret->type(e->type());
            ret.b = conj(env,b,Ctx(),ee);
            ret.r = bind(env,ctx,r,alret);
          }
            break;
            
          case BOT_DOTDOT:
            throw InternalError("not yet implemented");
        }
      }
      break;
    case Expression::E_UNOP:
      {
        GCLock lock;
        UnOp* uo = e->cast<UnOp>();
        switch (uo->op()) {
        case UOT_NOT:
          {
            Ctx nctx = ctx;
            nctx.b = -nctx.b;
            nctx.neg = !nctx.neg;
            ret = flat_exp(env,nctx,uo->e(),r,b);
          }
          break;
        case UOT_PLUS:
          ret = flat_exp(env,ctx,uo->e(),r,b);
          break;
        case UOT_MINUS:
          {
            Expression* zero;
            if (uo->e()->type().bt()==Type::BT_INT)
              zero = new IntLit(Location(),0);
            else
              zero = new FloatLit(Location(),0.0);
            BinOp* bo = new BinOp(Location(),zero,BOT_MINUS,uo->e());
            bo->type(uo->type());
            ret = flat_exp(env,ctx,bo,r,b);
          }
          break;
        default: break;
        }
      }
      break;
    case Expression::E_CALL:
      {
        Call* c = e->cast<Call>();
        FunctionI* decl = env.orig->matchFn(c);
        if (decl == NULL) {
          throw InternalError("undeclared function or predicate "
                              +c->id().str());
        }

        Ctx nctx = ctx;
        nctx.neg = false;
        ASTString cid = c->id();
        if (decl->e()==NULL) {
          if (cid == constants().ids.forall) {
            nctx.b = +nctx.b;
            if (ctx.neg) {
              ctx.neg = false;
              nctx.neg = true;
              cid = constants().ids.exists;
            }
          } else if (cid == constants().ids.exists) {
            nctx.b = +nctx.b;
            if (ctx.neg) {
              ctx.neg = false;
              nctx.neg = true;
              cid = constants().ids.forall;
            }
          } else if (cid == constants().ids.bool2int) {
            if (ctx.neg) {
              ctx.neg = false;
              nctx.neg = true;
              nctx.b = -ctx.i;
            } else {
              nctx.b = ctx.i;
            }
          } else if (cid == constants().ids.assert || cid == constants().ids.trace) {
            KeepAlive callres = decl->_builtins.e(c->args());
            ret = flat_exp(env,ctx,callres(),r,b);
            // This is all we need to do for assert, so break out of the E_CALL
            break;
          }
        }

        if (ctx.b==C_ROOT && decl->e()==NULL &&
            cid == constants().ids.forall && r==constants().var_true) {
          /// TODO: need generic array evaluation function
          ret.b = bind(env,ctx,b,constants().lit_true);
          EE flat_al = flat_exp(env,Ctx(),c->args()[0],NULL,constants().var_true);
          ArrayLit* al = follow_id(flat_al.r())->cast<ArrayLit>();
          nctx.b = C_ROOT;
          for (unsigned int i=0; i<al->v().size(); i++)
            (void) flat_exp(env,nctx,al->v()[i],r,b);
          ret.r = bind(env,ctx,r,constants().lit_true);
        } else {
          std::vector<EE> args_ee(c->args().size());
          bool mixContext = decl->e()!=NULL ||
            (cid != constants().ids.forall && cid != constants().ids.exists && cid != constants().ids.bool2int &&
             cid != constants().ids.sum && cid != constants().ids.lin_exp && cid != "assert");
          for (unsigned int i=c->args().size(); i--;) {
            Ctx argctx = nctx;
            if (mixContext) {
              if (c->args()[i]->type().bt()==Type::BT_BOOL) {
                argctx.b = C_MIX;
              } else if (c->args()[i]->type().bt()==Type::BT_INT) {
                argctx.i = C_MIX;
              }
            }
            Expression* tmp = follow_id_to_decl(c->args()[i]);
            if (VarDecl* vd = tmp->dyn_cast<VarDecl>())
              tmp = vd->id();
            CallArgItem cai(env);
            args_ee[i] = flat_exp(env,argctx,tmp,NULL,NULL);
          }

          std::vector<KeepAlive> args;
          if (decl->e()==NULL && (cid == constants().ids.forall || cid == constants().ids.exists)) {
            ArrayLit* al = follow_id(args_ee[0].r())->cast<ArrayLit>();
            std::vector<KeepAlive> alv;
            for (unsigned int i=0; i<al->v().size(); i++) {
              if (Call* sc = same_call(al->v()[i],cid)) {
                GCLock lock;
                ArrayLit* sc_c = eval_array_lit(sc->args()[0]);
                for (unsigned int j=0; j<sc_c->v().size(); j++) {
                  alv.push_back(sc_c->v()[j]);
                }
              } else {
                alv.push_back(al->v()[i]);
              }
            }
            if (cid == constants().ids.exists) {
              std::vector<KeepAlive> pos_alv;
              std::vector<KeepAlive> neg_alv;
              for (unsigned int i=0; i<alv.size(); i++) {
                Call* neg_call = same_call(alv[i](),constants().ids.bool_eq);
                if (neg_call && 
                    Expression::equal(neg_call->args()[1],constants().lit_false)) {
                  neg_alv.push_back(neg_call->args()[0]);
                } else {
                  Call* clause = same_call(alv[i](),constants().ids.clause);
                  if (clause) {
                    ArrayLit* clause_pos = eval_array_lit(clause->args()[0]);
                    for (unsigned int j=0; j<clause_pos->v().size(); j++) {
                      pos_alv.push_back(clause_pos->v()[j]);
                    }
                    ArrayLit* clause_neg = eval_array_lit(clause->args()[1]);
                    for (unsigned int j=0; j<clause_neg->v().size(); j++) {
                      neg_alv.push_back(clause_neg->v()[j]);
                    }
                  } else {
                    pos_alv.push_back(alv[i]);
                  }
                }
              }
              bool subsumed = remove_dups(pos_alv,false);
              subsumed = subsumed || remove_dups(neg_alv,true);
              if (subsumed) {
                ret.b = bind(env,Ctx(),b,constants().lit_true);
                ret.r = bind(env,ctx,r,constants().lit_true);
                return ret;
              }
              if (neg_alv.empty()) {
                if (pos_alv.size()==0) {
                  ret.b = bind(env,Ctx(),b,constants().lit_true);
                  ret.r = bind(env,ctx,r,constants().lit_false);
                  return ret;
                } else if (pos_alv.size()==1) {
                  ret.b = bind(env,Ctx(),b,constants().lit_true);
                  ret.r = bind(env,ctx,r,pos_alv[0]());
                  return ret;
                }
                GCLock lock;
                ArrayLit* nal = new ArrayLit(al->loc(),toExpVec(pos_alv));
                nal->type(al->type());
                args.push_back(nal);
              } else {
                GCLock lock;
                ArrayLit* pos_al = new ArrayLit(al->loc(),toExpVec(pos_alv));
                pos_al->type(al->type());
                ArrayLit* neg_al = new ArrayLit(al->loc(),toExpVec(neg_alv));
                neg_al->type(al->type());
                cid = constants().ids.clause;
                args.push_back(pos_al);
                args.push_back(neg_al);
              }
            } else /* cid=="forall" */ {
              bool subsumed = remove_dups(alv,true);
              if (subsumed) {
                ret.b = bind(env,Ctx(),b,constants().lit_true);
                ret.r = bind(env,ctx,r,constants().lit_false);
                return ret;
              }
              if (alv.size()==0) {
                ret.b = bind(env,Ctx(),b,constants().lit_true);
                ret.r = bind(env,ctx,r,constants().lit_true);
                return ret;
              } else if (alv.size()==1) {
                ret.b = bind(env,Ctx(),b,constants().lit_true);
                ret.r = bind(env,ctx,r,alv[0]());
                return ret;
              }
              GCLock lock;
              ArrayLit* nal = new ArrayLit(al->loc(),toExpVec(alv));
              nal->type(al->type());
              args.push_back(nal);
            }
          } else if (decl->e()==NULL && (cid == constants().ids.lin_exp || cid==constants().ids.sum)) {
            if (e->type().isint()) {
              flatten_linexp_call<IntLit>(env,ctx,nctx,cid,c,ret,b,r,args_ee,args);
            } else {
              flatten_linexp_call<FloatLit>(env,ctx,nctx,cid,c,ret,b,r,args_ee,args);
            }
            if (args.size()==0)
              break;
          } else {
            for (unsigned int i=0; i<args_ee.size(); i++)
              args.push_back(args_ee[i].r());
          }
          KeepAlive cr;
          {
            GCLock lock;
            std::vector<Expression*> e_args = toExpVec(args);
            Call* cr_c = new Call(Location(),cid,e_args);
            decl = env.orig->matchFn(cr_c);
            if (decl==NULL)
              throw FlatteningError(env,cr_c->loc(), "cannot find matching declaration");
            cr_c->type(decl->rtype(e_args));
            assert(decl);
            cr_c->decl(decl);
            cr = cr_c;
          }
          EnvI::Map::iterator cit = env.map_find(cr());
          if (cit != env.map_end()) {
            ret.b = bind(env,Ctx(),b,env.ignorePartial ? constants().lit_true : cit->second.b());
            ret.r = bind(env,ctx,r,cit->second.r());
          } else {
            for (unsigned int i=0; i<decl->params().size(); i++) {
              if (Expression* dom = decl->params()[i]->ti()->domain()) {
                if (!dom->isa<TIId>()) {
                  // May have to constrain actual argument
                  if (args[i]()->type().bt() == Type::BT_INT) {
                    GCLock lock;
                    IntSetVal* isv = eval_intset(dom);
                    BinOpType bot;
                    bool needToConstrain;
                    if (args[i]()->type().st() == Type::ST_SET) {
                      bot = BOT_SUBSET;
                      needToConstrain = true;
                    } else {
                      bot = BOT_IN;
                      if (args[i]()->type().dim() > 0) {
                        needToConstrain = true;
                      } else {
                        IntBounds ib = compute_int_bounds(args[i]());
                        needToConstrain = !ib.valid || isv->size()==0 || ib.l < isv->min(0) || ib.u > isv->max(isv->size()-1);
                      }
                    }
                    if (needToConstrain) {
                      GCLock lock;
                      Expression* domconstraint;
                      if (args[i]()->type().dim() > 0) {
                        std::vector<Expression*> domargs(2);
                        domargs[0] = args[i]();
                        domargs[1] = dom;
                        Call* c = new Call(Location(),"var_dom",domargs);
                        c->type(Type::varbool());
                        c->decl(env.orig->matchFn(c));
                        domconstraint = c;
                      } else {
                        domconstraint = new BinOp(Location(),args[i](),bot,dom);
                      }
                      domconstraint->type(args[i]()->type().ispar() ? Type::parbool() : Type::varbool());
                      if (ctx.b == C_ROOT) {
                        (void) flat_exp(env, Ctx(), domconstraint, constants().var_true, constants().var_true);
                      } else {
                        EE ee = flat_exp(env, Ctx(), domconstraint, NULL, constants().var_true);
                        ee.b = ee.r;
                        args_ee.push_back(ee);
                      }
                    }
                  } else if (args[i]()->type().bt() == Type::BT_BOT) {
                    // Nothing to be done for empty arrays/sets
                  } else {
                    throw EvalError(decl->params()[i]->loc(),"domain restrictions other than int not supported yet");
                  }
                }
              }
            }
            if (cr()->type().isbool() && !cr()->type().isopt() && (ctx.b != C_ROOT || r != constants().var_true)) {
              GCLock lock;
              VarDecl* reif_b = r;
              if (reif_b == NULL) {
                VarDecl* nvd = new VarDecl(Location(), new TypeInst(Location(),Type::varbool()), env.genId());
                nvd->type(Type::varbool());
                nvd->introduced(true);
                nvd->flat(nvd);
                VarDeclI* nv = new VarDeclI(Location(),nvd);
                env.flat_addItem(nv);
                reif_b = nvd;
              }
              args.push_back(reif_b->id());
              Call* cr_real = new Call(Location(),env.reifyId(cid),toExpVec(args));
              cr_real->type(Type::varbool());
              FunctionI* decl_real = env.orig->matchFn(cr_real);
              if (decl_real && decl_real->e()) {
                cr_real->decl(decl_real);
                bool ignorePartial = env.ignorePartial;
                env.ignorePartial = true;
                reif_b->addAnnotation(constants().ann.is_defined_var);
                cr_real->addAnnotation(definesVarAnn(reif_b->id()));
                flat_exp(env,Ctx(),cr_real,constants().var_true,constants().var_true);
                env.ignorePartial = ignorePartial;
                ret.b = bind(env,Ctx(),b,constants().lit_true);
                args_ee.push_back(EE(NULL,reif_b->id()));
                ret.r = conj(env,NULL,ctx,args_ee);
              } else {
                args.pop_back();
                goto call_nonreif;
              }
            } else {
            call_nonreif:
              if (decl->e()==NULL) {
                Call* cr_c = cr()->cast<Call>();
                /// All builtins are total
                std::vector<Type> argt(cr_c->args().size());
                for (unsigned int i=argt.size(); i--;)
                  argt[i] = cr_c->args()[i]->type();
                Type callt = decl->rtype(argt);
                if (callt.ispar() && callt.bt()!=Type::BT_ANN) {
                  GCLock lock;
                  ret.b = conj(env,b,Ctx(),args_ee);
                  ret.r = bind(env,ctx,r,eval_par(cr_c));
                  // Do not insert into map, since par results will quickly become
                  // garbage anyway and then disappear from the map
                } else if (decl->_builtins.e) {
                  KeepAlive callres = decl->_builtins.e(cr_c->args());
                  EE res = flat_exp(env,ctx,callres(),r,b);
                  args_ee.push_back(res);
                  ret.b = conj(env,b,Ctx(),args_ee);
                  ret.r = bind(env,ctx,r,res.r());
                  if (!ctx.neg)
                    env.map_insert(cr_c,ret);
                } else {
                  ret.b = conj(env,b,Ctx(),args_ee);
                  ret.r = bind(env,ctx,r,cr_c);
                  if (!ctx.neg)
                    env.map_insert(cr_c,ret);
                }
              } else {
                std::vector<KeepAlive> previousParameters(decl->params().size());
                for (unsigned int i=decl->params().size(); i--;) {
                  VarDecl* vd = decl->params()[i];
                  previousParameters[i] = vd->e();
                  vd->flat(vd);
                  vd->e(args[i]());
                }
                
                if (decl->e()->type().isbool() && !decl->e()->type().isopt()) {
                  ret.b = bind(env,Ctx(),b,constants().lit_true);
                  if (ctx.b==C_ROOT && r==constants().var_true) {
                    (void) flat_exp(env,Ctx(),decl->e(),r,constants().var_true);
                  } else {
                    Ctx nctx;
                    if (!isTotal(decl)) {
                      nctx = ctx;
                      nctx.neg = false;
                    }
                    EE ee = flat_exp(env,nctx,decl->e(),NULL,constants().var_true);
                    ee.b = ee.r;
                    args_ee.push_back(ee);
                  }
                  ret.r = conj(env,r,ctx,args_ee);
                } else {
                  if (isTotal(decl)) {
                    EE ee = flat_exp(env,Ctx(),decl->e(),r,constants().var_true);
                    ret.r = bind(env,ctx,r,ee.r());
                  } else {
                    ret = flat_exp(env,ctx,decl->e(),r,NULL);
                    args_ee.push_back(ret);
                  }
                  ret.b = conj(env,b,Ctx(),args_ee);
                }
                if (!ctx.neg)
                  env.map_insert(cr(),ret);

                // Restore previous mapping
                for (unsigned int i=decl->params().size(); i--;) {
                  VarDecl* vd = decl->params()[i];
                  vd->e(previousParameters[i]());
                  vd->flat(vd->e() ? vd : NULL);
                }
              }
            }
          }
        }
      }
      break;
    case Expression::E_VARDECL:
      {
        GCLock lock;
        if (ctx.b != C_ROOT)
          throw FlatteningError(env,e->loc(), "not in root context");
        VarDecl* v = e->cast<VarDecl>();
        VarDecl* it = v->flat();
        if (it==NULL) {
          VarDecl* vd = new VarDecl(v->loc(), eval_typeinst(env,v), v->id());
          vd->introduced(v->introduced());
          vd->flat(vd);
          v->flat(vd);
          for (ExpressionSetIter it = v->ann().begin(); it != v->ann().end(); ++it) {
            vd->addAnnotation(flat_exp(env,Ctx(),*it,NULL,constants().var_true).r());
          }
          VarDeclI* nv = new VarDeclI(Location(),vd);
          env.flat_addItem(nv);
          Ctx nctx;
          if (v->e() && v->e()->type().bt() == Type::BT_BOOL)
            nctx.b = C_MIX;
          if (v->e()) {
            (void) flat_exp(env,nctx,v->e(),vd,constants().var_true);
            if (v->e()->type().bt()==Type::BT_INT && v->e()->type().dim()==0) {
              IntSetVal* ibv = NULL;
              if (v->e()->type().isset()) {
                ibv = compute_intset_bounds(v->e());
              } else {
                IntBounds ib = compute_int_bounds(v->e());
                if (ib.valid)
                  ibv = IntSetVal::a(ib.l,ib.u);
              }
              if (ibv) {
                if (vd->ti()->domain()) {
                  IntSetVal* domain = eval_intset(vd->ti()->domain());
                  IntSetRanges dr(domain);
                  IntSetRanges ibr(ibv);
                  Ranges::Inter<IntSetRanges,IntSetRanges> i(dr,ibr);
                  IntSetVal* newibv = IntSetVal::ai(i);
                  if (ibv->card() == newibv->card()) {
                    vd->ti()->setComputedDomain(true);
                  } else {
                    ibv = newibv;
                  }
                } else {
                  vd->ti()->setComputedDomain(true);
                }
                vd->ti()->domain(new SetLit(Location(),ibv));
              }
            } else if (v->e()->type().dim() > 0) {
              Expression* ee = follow_id_to_decl(vd->e());
              if (ee->isa<VarDecl>())
                ee = ee->cast<VarDecl>()->e();
              assert(ee && ee->isa<ArrayLit>());
              ArrayLit* al = ee->cast<ArrayLit>();
              if (vd->ti()->domain()) {
                for (unsigned int i=0; i<al->v().size(); i++) {
                  if (Id* ali_id = al->v()[i]->dyn_cast<Id>()) {
                    if (ali_id->decl()->ti()->domain()==NULL) {
                      ali_id->decl()->ti()->domain(vd->ti()->domain());
                    }
                  }
                }
              }
            }
          }

          ret.r = bind(env,Ctx(),r,vd->id());
        } else {
          ret.r = bind(env,Ctx(),r,it);
        }
        ret.b = bind(env,Ctx(),b,constants().lit_true);
      }
      break;
    case Expression::E_LET:
      {
        Let* let = e->cast<Let>();
        GC::mark();
        std::vector<EE> cs;
        std::vector<KeepAlive> flatmap;
        let->pushbindings();
        for (unsigned int i=0; i<let->let().size(); i++) {
          Expression* le = let->let()[i];
          if (VarDecl* vd = le->dyn_cast<VarDecl>()) {
            Expression* let_e = NULL;
            if (vd->e()) {
              Ctx nctx = ctx;
              nctx.neg = false;
              if (vd->e()->type().bt()==Type::BT_BOOL)
                nctx.b = C_MIX;

              EE ee = flat_exp(env,nctx,vd->e(),NULL,NULL);
              let_e = ee.r();
              cs.push_back(ee);
              if (vd->ti()->domain() != NULL) {
                GCLock lock;
                std::vector<Expression*> domargs(2);
                domargs[0] = ee.r();
                domargs[1] = vd->ti()->domain();
                Call* c = new Call(vd->ti()->loc(),"var_dom",domargs);
                c->type(Type::varbool());
                c->decl(env.orig->matchFn(c));
                VarDecl* b_b = (nctx.b==C_ROOT && b==constants().var_true) ? b : NULL;
                ee = flat_exp(env, nctx, c, NULL, b_b);
                cs.push_back(ee);
                ee.b = ee.r;
                cs.push_back(ee);
              }
            } else {
              if ((ctx.b==C_NEG || ctx.b==C_MIX) && !vd->ann().contains(constants().ann.promise_total)) {
                CallStackItem csi_vd(env, vd);
                throw FlatteningError(env,vd->loc(),
                                      "free variable in non-positive context");
              }
              GCLock lock;
              TypeInst* ti = eval_typeinst(env,vd);
              VarDecl* nvd = new VarDecl(vd->loc(),ti,env.genId());
              nvd->toplevel(true);
              nvd->introduced(true);
              nvd->flat(nvd);
              nvd->type(vd->type());
              for (ExpressionSetIter it = vd->ann().begin(); it != vd->ann().end(); ++it) {
                EE ee_ann = flat_exp(env, Ctx(), *it, NULL, constants().var_true);
                nvd->addAnnotation(ee_ann.r());
              }
              VarDeclI* nv = new VarDeclI(Location(),nvd);
              env.flat_addItem(nv);
              let_e = nvd->id();
            }
            vd->e(let_e);
            flatmap.push_back(vd->flat());
            if (Id* id = let_e->dyn_cast<Id>()) {
              vd->flat(id->decl());
            } else {
              vd->flat(vd);
            }
          } else {
            if (ctx.b==C_ROOT) {
              (void) flat_exp(env,Ctx(),le,constants().var_true,constants().var_true);
            } else {
              EE ee = flat_exp(env,ctx,le,NULL,constants().var_true);
              ee.b = ee.r;
              cs.push_back(ee);
            }
          }
        }
        if (r==constants().var_true && ctx.b==C_ROOT && !ctx.neg) {
          ret.b = bind(env,Ctx(),b,constants().lit_true);
          (void) flat_exp(env,ctx,let->in(),r,b);
          ret.r = conj(env,r,Ctx(),cs);
        } else {
          Ctx nctx = ctx;
          ctx.neg = false;
          EE ee = flat_exp(env,nctx,let->in(),NULL,NULL);
          if (let->type().isbool() && !let->type().isopt()) {
            ee.b = ee.r;
            cs.push_back(ee);
            ret.r = conj(env,r,ctx,cs);
            ret.b = bind(env,Ctx(),b,constants().lit_true);
          } else {
            cs.push_back(ee);
            ret.r = bind(env,Ctx(),r,ee.r());
            ret.b = conj(env,b,Ctx(),cs);
          }
        }
        let->popbindings();
        // Restore previous mapping
        for (unsigned int i=0; i<let->let().size(); i++) {
          if (VarDecl* vd = let->let()[i]->dyn_cast<VarDecl>()) {
            vd->flat(Expression::cast<VarDecl>(flatmap.back()()));
            flatmap.pop_back();
          }
        }
      }
      break;
    case Expression::E_TI:
      throw InternalError("not supported yet");
      break;
    case Expression::E_TIID:
      throw InternalError("not supported yet");
      break;
    }
    assert(ret.r());
    return ret;
  }
  
  bool isBuiltin(FunctionI* decl) {
    return (decl->loc().filename == "builtins.mzn" ||
            decl->loc().filename.endsWith("/builtins.mzn") ||
            decl->loc().filename == "stdlib.mzn" ||
            decl->loc().filename.endsWith("/stdlib.mzn"));
  }
  
  void outputVarDecls(EnvI& env, Item* ci, Expression* e);

  bool cannotUseRHSForOutput(EnvI& env, Expression* e) {
    if (e==NULL)
      return true;

    class V : public EVisitor {
    public:
      EnvI& env;
      bool success;
      V(EnvI& env0) : env(env0), success(true) {}
      /// Visit anonymous variable
      void vAnonVar(const AnonVar&) { success = false; }
      /// Visit array literal
      void vArrayLit(const ArrayLit&) {}
      /// Visit array access
      void vArrayAccess(const ArrayAccess&) {}
      /// Visit array comprehension
      void vComprehension(const Comprehension&) {}
      /// Visit if-then-else
      void vITE(const ITE&) {}
      /// Visit binary operator
      void vBinOp(const BinOp&) {}
      /// Visit unary operator
      void vUnOp(const UnOp&) {}
      /// Visit call
      void vCall(Call& c) {
        std::vector<Type> tv(c.args().size());
        for (unsigned int i=c.args().size(); i--;) {
          tv[i] = c.args()[i]->type();
          tv[i].ti(Type::TI_PAR);
        }
        FunctionI* decl = env.output->matchFn(c.id(), tv);
        Type t;
        if (decl==NULL) {
          FunctionI* origdecl = env.orig->matchFn(c.id(), tv);
          if (origdecl == NULL) {
            throw FlatteningError(env,c.loc(),"function is used in output, par version needed");
          }

          if (origdecl->e() && cannotUseRHSForOutput(env, origdecl->e())) {
            success = false;
          } else {
            if (!isBuiltin(origdecl)) {
              decl = copy(env.cmap,origdecl)->cast<FunctionI>();
              CollectOccurrencesE ce(env.output_vo,decl);
              topDown(ce, decl->e());
              topDown(ce, decl->ti());
              for (unsigned int i = decl->params().size(); i--;)
                topDown(ce, decl->params()[i]);
              env.output->registerFn(decl);
              env.output->addItem(decl);
              outputVarDecls(env,origdecl,decl->e());
            } else {
              decl = origdecl;
            }
            c.decl(decl);
          }
        }
        if (success) {
          t = decl->rtype(tv);
          if (!t.ispar())
            success = false;
        }
      }
      void vId(const Id& id) {}
      /// Visit let
      void vLet(const Let&) { success = false; }
      /// Visit variable declaration
      void vVarDecl(const VarDecl& vd) {}
      /// Visit type inst
      void vTypeInst(const TypeInst&) {}
      /// Visit TIId
      void vTIId(const TIId&) {}
      /// Determine whether to enter node
      bool enter(Expression* e) { return success; }
    } _v(env);
    topDown(_v, e);
    
    return !_v.success;
  }
  
  void removeIsOutput(VarDecl* vd) {
    if (vd==NULL)
      return;
    vd->ann().remove(constants().ann.output_var);
    vd->ann().removeCall(constants().ann.output_array);
  }
  
  void outputVarDecls(EnvI& env, Item* ci, Expression* e) {
    class O : public EVisitor {
    public:
      EnvI& env;
      Item* ci;
      O(EnvI& env0, Item* ci0) : env(env0), ci(ci0) {}
      void vId(Id& id) {
        if (&id==constants().absent)
          return;
        if (!id.decl()->toplevel())
          return;
        VarDecl* vd = id.decl();
        VarDecl* reallyFlat = vd->flat();
        while (reallyFlat != NULL && reallyFlat != reallyFlat->flat())
          reallyFlat = reallyFlat->flat();
        ExpressionMap<int>::iterator idx = env.output_vo.idx.find(reallyFlat);
        ExpressionMap<int>::iterator idx2 = env.output_vo.idx.find(vd);
        if (idx==env.output_vo.idx.end() && idx2==env.output_vo.idx.end()) {
          VarDeclI* nvi = new VarDeclI(Location(), copy(env.cmap,vd)->cast<VarDecl>());
          Type t = nvi->e()->ti()->type();
          if (t.ti() != Type::TI_PAR) {
            t.ti(Type::TI_PAR);
          }
          nvi->e()->ti()->type(t);
          nvi->e()->ti()->domain(NULL);
          nvi->e()->flat(vd->flat());
          nvi->e()->ann().clear();
          nvi->e()->introduced(false);
          if (reallyFlat)
            env.output_vo.add(reallyFlat, env.output->size());
          env.output_vo.add(nvi, env.output->size());
          env.output_vo.add(nvi->e(), ci);
          env.output->addItem(nvi);
          
          IdMap<KeepAlive>::iterator it;
          if ( (it = env.reverseMappers.find(nvi->e()->id())) != env.reverseMappers.end()) {
            Call* rhs = copy(env.cmap,it->second())->cast<Call>();
            {
              std::vector<Type> tv(rhs->args().size());
              for (unsigned int i=rhs->args().size(); i--;) {
                tv[i] = rhs->args()[i]->type();
                tv[i].ti(Type::TI_PAR);
              }
              FunctionI* decl = env.output->matchFn(rhs->id(), tv);
              Type t;
              if (decl==NULL) {
                FunctionI* origdecl = env.orig->matchFn(rhs->id(), tv);
                if (origdecl == NULL) {
                  throw FlatteningError(env,rhs->loc(),"function is used in output, par version needed");
                }
                if (!isBuiltin(origdecl)) {
                  decl = copy(env.cmap,origdecl)->cast<FunctionI>();
                  CollectOccurrencesE ce(env.output_vo,decl);
                  topDown(ce, decl->e());
                  topDown(ce, decl->ti());
                  for (unsigned int i = decl->params().size(); i--;)
                    topDown(ce, decl->params()[i]);
                  env.output->registerFn(decl);
                  env.output->addItem(decl);
                } else {
                  decl = origdecl;
                }
                rhs->decl(decl);
              }
            }
            outputVarDecls(env,nvi,it->second());
            nvi->e()->e(rhs);
          } else if (reallyFlat && cannotUseRHSForOutput(env, reallyFlat->e())) {
            assert(nvi->e()->flat());
            nvi->e()->e(NULL);
            if (nvi->e()->type().dim() == 0) {
              reallyFlat->addAnnotation(constants().ann.output_var);
            } else {
              std::vector<Expression*> args(reallyFlat->e()->type().dim());
              for (unsigned int i=0; i<args.size(); i++) {
                if (nvi->e()->ti()->ranges()[i]->domain() == NULL) {
                  args[i] = new SetLit(Location(), eval_intset(reallyFlat->ti()->ranges()[i]->domain()));
                } else {
                  args[i] = new SetLit(Location(), eval_intset(nvi->e()->ti()->ranges()[i]->domain()));
                }
              }
              ArrayLit* al = new ArrayLit(Location(), args);
              args.resize(1);
              args[0] = al;
              reallyFlat->addAnnotation(new Call(Location(),constants().ann.output_array,args,NULL));
            }
          } else {
            outputVarDecls(env, nvi, nvi->e()->e());
          }
          CollectOccurrencesE ce(env.output_vo,nvi);
          topDown(ce, nvi->e());
        }
      }
    } _o(env,ci);
    topDown(_o, e);
  }

  
  void copyOutput(EnvI& e) {
    struct CopyOutput : public EVisitor {
      EnvI& env;
      CopyOutput(EnvI& env0) : env(env0) {}
      void vId(Id& _id) {
        _id.decl(_id.decl()->flat());
      }
      void vCall(Call& c) {
        std::vector<Type> tv(c.args().size());
        for (unsigned int i=c.args().size(); i--;) {
          tv[i] = c.args()[i]->type();
          tv[i].ti(Type::TI_PAR);
        }
        FunctionI* decl = c.decl();
        if (!isBuiltin(decl)) {
          env.flat_addItem(decl);
        }
      }
    };
    for (unsigned int i=e.orig->size(); i--;) {
      if (OutputI* oi = (*e.orig)[i]->dyn_cast<OutputI>()) {
        GCLock lock;
        OutputI* noi = copy(oi)->cast<OutputI>();
        CopyOutput co(e);
        topDown(co, noi->e());
        e.flat_addItem(noi);
        break;
      }
    }
  }
  
  void createOutput(EnvI& e) {
    if (e.output->size() > 0) {
      // Adapt existing output model
      // (generated by repeated flattening)
      e.output_vo.clear();
      for (unsigned int i=0; i<e.output->size(); i++) {
        Item* item = (*e.output)[i];
        switch (item->iid()) {
          case Item::II_VD:
          {
            VarDecl* vd = item->cast<VarDeclI>()->e();
            IdMap<KeepAlive>::iterator it;
            GCLock lock;
            VarDecl* reallyFlat = vd->flat();
            while (reallyFlat && reallyFlat!=reallyFlat->flat())
              reallyFlat=reallyFlat->flat();
            if (vd->e()==NULL) {
              if (vd->flat()->e() && vd->flat()->e()->type().ispar()) {
                VarDecl* reallyFlat = vd->flat();
                while (reallyFlat!=reallyFlat->flat())
                  reallyFlat=reallyFlat->flat();
                removeIsOutput(reallyFlat);
                Expression* flate = copy(e.cmap,follow_id(reallyFlat->id()));
                outputVarDecls(e,item,flate);
                vd->e(flate);
              } else if ( (it = e.reverseMappers.find(vd->id())) != e.reverseMappers.end()) {
                Call* rhs = copy(e.cmap,it->second())->cast<Call>();
                std::vector<Type> tv(rhs->args().size());
                for (unsigned int i=rhs->args().size(); i--;) {
                  tv[i] = rhs->args()[i]->type();
                  tv[i].ti(Type::TI_PAR);
                }
                FunctionI* decl = e.output->matchFn(rhs->id(), tv);
                if (decl==NULL) {
                  FunctionI* origdecl = e.orig->matchFn(rhs->id(), tv);
                  if (origdecl == NULL) {
                    throw FlatteningError(e,rhs->loc(),"function is used in output, par version needed");
                  }
                  if (!isBuiltin(origdecl)) {
                    decl = copy(e.cmap,origdecl)->cast<FunctionI>();
                    CollectOccurrencesE ce(e.output_vo,decl);
                    topDown(ce, decl->e());
                    topDown(ce, decl->ti());
                    for (unsigned int i = decl->params().size(); i--;)
                      topDown(ce, decl->params()[i]);
                    e.output->registerFn(decl);
                    e.output->addItem(decl);
                  } else {
                    decl = origdecl;
                  }
                  rhs->decl(decl);
                }
                removeIsOutput(reallyFlat);
                
                outputVarDecls(e,item,rhs);
                vd->e(rhs);
              } else {
                // If the VarDecl does not have a usable right hand side, it needs to be
                // marked as output in the FlatZinc
                assert(vd->flat());

                bool needOutputAnn = true;
                if (reallyFlat->e() && reallyFlat->e()->isa<ArrayLit>()) {
                  ArrayLit* al = reallyFlat->e()->cast<ArrayLit>();
                  for (unsigned int i=0; i<al->v().size(); i++) {
                    if (Id* id = al->v()[i]->dyn_cast<Id>()) {
                      if (e.reverseMappers.find(id) != e.reverseMappers.end()) {
                        needOutputAnn = false;
                        break;
                      }
                    }
                  }
                  if (!needOutputAnn) {
                    removeIsOutput(vd);
                    outputVarDecls(e, item, al);
                    vd->e(copy(e.cmap,al));
                  }
                }
                if (needOutputAnn) {
                  if (!isOutput(vd->flat())) {
                    GCLock lock;
                    if (vd->type().dim() == 0) {
                      vd->flat()->addAnnotation(constants().ann.output_var);
                    } else {
                      std::vector<Expression*> args(vd->type().dim());
                      for (unsigned int i=0; i<args.size(); i++) {
                        if (vd->ti()->ranges()[i]->domain() == NULL) {
                          args[i] = new SetLit(Location(), eval_intset(vd->flat()->ti()->ranges()[i]->domain()));
                        } else {
                          args[i] = new SetLit(Location(), eval_intset(vd->ti()->ranges()[i]->domain()));
                        }
                      }
                      ArrayLit* al = new ArrayLit(Location(), args);
                      args.resize(1);
                      args[0] = al;
                      vd->flat()->addAnnotation(new Call(Location(),constants().ann.output_array,args,NULL));
                    }
                  }
                }
              }
            }
            e.output_vo.add(item->cast<VarDeclI>(), i);
            CollectOccurrencesE ce(e.output_vo,item);
            topDown(ce, vd);
          }
            break;
          case Item::II_OUT:
          {
            CollectOccurrencesE ce(e.output_vo,item);
            topDown(ce, item->cast<OutputI>()->e());
          }
            break;
          case Item::II_FUN:
          {
            CollectOccurrencesE ce(e.output_vo,item);
            topDown(ce, item->cast<FunctionI>()->e());
            topDown(ce, item->cast<FunctionI>()->ti());
            for (unsigned int i = item->cast<FunctionI>()->params().size(); i--;)
              topDown(ce, item->cast<FunctionI>()->params()[i]);
          }
            break;
          default:
            throw FlatteningError(e,item->loc(), "invalid item in output model");
        }
      }
    } else {
      // Create new output model
      OutputI* outputItem = NULL;
      
      class OV1 : public ItemVisitor {
      public:
        EnvI& env;
        VarOccurrences& vo;
        OutputI*& outputItem;
        OV1(EnvI& env0, VarOccurrences& vo0, OutputI*& outputItem0)
        : env(env0), vo(vo0), outputItem(outputItem0) {}
        void vOutputI(OutputI* oi) {
          GCLock lock;
          outputItem = copy(env.cmap, oi)->cast<OutputI>();
          env.output->addItem(outputItem);
        }
      } _ov1(e,e.output_vo,outputItem);
      iterItems(_ov1,e.orig);
      
      if (outputItem==NULL) {
        // Create output item for all variables defined at toplevel in the MiniZinc source
        GCLock lock;
        std::vector<Expression*> outputVars;
        for (unsigned int i=0; i<e.orig->size(); i++) {
          if (VarDeclI* vdi = (*e.orig)[i]->dyn_cast<VarDeclI>()) {
            VarDecl* vd = vdi->e();
            if (vd->type().isvar() && vd->e()==NULL) {
              std::ostringstream s;
              s << vd->id()->str().str() << " = ";
              if (vd->type().dim() > 0) {
                s << "array" << vd->type().dim() << "d(";
                for (unsigned int i=0; i<vd->type().dim(); i++) {
                  IntSetVal* idxset = eval_intset(vd->ti()->ranges()[i]->domain());
                  s << *idxset << ",";
                }
              }
              StringLit* sl = new StringLit(Location(),s.str());
              outputVars.push_back(sl);
              
              std::vector<Expression*> showArgs(1);
              showArgs[0] = vd->id();
              Call* show = new Call(Location(),constants().ids.show,showArgs);
              show->type(Type::parstring());
              FunctionI* fi = e.orig->matchFn(show);
              assert(fi);
              show->decl(fi);
              outputVars.push_back(show);
              std::string ends = vd->type().dim() > 0 ? ")" : "";
              ends += ";\n";
              StringLit* eol = new StringLit(Location(),ends);
              outputVars.push_back(eol);
            }
          }
        }
        OutputI* newOutputItem = new OutputI(Location(),new ArrayLit(Location(),outputVars));
        e.orig->addItem(newOutputItem);
        outputItem = copy(e.cmap, newOutputItem)->cast<OutputI>();
        e.output->addItem(outputItem);
      }
      
      class CollectFunctions : public EVisitor {
      public:
        EnvI& env;
        CollectFunctions(EnvI& env0) : env(env0) {}
        void vCall(Call& c) {
          std::vector<Type> tv(c.args().size());
          for (unsigned int i=c.args().size(); i--;) {
            tv[i] = c.args()[i]->type();
            tv[i].ti(Type::TI_PAR);
          }
          FunctionI* decl = env.output->matchFn(c.id(), tv);
          Type t;
          if (decl==NULL) {
            FunctionI* origdecl = env.orig->matchFn(c.id(), tv);
            if (origdecl == NULL || !origdecl->rtype(tv).ispar()) {
              throw FlatteningError(env,c.loc(),"function is used in output, par version needed");
            }
            if (!isBuiltin(origdecl)) {
              GCLock lock;
              decl = copy(env.cmap,origdecl)->cast<FunctionI>();
              CollectOccurrencesE ce(env.output_vo,decl);
              topDown(ce, decl->e());
              topDown(ce, decl->ti());
              for (unsigned int i = decl->params().size(); i--;)
                topDown(ce, decl->params()[i]);
              env.output->registerFn(decl);
              env.output->addItem(decl);
            } else {
              decl = origdecl;
            }
            c.decl(decl);
          }
        }
      } _cf(e);
      topDown(_cf, outputItem->e());
      
      class OV2 : public ItemVisitor {
      public:
        EnvI& env;
        OV2(EnvI& env0) : env(env0) {}
        void vVarDeclI(VarDeclI* vdi) {
          if (Expression* vd_e = env.cmap.find(vdi->e())) {
            VarDecl* vd = vd_e->cast<VarDecl>();
            GCLock lock;
            VarDeclI* vdi_copy = copy(env.cmap,vdi)->cast<VarDeclI>();
            Type t = vdi_copy->e()->ti()->type();
            t.ti(Type::TI_PAR);
            vdi_copy->e()->ti()->type(t);
            vdi_copy->e()->ti()->domain(NULL);
            vdi_copy->e()->flat(vdi->e()->flat());
            vdi_copy->e()->ann().clear();
            vdi_copy->e()->introduced(false);
            IdMap<KeepAlive>::iterator it;
            if (!vdi->e()->type().ispar()) {
              VarDecl* reallyFlat = vd->flat();
              while (reallyFlat!=reallyFlat->flat())
                reallyFlat=reallyFlat->flat();
              if (vd->flat()->e() && vd->flat()->e()->type().ispar()) {
                Expression* flate = copy(env.cmap,follow_id(reallyFlat->id()));
                outputVarDecls(env,vdi_copy,flate);
                vd->e(flate);
              } else if ( (it = env.reverseMappers.find(vd->id())) != env.reverseMappers.end()) {
                Call* rhs = copy(env.cmap,it->second())->cast<Call>();
                {
                  std::vector<Type> tv(rhs->args().size());
                  for (unsigned int i=rhs->args().size(); i--;) {
                    tv[i] = rhs->args()[i]->type();
                    tv[i].ti(Type::TI_PAR);
                  }
                  FunctionI* decl = env.output->matchFn(rhs->id(), tv);
                  if (decl==NULL) {
                    FunctionI* origdecl = env.orig->matchFn(rhs->id(), tv);
                    if (origdecl == NULL) {
                      throw FlatteningError(env,rhs->loc(),"function is used in output, par version needed");
                    }
                    if (!isBuiltin(origdecl)) {
                      decl = copy(env.cmap,origdecl)->cast<FunctionI>();
                      CollectOccurrencesE ce(env.output_vo,decl);
                      topDown(ce, decl->e());
                      topDown(ce, decl->ti());
                      for (unsigned int i = decl->params().size(); i--;)
                        topDown(ce, decl->params()[i]);
                      env.output->registerFn(decl);
                      env.output->addItem(decl);
                    } else {
                      decl = origdecl;
                    }
                    rhs->decl(decl);
                  }
                }
                outputVarDecls(env,vdi_copy,rhs);
                vd->e(rhs);
              } else if (cannotUseRHSForOutput(env,vd->e())) {
                // If the VarDecl does not have a usable right hand side, it needs to be
                // marked as output in the FlatZinc
                vd->e(NULL);
                assert(vdi->e()->flat());
                if (vdi->e()->type().dim() == 0) {
                  vdi->e()->flat()->addAnnotation(constants().ann.output_var);
                } else {
                  bool needOutputAnn = true;
                  if (reallyFlat->e() && reallyFlat->e()->isa<ArrayLit>()) {
                    ArrayLit* al = reallyFlat->e()->cast<ArrayLit>();
                    for (unsigned int i=0; i<al->v().size(); i++) {
                      if (Id* id = al->v()[i]->dyn_cast<Id>()) {
                        if (env.reverseMappers.find(id) != env.reverseMappers.end()) {
                          needOutputAnn = false;
                          break;
                        }
                      }
                    }
                    if (!needOutputAnn) {
                      outputVarDecls(env, vdi_copy, al);
                      vd->e(copy(env.cmap,al));
                    }
                  }
                  if (needOutputAnn) {
                    std::vector<Expression*> args(vdi->e()->type().dim());
                    for (unsigned int i=0; i<args.size(); i++) {
                      if (vdi->e()->ti()->ranges()[i]->domain() == NULL) {
                        args[i] = new SetLit(Location(), eval_intset(vdi->e()->flat()->ti()->ranges()[i]->domain()));
                      } else {
                        args[i] = new SetLit(Location(), eval_intset(vdi->e()->ti()->ranges()[i]->domain()));
                      }
                    }
                    ArrayLit* al = new ArrayLit(Location(), args);
                    args.resize(1);
                    args[0] = al;
                    vdi->e()->flat()->addAnnotation(new Call(Location(),constants().ann.output_array,args,NULL));
                  }
                }
              }
              env.output_vo.add(reallyFlat, env.output->size());
            }
            env.output_vo.add(vdi_copy, env.output->size());
            CollectOccurrencesE ce(env.output_vo,vdi_copy);
            topDown(ce, vdi_copy->e());
            env.output->addItem(vdi_copy);
          }
        }
      } _ov2(e);
      iterItems(_ov2,e.orig);
      
      CollectOccurrencesE ce(e.output_vo,outputItem);
      topDown(ce, outputItem->e());

    }
    
    std::vector<VarDecl*> deletedVarDecls;
    for (unsigned int i=0; i<e.output->size(); i++) {
      if (VarDeclI* vdi = (*e.output)[i]->dyn_cast<VarDeclI>()) {
        if (e.output_vo.occurrences(vdi->e())==0) {
          CollectDecls cd(e.output_vo,deletedVarDecls,vdi);
          topDown(cd, vdi->e()->e());
          removeIsOutput(vdi->e()->flat());
          vdi->remove();
        }
      }
    }
    while (!deletedVarDecls.empty()) {
      VarDecl* cur = deletedVarDecls.back(); deletedVarDecls.pop_back();
      if (e.output_vo.occurrences(cur) == 0) {
        ExpressionMap<int>::iterator cur_idx = e.output_vo.idx.find(cur);
        if (cur_idx != e.output_vo.idx.end()) {
          VarDeclI* vdi = (*e.output)[cur_idx->second]->cast<VarDeclI>();
          if (!vdi->removed()) {
            CollectDecls cd(e.output_vo,deletedVarDecls,vdi);
            topDown(cd,cur->e());
            removeIsOutput(vdi->e()->flat());
            vdi->remove();
          }
        }
      }
    }
    e.output->compact();
  }
  
  bool checkParDomain(Expression* e, Expression* domain) {
    if (e->type()==Type::parint()) {
      IntSetVal* isv = eval_intset(domain);
      if (!isv->contains(eval_int(e)))
        return false;
    } else if (e->type()==Type::parfloat()) {
      BinOp* bo = domain->cast<BinOp>();
      assert(bo->op()==BOT_DOTDOT);
      FloatVal d_min = eval_float(bo->lhs());
      FloatVal d_max = eval_float(bo->rhs());
      FloatVal de = eval_float(e);
      if (de < d_min || de > d_max)
        return false;
    } else if (e->type()==Type::parsetint()) {
      IntSetVal* isv = eval_intset(domain);
      IntSetRanges ir(isv);
      IntSetVal* rsv = eval_intset(e);
      IntSetRanges rr(rsv);
      if (!Ranges::subset(rr, ir))
        return false;
    }
    return true;
  }
  
  void flatten(Env& e, FlatteningOptions opt) {
    EnvI& env = e.envi();
    
    bool hadSolveItem = false;
    // Flatten main model
    class FV : public ItemVisitor {
    public:
      EnvI& env;
      bool& hadSolveItem;
      FV(EnvI& env0, bool& hadSolveItem0) : env(env0), hadSolveItem(hadSolveItem0) {}
      void vVarDeclI(VarDeclI* v) {
        if (v->e()->type().isvar() || v->e()->type().isann()) {
          (void) flat_exp(env,Ctx(),v->e()->id(),NULL,constants().var_true);
        } else {
          if (v->e()->e()==NULL) {
            if (!v->e()->type().isann())
              throw EvalError(v->e()->loc(), "Undefined parameter", v->e()->id()->v());
          } else {
            CallStackItem csi(env,v->e());
            GCLock lock;
            Location v_loc = v->e()->e()->loc();
            v->e()->e(eval_par(v->e()->e()));
            if (v->e()->type().dim() > 0) {
              checkIndexSets(v->e(), v->e()->e());
              if (v->e()->ti()->domain() != NULL) {
                ArrayLit* al = eval_array_lit(v->e()->e());
                for (unsigned int i=0; i<al->v().size(); i++) {
                  if (!checkParDomain(al->v()[i], v->e()->ti()->domain())) {
                    throw EvalError(v_loc, "parameter value out of range");
                  }
                }
              }
            } else {
              if (v->e()->ti()->domain() != NULL) {
                if (!checkParDomain(v->e()->e(), v->e()->ti()->domain())) {
                  throw EvalError(v_loc, "parameter value out of range");
                }
              }
            }
          }
        }
      }
      void vConstraintI(ConstraintI* ci) {
        (void) flat_exp(env,Ctx(),ci->e(),constants().var_true,constants().var_true);
      }
      void vSolveI(SolveI* si) {
        if (hadSolveItem)
          throw FlatteningError(env,si->loc(), "Only one solve item allowed");
        hadSolveItem = true;
        GCLock lock;
        SolveI* nsi = NULL;
        switch (si->st()) {
        case SolveI::ST_SAT:
          nsi = SolveI::sat(Location());
          break;
        case SolveI::ST_MIN:
          nsi = SolveI::min(Location(),flat_exp(env,Ctx(),si->e(),NULL,constants().var_true).r());
          break;
        case SolveI::ST_MAX:
          nsi = SolveI::max(Location(),flat_exp(env,Ctx(),si->e(),NULL,constants().var_true).r());
          break;
        }
        for (ExpressionSetIter it = si->ann().begin(); it != si->ann().end(); ++it) {
          nsi->ann().add(flat_exp(env,Ctx(),*it,NULL,constants().var_true).r());
        }
        env.flat_addItem(nsi);
      }
    } _fv(env,hadSolveItem);
    iterItems<FV>(_fv,e.model());

    if (!hadSolveItem) {
      e.envi().errorStack.clear();
      Location modelLoc;
      modelLoc.filename = e.model()->filepath();
      throw FlatteningError(e.envi(),modelLoc, "Model does not have a solve item");
    }
    
    // Create output model
    if (opt.keepOutputInFzn) {
      copyOutput(env);
    } else {
      createOutput(env);
    }
    
    // Flatten remaining redefinitions
    Model& m = *e.flat();
    int startItem = 0;
    int endItem = m.size()-1;
    
    FunctionI* int_lin_eq;
    {
      std::vector<Type> int_lin_eq_t(3);
      int_lin_eq_t[0] = Type::parint(1);
      int_lin_eq_t[1] = Type::varint(1);
      int_lin_eq_t[2] = Type::parint(0);
      GCLock lock;
      FunctionI* fi = env.orig->matchFn(constants().ids.int_.lin_eq, int_lin_eq_t);
      int_lin_eq = (fi && fi->e()) ? fi : NULL;
    }
    FunctionI* array_bool_and;
    FunctionI* array_bool_or;
    FunctionI* array_bool_clause;
    FunctionI* array_bool_clause_reif;
    {
      std::vector<Type> array_bool_andor_t(2);
      array_bool_andor_t[0] = Type::varbool(1);
      array_bool_andor_t[1] = Type::varbool(0);
      GCLock lock;
      FunctionI* fi = env.orig->matchFn(ASTString("array_bool_and"), array_bool_andor_t);
      array_bool_and = (fi && fi->e()) ? fi : NULL;
      fi = env.orig->matchFn(ASTString("array_bool_or"), array_bool_andor_t);
      array_bool_or = (fi && fi->e()) ? fi : NULL;

      array_bool_andor_t[1] = Type::varbool(1);
      fi = env.orig->matchFn(ASTString("bool_clause"), array_bool_andor_t);
      array_bool_clause = (fi && fi->e()) ? fi : NULL;

      array_bool_andor_t.push_back(Type::varbool());
      fi = env.orig->matchFn(ASTString("bool_clause_reif"), array_bool_andor_t);
      array_bool_clause_reif = (fi && fi->e()) ? fi : NULL;
    }
    
    std::vector<VarDecl*> deletedVarDecls;
    while (startItem <= endItem) {
      for (int i=startItem; i<=endItem; i++) {
        VarDeclI* vdi = m[i]->dyn_cast<VarDeclI>();
        bool keptVariable = true;
        if (vdi!=NULL && !isOutput(vdi->e()) && env.vo.occurrences(vdi->e())==0 ) {
          if (vdi->e()->e() && vdi->e()->ti()->domain()) {
            if (vdi->e()->type().isvar() && vdi->e()->type().isbool() &&
                !vdi->e()->type().isopt() &&
                Expression::equal(vdi->e()->ti()->domain(),constants().lit_true)) {
              GCLock lock;
              ConstraintI* ci = new ConstraintI(vdi->loc(),vdi->e()->e());
              if (vdi->e()->introduced()) {
                CollectDecls cd(env.vo,deletedVarDecls,vdi);
                topDown(cd,vdi->e()->e());
                vdi->remove();
                keptVariable = false;
              } else {
                vdi->e()->e(NULL);
              }
              env.flat_addItem(ci);
            } else if (vdi->e()->type().ispar() || vdi->e()->ti()->computedDomain()) {
              CollectDecls cd(env.vo,deletedVarDecls,vdi);
              topDown(cd,vdi->e()->e());
              vdi->remove();
              keptVariable = false;
            }
          } else {
            CollectDecls cd(env.vo,deletedVarDecls,vdi);
            topDown(cd,vdi->e()->e());
            vdi->remove();
            keptVariable = false;
          }
        }
        if (vdi && keptVariable &&
            vdi->e()->type().isint() && vdi->e()->type().isvar() &&
            vdi->e()->ti()->domain() != NULL) {

          GCLock lock;
          IntSetVal* dom = eval_intset(vdi->e()->ti()->domain());

          bool needRangeDomain = opt.onlyRangeDomains;
          if (!needRangeDomain && dom->size() > 0) {
            if (dom->min(0).isMinusInfinity() || dom->max(dom->size()-1).isPlusInfinity())
              needRangeDomain = true;
          }
          
          if (needRangeDomain) {
            if (dom->min(0).isMinusInfinity() || dom->max(dom->size()-1).isPlusInfinity()) {
              TypeInst* nti = copy(vdi->e()->ti())->cast<TypeInst>();
              nti->domain(NULL);
              vdi->e()->ti(nti);
              if (dom->min(0).isFinite()) {
                std::vector<Expression*> args(2);
                args[0] = new IntLit(Location(),dom->min(0));
                args[1] = vdi->e()->id();
                Call* call = new Call(Location(),constants().ids.int_.le,args);
                call->type(Type::varbool());
                call->decl(env.orig->matchFn(call));
                (void) flat_exp(env, Ctx(), call, constants().var_true, constants().var_true);
              } else if (dom->max(dom->size()-1).isFinite()) {
                std::vector<Expression*> args(2);
                args[0] = vdi->e()->id();
                args[1] = new IntLit(Location(),dom->max(dom->size()-1));
                Call* call = new Call(Location(),constants().ids.int_.le,args);
                call->type(Type::varbool());
                call->decl(env.orig->matchFn(call));
                (void) flat_exp(env, Ctx(), call, constants().var_true, constants().var_true);
              }
            } else if (dom->size() > 1) {
              SetLit* newDom = new SetLit(Location(),IntSetVal::a(dom->min(0),dom->max(dom->size()-1)));
              TypeInst* nti = copy(vdi->e()->ti())->cast<TypeInst>();
              nti->domain(newDom);
              vdi->e()->ti(nti);
            }
            if (dom->size() > 1) {
              IntVal firstHole = dom->max(0)+1;
              IntSetRanges domr(dom);
              ++domr;
              for (; domr(); ++domr) {
                for (IntVal i=firstHole; i<domr.min(); i++) {
                  std::vector<Expression*> args(2);
                  args[0] = vdi->e()->id();
                  args[1] = new IntLit(Location(),i);
                  Call* call = new Call(Location(),constants().ids.int_.ne,args);
                  call->type(Type::varbool());
                  call->decl(env.orig->matchFn(call));
                  (void) flat_exp(env, Ctx(), call, constants().var_true, constants().var_true);
                  firstHole = domr.max().plus(1);
                }
              }
            }
          }
        }
      }
      while (!deletedVarDecls.empty()) {
        VarDecl* cur = deletedVarDecls.back(); deletedVarDecls.pop_back();
        if (env.vo.occurrences(cur) == 0 && !isOutput(cur)) {
          ExpressionMap<int>::iterator cur_idx = env.vo.idx.find(cur);
          if (cur_idx != env.vo.idx.end() && !m[cur_idx->second]->removed()) {
            CollectDecls cd(env.vo,deletedVarDecls,m[cur_idx->second]->cast<VarDeclI>());
            topDown(cd,cur->e());
            m[cur_idx->second]->remove();
          }
        }
      }
      
      // rewrite some constraints if there are redefinitions
      for (int i=startItem; i<=endItem; i++) {
        if (VarDeclI* vdi = m[i]->dyn_cast<VarDeclI>()) {
          VarDecl* vd = vdi->e();
          if (!vdi->removed() && vd->e()) {
            if (Call* c = vd->e()->dyn_cast<Call>()) {
              GCLock lock;
              Call* nc = NULL;
              if (c->id() == constants().ids.lin_exp) {
                if (int_lin_eq) {
                  std::vector<Expression*> args(c->args().size());
                  ArrayLit* le_c = follow_id(c->args()[0])->cast<ArrayLit>();
                  std::vector<Expression*> nc_c(le_c->v().size());
                  std::copy(le_c->v().begin(),le_c->v().end(),nc_c.begin());
                  nc_c.push_back(new IntLit(Location(),-1));
                  args[0] = new ArrayLit(Location(),nc_c);
                  args[0]->type(Type::parint(1));
                  ArrayLit* le_x = follow_id(c->args()[1])->cast<ArrayLit>();
                  std::vector<Expression*> nx(le_x->v().size());
                  std::copy(le_x->v().begin(),le_x->v().end(),nx.begin());
                  nx.push_back(vd->id());
                  args[1] = new ArrayLit(Location(),nx);
                  args[1]->type(Type::varint(1));
                  IntVal d = c->args()[2]->cast<IntLit>()->v();
                  args[2] = new IntLit(Location(),-d);
                  args[2]->type(Type::parint(0));
                  nc = new Call(c->loc(),ASTString("int_lin_eq"),args);
                  nc->type(Type::varbool());
                  nc->decl(int_lin_eq);
                }
              } else if (c->id() == constants().ids.exists) {
                if (array_bool_or) {
                  std::vector<Expression*> args(2);
                  args[0] = c->args()[0];
                  args[1] = vd->id();
                  nc = new Call(c->loc(),array_bool_or->id(),args);
                  nc->type(Type::varbool());
                  nc->decl(array_bool_or);
                }
              } else if (c->id() == constants().ids.forall) {
                if (array_bool_and) {
                  std::vector<Expression*> args(2);
                  args[0] = c->args()[0];
                  args[1] = vd->id();
                  nc = new Call(c->loc(),array_bool_and->id(),args);
                  nc->type(Type::varbool());
                  nc->decl(array_bool_and);
                }
              } else if (c->id() == constants().ids.clause && array_bool_clause_reif) {
                std::vector<Expression*> args(3);
                args[0] = c->args()[0];
                args[1] = c->args()[1];
                args[2] = vd->id();
                nc = new Call(c->loc(),array_bool_clause_reif->id(),args);
                nc->type(Type::varbool());
                nc->decl(array_bool_clause_reif);
              } else {
                if ( (!vd->type().isbool()) || (!Expression::equal(vd->ti()->domain(), constants().lit_true))) {
                  std::vector<Expression*> args(c->args().size());
                  std::copy(c->args().begin(),c->args().end(),args.begin());
                  args.push_back(vd->id());
                  ASTString cid = c->id();
                  if (cid == constants().ids.clause && array_bool_clause_reif) {
                    nc = new Call(c->loc(),array_bool_clause_reif->id(),args);
                    nc->type(Type::varbool());
                    nc->decl(array_bool_clause_reif);
                  } else {
                    if (c->type().isbool() && vd->type().isbool()) {
                      cid = env.reifyId(c->id());
                    }
                    FunctionI* decl = env.orig->matchFn(cid,args);
                    if (decl && decl->e()) {
                      nc = new Call(c->loc(),cid,args);
                      nc->type(Type::varbool());
                      nc->decl(decl);
                    }
                  }
                }
              }
              if (nc != NULL) {
                CollectDecls cd(env.vo,deletedVarDecls,vdi);
                topDown(cd,c);
                vd->e(NULL);
                vd->addAnnotation(constants().ann.is_defined_var);
                nc->addAnnotation(definesVarAnn(vd->id()));
                (void) flat_exp(env, Ctx(), nc, constants().var_true, constants().var_true);
              }
            }
          }
        } else if (ConstraintI* ci = m[i]->dyn_cast<ConstraintI>()) {
          if (Call* c = ci->e()->dyn_cast<Call>()) {
            GCLock lock;
            Call* nc = NULL;
            if (c->id() == constants().ids.exists) {
              if (array_bool_or) {
                std::vector<Expression*> args(2);
                args[0] = c->args()[0];
                args[1] = constants().lit_true;
                nc = new Call(c->loc(),array_bool_or->id(),args);
                nc->type(Type::varbool());
                nc->decl(array_bool_or);
              }
            } else if (c->id() == constants().ids.forall) {
              if (array_bool_and) {
                std::vector<Expression*> args(2);
                args[0] = c->args()[0];
                args[1] = constants().lit_true;
                nc = new Call(c->loc(),array_bool_and->id(),args);
                nc->type(Type::varbool());
                nc->decl(array_bool_and);
              }
            } else if (c->id() == constants().ids.clause) {
              if (array_bool_clause) {
                std::vector<Expression*> args(2);
                args[0] = c->args()[0];
                args[1] = c->args()[1];
                nc = new Call(c->loc(),array_bool_clause->id(),args);
                nc->type(Type::varbool());
                nc->decl(array_bool_clause);
              }

            } else {
              FunctionI* decl = env.orig->matchFn(c);
              if (decl && decl->e()) {
                nc = c;
                nc->decl(decl);
              }
            }
            if (nc != NULL) {
              CollectDecls cd(env.vo,deletedVarDecls,ci);
              topDown(cd,c);
              ci->e(constants().lit_true);
              ci->remove();
              (void) flat_exp(env, Ctx(), nc, constants().var_true, constants().var_true);
            }
          }
          
        }
      }

      while (!deletedVarDecls.empty()) {
        VarDecl* cur = deletedVarDecls.back(); deletedVarDecls.pop_back();
        if (env.vo.occurrences(cur) == 0 && !isOutput(cur)) {
          ExpressionMap<int>::iterator cur_idx = env.vo.idx.find(cur);
          if (cur_idx != env.vo.idx.end() && !m[cur_idx->second]->removed()) {
            CollectDecls cd(env.vo,deletedVarDecls,m[cur_idx->second]->cast<VarDeclI>());
            topDown(cd,cur->e());
            m[cur_idx->second]->remove();
          }
        }
      }

      startItem = endItem+1;
      endItem = m.size()-1;
    }

    // Add redefinitions for output variables that may have been redefined since createOutput
    for (unsigned int i=0; i<env.output->size(); i++) {
      if (VarDeclI* vdi = (*env.output)[i]->dyn_cast<VarDeclI>()) {
        IdMap<KeepAlive>::iterator it;
        GCLock lock;
        if (!vdi->e()->type().ispar() &&
            vdi->e()->e()==NULL &&
            (it = env.reverseMappers.find(vdi->e()->id())) != env.reverseMappers.end()) {
          GCLock lock;
          Call* rhs = copy(env.cmap,it->second())->cast<Call>();
          std::vector<Type> tv(rhs->args().size());
          for (unsigned int i=rhs->args().size(); i--;) {
            tv[i] = rhs->args()[i]->type();
            tv[i].ti(Type::TI_PAR);
          }
          FunctionI* decl = env.output->matchFn(rhs->id(), tv);
          Type t;
          if (decl==NULL) {
            FunctionI* origdecl = env.orig->matchFn(rhs->id(), tv);
            if (origdecl == NULL) {
              throw FlatteningError(env,rhs->loc(),"function is used in output, par version needed");
            }
            if (!isBuiltin(origdecl)) {
              decl = copy(env.cmap,origdecl)->cast<FunctionI>();
              CollectOccurrencesE ce(env.output_vo,decl);
              topDown(ce, decl->e());
              topDown(ce, decl->ti());
              for (unsigned int i = decl->params().size(); i--;)
                topDown(ce, decl->params()[i]);
              env.output->registerFn(decl);
              env.output->addItem(decl);
            } else {
              decl = origdecl;
            }
            rhs->decl(decl);
          }
          outputVarDecls(env,vdi,rhs);
          
          removeIsOutput(vdi->e()->flat());
          vdi->e()->e(rhs);
        }
      }
    }

    if (!opt.keepOutputInFzn) {
      createOutput(env);
    }
    
//    for (unsigned int i=0; i<m.size(); i++) {
//      GCLock lock;
//      if (VarDeclI* vdi = m[i]->dyn_cast<VarDeclI>()) {
//        vdi->e()->addAnnotation(new Annotation(Location(),new IntLit(Location(),env.vo.occurrences(vdi->e()))));
//      }
//    }

  }
  
  void oldflatzinc(Env& e) {
    Model* m = e.flat();
<<<<<<< HEAD
    for (unsigned int i=0; i<m->size(); i++) {
      Item* item = (*m)[i];
      if (item->isa<VarDeclI>() &&
          (item->cast<VarDeclI>()->e()->type().ot() == Type::OT_OPTIONAL ||
           item->cast<VarDeclI>()->e()->type().bt() == Type::BT_ANN) ) {
            item->remove();
          }
    }
=======
    m->compact();
    m->_items.erase(remove_if(m->_items.begin(), m->_items.end(), _isOptVar),
      m->_items.end());
>>>>>>> 8ebdd018
    
    int msize = m->size();
    UNORDERED_NAMESPACE::unordered_set<Item*> globals;
    std::vector<int> declsWithIds;
    for (int i=0; i<msize; i++) {
      if ((*m)[i]->removed())
        continue;
      if (VarDeclI* vdi = (*m)[i]->dyn_cast<VarDeclI>()) {
        GCLock lock;
        VarDecl* vd = vdi->e();
        if (vd->type().ispar()) {
          vd->ann().clear();
          vd->introduced(false);
          vd->ti()->domain(NULL);
        }
        vd->ann().remove(constants().ctx.mix);
        vd->ann().remove(constants().ctx.pos);
        vd->ann().remove(constants().ctx.neg);
        vd->ann().remove(constants().ctx.root);
        vd->ann().remove(constants().ann.promise_total);
        
        if (vd->e() && vd->e()->isa<Id>()) {
          declsWithIds.push_back(i);
          vdi->e()->payload(-static_cast<int>(i)-1);
        } else {
          vdi->e()->payload(i);
        }
        
        if (vd->type().isvar() && vd->type().isbool()) {
          if (Expression::equal(vd->ti()->domain(),constants().lit_true)) {
            Expression* ve = vd->e();
            vd->e(constants().lit_true);
            vd->ti()->domain(NULL);
            if (ve != NULL) {
              if (Call* vcc = ve->dyn_cast<Call>()) {
                ASTString cid;
                std::vector<Expression*> args;
                if (vcc->id() == constants().ids.exists) {
                  cid = constants().ids.array_bool_or;
                  args.push_back(vcc->args()[0]);
                  args.push_back(constants().lit_true);
                } else if (vcc->id() == constants().ids.forall) {
                  cid = constants().ids.array_bool_and;
                  args.push_back(vcc->args()[0]);
                  args.push_back(constants().lit_true);
                } else if (vcc->id() == constants().ids.clause) {
                  cid = constants().ids.bool_clause;
                  args.push_back(vcc->args()[0]);
                  args.push_back(vcc->args()[1]);
                }
                if (args.size()==0) {
                  ve = vcc;
                } else {
                  Call* nc = new Call(vcc->loc(),cid,args);
                  nc->type(vcc->type());
                  nc->ann().merge(vcc->ann());
                  ve = nc;
                }
              } else if (Id* id = ve->dyn_cast<Id>()) {
                if (id->decl()->ti()->domain() != constants().lit_true) {
                  std::vector<Expression*> args(2);
                  args[0] = id;
                  args[1] = constants().lit_true;
                  GCLock lock;
                  ve = new Call(Location(),constants().ids.bool_eq,args);
                } else {
                  ve = constants().lit_true;
                }
              }
              if (ve != constants().lit_true) {
                e.envi().flat_addItem(new ConstraintI(Location(),ve));
              }
            }
          } else {
            if (vd->e() != NULL) {
              if (vd->e()->eid()==Expression::E_CALL) {
                const Call* c = vd->e()->cast<Call>();
                GCLock lock;
                vd->e(NULL);
                vd->addAnnotation(constants().ann.is_defined_var);
                ASTString cid;
                if (c->id() == constants().ids.exists) {
                  cid = constants().ids.array_bool_or;
                } else if (c->id() == constants().ids.forall) {
                  cid = constants().ids.array_bool_and;
                } else if (c->id() == constants().ids.clause) {
                  cid = constants().ids.bool_clause_reif;
                } else {
                  cid = e.envi().reifyId(c->id());
                }
                std::vector<Expression*> args(c->args().size());
                std::copy(c->args().begin(),c->args().end(),args.begin());
                args.push_back(vd->id());
                Call * nc = new Call(c->loc(),cid,args);
                nc->type(c->type());
                nc->addAnnotation(definesVarAnn(vd->id()));
                nc->ann().merge(c->ann());
                e.envi().flat_addItem(new ConstraintI(Location(),nc));
              } else {
                assert(vd->e()->eid() == Expression::E_ID ||
                       vd->e()->eid() == Expression::E_BOOLLIT);
              }
            }
            if (Expression::equal(vd->ti()->domain(),constants().lit_false)) {
              vd->ti()->domain(NULL);
              vd->e(constants().lit_false);
            }
          }
        } else if (vd->type().isvar() && vd->type().dim()==0) {
          if (vd->e() != NULL) {
            if (const Call* cc = vd->e()->dyn_cast<Call>()) {
              vd->e(NULL);
              vd->addAnnotation(constants().ann.is_defined_var);
              std::vector<Expression*> args(cc->args().size());
              ASTString cid;
              if (cc->id() == constants().ids.lin_exp) {
                ArrayLit* le_c = follow_id(cc->args()[0])->cast<ArrayLit>();
                std::vector<Expression*> nc(le_c->v().size());
                std::copy(le_c->v().begin(),le_c->v().end(),nc.begin());
                if (le_c->type().bt()==Type::BT_INT) {
                  cid = constants().ids.int_.lin_eq;
                  nc.push_back(new IntLit(Location(),-1));
                  args[0] = new ArrayLit(Location(),nc);
                  ArrayLit* le_x = follow_id(cc->args()[1])->cast<ArrayLit>();
                  std::vector<Expression*> nx(le_x->v().size());
                  std::copy(le_x->v().begin(),le_x->v().end(),nx.begin());
                  nx.push_back(vd->id());
                  args[1] = new ArrayLit(Location(),nx);
                  IntVal d = cc->args()[2]->cast<IntLit>()->v();
                  args[2] = new IntLit(Location(),-d);
                } else {
                  // float
                  cid = constants().ids.float_.lin_eq;
                  nc.push_back(new FloatLit(Location(),-1.0));
                  args[0] = new ArrayLit(Location(),nc);
                  ArrayLit* le_x = follow_id(cc->args()[1])->cast<ArrayLit>();
                  std::vector<Expression*> nx(le_x->v().size());
                  std::copy(le_x->v().begin(),le_x->v().end(),nx.begin());
                  nx.push_back(vd->id());
                  args[1] = new ArrayLit(Location(),nx);
                  FloatVal d = cc->args()[2]->cast<FloatLit>()->v();
                  args[2] = new FloatLit(Location(),-d);
                }
              } else {
                if (cc->id() == "card") {
                  // card is 'set_card' in old FlatZinc
                  cid = constants().ids.set_card;
                } else {
                  cid = cc->id();
                }
                std::copy(cc->args().begin(),cc->args().end(),args.begin());
                args.push_back(vd->id());
              }
              Call* nc = new Call(cc->loc(),cid,args);
              nc->type(cc->type());
              nc->addAnnotation(definesVarAnn(vd->id()));
              nc->ann().merge(cc->ann());
              e.envi().flat_addItem(new ConstraintI(Location(),nc));
            } else {
              assert(vd->e()->eid() == Expression::E_ID ||
                     vd->e()->eid() == Expression::E_INTLIT ||
                     vd->e()->eid() == Expression::E_FLOATLIT ||
                     vd->e()->eid() == Expression::E_BOOLLIT ||
                     vd->e()->eid() == Expression::E_SETLIT);
              
            }
          }
        } else if (vd->type().dim() > 0) {
          if (!vd->e()->isa<ArrayLit>()) {
            vd->e(follow_id(vd->e()));
          }
          if (vd->ti()->ranges().size() == 1 &&
              vd->ti()->ranges()[0]->domain() != NULL &&
              vd->ti()->ranges()[0]->domain()->isa<SetLit>()) {
            IntSetVal* isv = vd->ti()->ranges()[0]->domain()->cast<SetLit>()->isv();
            if (isv && (isv->size()==0 || isv->min(0)==1))
              continue;
          }
          assert(vd->e() != NULL);
          ArrayLit* al = NULL;
          Expression* e = vd->e();
          while (al==NULL) {
            switch (e->eid()) {
              case Expression::E_ARRAYLIT:
                al = e->cast<ArrayLit>();
                break;
              case Expression::E_ID:
                e = e->cast<Id>()->decl()->e();
                break;
              default:
                assert(false);
            }
          }
          std::vector<int> dims(2);
          dims[0] = 1;
          dims[1] = al->length();
          al->setDims(ASTIntVec(dims));
          IntSetVal* isv = IntSetVal::a(1,al->length());
          if (vd->ti()->ranges().size() == 1) {
            vd->ti()->ranges()[0]->domain(new SetLit(Location(),isv));
          } else {
            std::vector<TypeInst*> r(1);
            r[0] = new TypeInst(vd->ti()->ranges()[0]->loc(),
                                vd->ti()->ranges()[0]->type(),
                                new SetLit(Location(),isv));
            ASTExprVec<TypeInst> ranges(r);
            TypeInst* ti = new TypeInst(vd->ti()->loc(),vd->ti()->type(),ranges,vd->ti()->domain());
            vd->ti(ti);
          }
        }
      } else if (ConstraintI* ci = (*m)[i]->dyn_cast<ConstraintI>()) {
        if (Call* vc = ci->e()->dyn_cast<Call>()) {
          if (vc->id() == constants().ids.exists) {
            GCLock lock;
            vc->id(ASTString("array_bool_or"));
            std::vector<Expression*> args(2);
            args[0] = vc->args()[0];
            args[1] = constants().lit_true;
            ASTExprVec<Expression> argsv(args);
            vc->args(argsv);
            vc->decl(e.envi().orig->matchFn(vc));
          } else if (vc->id() == constants().ids.forall) {
            GCLock lock;
            vc->id(ASTString("array_bool_and"));
            std::vector<Expression*> args(2);
            args[0] = vc->args()[0];
            args[1] = constants().lit_true;
            ASTExprVec<Expression> argsv(args);
            vc->args(argsv);
            vc->decl(e.envi().orig->matchFn(vc));
          } else if (vc->id() == constants().ids.clause) {
            GCLock lock;
            vc->id(ASTString("bool_clause"));
            vc->decl(e.envi().orig->matchFn(vc));
          } else if (vc->id() == constants().ids.bool_xor && vc->args().size()==2) {
            GCLock lock;
            std::vector<Expression*> args(3);
            args[0] = vc->args()[0];
            args[1] = vc->args()[1];
            args[2] = constants().lit_true;
            ASTExprVec<Expression> argsv(args);
            vc->args(argsv);
            vc->decl(e.envi().orig->matchFn(vc));
          }
          if (vc->decl() && vc->decl() != constants().var_redef &&
              !vc->decl()->loc().filename.endsWith("/builtins.mzn") &&
              globals.find(vc->decl())==globals.end()) {
            e.envi().flat_addItem(vc->decl());
            globals.insert(vc->decl());
          }
        } else if (Id* id = ci->e()->dyn_cast<Id>()) {
          std::vector<Expression*> args(2);
          args[0] = id;
          args[1] = constants().lit_true;
          GCLock lock;
          ci->e(new Call(Location(),constants().ids.bool_eq,args));
        } else if (BoolLit* bl = ci->e()->dyn_cast<BoolLit>()) {
          if (!bl->v()) {
            GCLock lock;
            std::vector<Expression*> args(2);
            args[0] = constants().lit_false;
            args[1] = constants().lit_true;
            Call* neq = new Call(Location(),constants().ids.bool_eq,args);
            ci->e(neq);
          }
        }
      } else if (SolveI* si = (*m)[i]->dyn_cast<SolveI>()) {
        if (si->e() && si->e()->type().ispar()) {
          GCLock lock;
          TypeInst* ti = new TypeInst(Location(),si->e()->type(),NULL);
          VarDecl* constantobj = new VarDecl(Location(),ti,e.envi().genId(),si->e());
          si->e(constantobj->id());
          e.envi().flat_addItem(new VarDeclI(Location(),constantobj));
        }
      }
    }
    
    std::vector<VarDeclI*> sortedVarDecls(declsWithIds.size());
    int vdCount = 0;
    for (unsigned int i=0; i<declsWithIds.size(); i++) {
      VarDecl* cur = (*m)[declsWithIds[i]]->cast<VarDeclI>()->e();
      std::vector<int> stack;
      while (cur && cur->payload() < 0) {
        stack.push_back(cur->payload());
        if (Id* id = cur->e()->dyn_cast<Id>()) {
          cur = id->decl();
        } else {
          cur = NULL;
        }
      }
      for (unsigned int i=stack.size(); i--;) {
        VarDeclI* vdi = (*m)[-stack[i]-1]->cast<VarDeclI>();
        vdi->e()->payload(-vdi->e()->payload()-1);
        sortedVarDecls[vdCount++] = vdi;
      }
    }
    for (unsigned int i=0; i<declsWithIds.size(); i++) {
      (*m)[declsWithIds[i]] = sortedVarDecls[i];
    }
    
    m->compact();
    
    class Cmp {
    public:
      bool operator() (Item* i, Item* j) {
        if (i->iid()==Item::II_FUN || j->iid()==Item::II_FUN) {
          if (i->iid()==j->iid())
            return false;
          return i->iid()==Item::II_FUN;
        }
        if (i->iid()==Item::II_SOL) {
          assert(j->iid() != i->iid());
          return false;
        }
        if (j->iid()==Item::II_SOL) {
          assert(j->iid() != i->iid());
          return true;
        }
        if (i->iid()==Item::II_VD) {
          if (j->iid() != i->iid())
            return true;
          if (i->cast<VarDeclI>()->e()->type().dim() == 0 &&
              j->cast<VarDeclI>()->e()->type().dim() != 0)
            return true;
          if (i->cast<VarDeclI>()->e()->type().dim() != 0 &&
              j->cast<VarDeclI>()->e()->type().dim() == 0)
            return false;
          if (i->cast<VarDeclI>()->e()->e()==NULL &&
              j->cast<VarDeclI>()->e()->e() != NULL)
            return true;
          if (i->cast<VarDeclI>()->e()->e() &&
              j->cast<VarDeclI>()->e()->e() &&
              !i->cast<VarDeclI>()->e()->e()->isa<Id>() &&
              j->cast<VarDeclI>()->e()->e()->isa<Id>())
            return true;
        }
        return false;
      }
    } _cmp;
    std::stable_sort(m->begin(),m->end(),_cmp);

  }

}<|MERGE_RESOLUTION|>--- conflicted
+++ resolved
@@ -207,20 +207,6 @@
       KeepAlive ka(e);
       map.insert(ka,WW(ee.r(),ee.b()));
     }
-<<<<<<< HEAD
-    Map::iterator map_find(Expression* e) {
-      KeepAlive ka(e);
-      Map::iterator it = map.find(ka);
-      if (it != map.end()) {
-        if (it->second.r()) {
-          if (it->second.r()->isa<VarDecl>()) {
-            int idx = vo.find(it->second.r()->cast<VarDecl>());
-            if (idx >= 0 && (*_flat)[idx]->removed())
-              return map.end();
-          }
-        } else {
-          return map.end();
-=======
   EnvI::Map::iterator EnvI::map_find(Expression* e) {
     KeepAlive ka(e);
     Map::iterator it = map.find(ka);
@@ -228,9 +214,8 @@
       if (it->second.r()) {
         if (it->second.r()->isa<VarDecl>()) {
           int idx = vo.find(it->second.r()->cast<VarDecl>());
-          if (idx >= 0 && _flat->_items[idx]->removed())
+          if (idx >= 0 && (*_flat)[idx]->removed())
             return map.end();
->>>>>>> 8ebdd018
         }
       } else {
         return map.end();
@@ -318,15 +303,9 @@
           vd->e()->addAnnotation(ee_ann.r());
         }
       }
-<<<<<<< HEAD
-      int idx = vo.find(vd);
-      CollectOccurrencesE ce(vo,(*_flat)[idx]);
-      topDown(ce, vd->e());
-=======
->>>>>>> 8ebdd018
     }
     int idx = vo.find(vd);
-    CollectOccurrencesE ce(vo,_flat->_items[idx]);
+    CollectOccurrencesE ce(vo,(*_flat)[idx]);
     topDown(ce, vd->e());
   }
   Model* EnvI::flat(void) {
@@ -5055,7 +5034,6 @@
   
   void oldflatzinc(Env& e) {
     Model* m = e.flat();
-<<<<<<< HEAD
     for (unsigned int i=0; i<m->size(); i++) {
       Item* item = (*m)[i];
       if (item->isa<VarDeclI>() &&
@@ -5064,11 +5042,8 @@
             item->remove();
           }
     }
-=======
+
     m->compact();
-    m->_items.erase(remove_if(m->_items.begin(), m->_items.end(), _isOptVar),
-      m->_items.end());
->>>>>>> 8ebdd018
     
     int msize = m->size();
     UNORDERED_NAMESPACE::unordered_set<Item*> globals;
