/* -*- mode: C++; c-basic-offset: 2; indent-tabs-mode: nil -*- */

/*
 *  Main authors:
 *     Guido Tack <guido.tack@monash.edu>
 */

/* This Source Code Form is subject to the terms of the Mozilla Public
 * License, v. 2.0. If a copy of the MPL was not distributed with this
 * file, You can obtain one at http://mozilla.org/MPL/2.0/. */

#include <minizinc/flatten.hh>
#include <minizinc/eval_par.hh>
#include <minizinc/copy.hh>
#include <minizinc/hash.hh>
#include <minizinc/astexception.hh>
#include <minizinc/optimize.hh>
#include <minizinc/astiterator.hh>
#include <minizinc/parser.hh>
#include <minizinc/typecheck.hh>
#include <minizinc/builtins.hh>

#include <minizinc/stl_map_set.hh>

#include <minizinc/flatten_internal.hh>

#include <iomanip>

// temporary
#include <minizinc/prettyprinter.hh>

#include <fstream>

namespace MiniZinc {

  /// Output operator for contexts
  template<class Char, class Traits>
  std::basic_ostream<Char,Traits>&
  operator <<(std::basic_ostream<Char,Traits>& os, Ctx& ctx) {
    switch (ctx.b) {
    case C_ROOT: os << "R"; break;
    case C_POS: os << "+"; break;
    case C_NEG: os << "-"; break;
    case C_MIX: os << "M"; break;
    default: assert(false); break;
    }
    switch (ctx.i) {
    case C_ROOT: os << "R"; break;
    case C_POS: os << "+"; break;
    case C_NEG: os << "-"; break;
    case C_MIX: os << "M"; break;
    default: assert(false); break;
    }
    if (ctx.neg) os << "!";
    return os;
  }

  BCtx operator +(const BCtx& c) {
    switch (c) {
    case C_ROOT: return C_POS;
    case C_POS: return C_POS;
    case C_NEG: return C_NEG;
    case C_MIX: return C_MIX;
    default: assert(false); return C_ROOT;
    }
  }

  BCtx operator -(const BCtx& c) {
    switch (c) {
    case C_ROOT: return C_NEG;
    case C_POS: return C_NEG;
    case C_NEG: return C_POS;
    case C_MIX: return C_MIX;
    default: assert(false); return C_ROOT;
    }
  }

  /// Check if \a c is non-positive
  bool nonpos(const BCtx& c) {
    return c==C_NEG || c==C_MIX;
  }
  /// Check if \a c is non-negative
  bool nonneg(const BCtx& c) {
    return c==C_ROOT || c==C_POS;
  }

  void dumpEEb(const std::vector<EE>& ee) {
    for (unsigned int i=0; i<ee.size(); i++)
      std::cerr << *ee[i].b() << "\n";
  }
  void dumpEEr(const std::vector<EE>& ee) {
    for (unsigned int i=0; i<ee.size(); i++)
      std::cerr << *ee[i].r() << "\n";
  }
  std::vector<Expression*> toExpVec(std::vector<KeepAlive>& v) {
    std::vector<Expression*> r(v.size());
    for (unsigned int i=v.size(); i--;)
      r[i] = v[i]();
    return r;
  }

  void addCtxAnn(VarDecl* vd, BCtx& c) {
    if (vd) {
      Id* ctx_id = NULL;
      switch (c) {
        case C_ROOT: ctx_id=constants().ctx.root; break;
        case C_POS: ctx_id=constants().ctx.pos; break;
        case C_NEG: ctx_id=constants().ctx.neg; break;
        case C_MIX: ctx_id=constants().ctx.mix; break;
        default: assert(false);;
      }
      vd->addAnnotation(ctx_id);
    }
  }

  Expression* definesVarAnn(Id* id) {
    std::vector<Expression*> args(1);
    args[0] = id;
    Call* c = new Call(Location().introduce(),constants().ann.defines_var,args);
    c->type(Type::ann());
    return c;
  }

  bool isDefinesVarAnn(Expression* e) {
    return e->isa<Call>() && e->cast<Call>()->id()==constants().ann.defines_var;
  }
  
  /// Check if \a e is NULL or true
  bool istrue(EnvI& env, Expression* e) {
    GCLock lock;
    return e==NULL || (e->type().ispar() && e->type().isbool()
                       && eval_bool(env,e));
  }  
  /// Check if \a e is non-NULL and false
  bool isfalse(EnvI& env, Expression* e) {
    GCLock lock;
    return e!=NULL && e->type().ispar() && e->type().isbool()
           && !eval_bool(env,e);
  }

  EE flat_exp(EnvI& env, Ctx ctx, Expression* e, VarDecl* r, VarDecl* b);
  KeepAlive bind(EnvI& env, Ctx ctx, VarDecl* vd, Expression* e);


  /// Use bounds from ovd for vd if they are better.
  /// Returns true if ovd's bounds are better.
  bool updateBounds(EnvI& envi, VarDecl* ovd, VarDecl* vd) {
    bool tighter = false;
    bool fixed = false;
    if(ovd->ti()->domain() || ovd->e()) {
      IntVal intval;
      FloatVal doubleval;
      bool boolval;

      if(vd->type().isint()) {
        IntBounds oldbounds = compute_int_bounds(envi, ovd->id());
        IntBounds bounds(0,0,false);
        if(vd->ti()->domain() || vd->e())
          bounds = compute_int_bounds(envi, vd->id());

        if((vd->ti()->domain() || vd->e()) && bounds.valid && bounds.l.isFinite() && bounds.u.isFinite()) {
          if(oldbounds.valid && oldbounds.l.isFinite() && oldbounds.u.isFinite()) {
            fixed = oldbounds.u == oldbounds.l || bounds.u == bounds.l;
            if(fixed) {
              tighter = true;
              intval = oldbounds.u == oldbounds.l ? oldbounds.u : bounds.l;
              ovd->ti()->domain(new SetLit(ovd->loc(), IntSetVal::a(intval, intval)));
            } else {
              IntSetVal* olddom = ovd->ti()->domain() ? eval_intset(envi, ovd->ti()->domain()) : NULL;
              IntSetVal* newdom =  vd->ti()->domain() ? eval_intset(envi,  vd->ti()->domain()) : NULL;

              if(olddom) {
                if(!newdom) {
                  tighter = true;
                } else {
                  IntSetRanges oisr(olddom);
                  IntSetRanges nisr(newdom);
                  IntSetRanges nisr_card(newdom);

                  Ranges::Inter<IntSetRanges, IntSetRanges> inter(oisr, nisr);

                  if(Ranges::size(inter) < Ranges::size(nisr_card)) {
                    IntSetRanges oisr_inter(olddom);
                    IntSetRanges nisr_inter(newdom);
                    Ranges::Inter<IntSetRanges, IntSetRanges> inter_card(oisr_inter, nisr_inter);
                    tighter = true;
                    ovd->ti()->domain(new SetLit(ovd->loc(), IntSetVal::ai(inter_card)));
                  }
                }
              }
            }
          }
        } else {
          if(oldbounds.valid && oldbounds.l.isFinite() && oldbounds.u.isFinite()) {
            tighter = true;
            fixed = oldbounds.u == oldbounds.l;
            if(fixed) {
              intval = oldbounds.u;
              ovd->ti()->domain(new SetLit(ovd->loc(), IntSetVal::a(intval, intval)));
            }
          }
        }
      } else if(vd->type().isfloat()) {
        FloatBounds oldbounds = compute_float_bounds(envi, ovd->id());
        FloatBounds bounds(0.0, 0.0, false);
        if(vd->ti()->domain() || vd->e())
          bounds = compute_float_bounds(envi, vd->id());
        if((vd->ti()->domain() || vd->e()) && bounds.valid) {
          if(oldbounds.valid) {
            fixed = oldbounds.u == oldbounds.l || bounds.u == bounds.l;
            if(fixed) doubleval = oldbounds.u == oldbounds.l ? oldbounds.u : bounds.l;
            tighter = fixed || (oldbounds.u - oldbounds.l < bounds.u - bounds.l);
          }
        } else {
          if(oldbounds.valid) {
            tighter = true;
            fixed = oldbounds.u == oldbounds.l;
            if(fixed) doubleval = oldbounds.u;
          }
        }
      } else if(vd->type().isbool()) {
        if(ovd->ti()->domain()) {
          fixed = tighter = true;
          boolval = eval_bool(envi, ovd->ti()->domain());
        } else {
          fixed = tighter = (ovd->e() && ovd->e()->isa<BoolLit>());
          if(fixed)
            boolval = ovd->e()->cast<BoolLit>()->v();
        }
      }

      if(tighter) {
        vd->ti()->domain(copy(envi, ovd->ti()->domain()));
        if(vd->e() == NULL && fixed) {
          if(vd->ti()->type().isvarint()) {
            vd->type(Type::parint());
            vd->ti(new TypeInst(vd->loc(), Type::parint()));
            vd->e(new IntLit(vd->loc(), intval));
          } else if(vd->ti()->type().isvarfloat()) {
            vd->type(Type::parfloat());
            vd->ti(new TypeInst(vd->loc(), Type::parfloat()));
            vd->e(new FloatLit(vd->loc(), doubleval));
          } else if(vd->ti()->type().isvarbool()) {
            vd->type(Type::parbool());
            vd->ti(new TypeInst(vd->loc(), Type::parbool()));
            vd->ti()->domain(boolval ? constants().lit_true : constants().lit_false);
            vd->e(new BoolLit(vd->loc(), boolval));
          }
        }
      }
    }
    return tighter;
  }

  std::string getPath(EnvI& env, bool force = false) {
    std::string path;
    std::stringstream ss;
    if(env.dumpPath(ss, force))
      path = ss.str();
    return path;
  }

  inline Location getLoc(EnvI& env, Expression* e1, Expression* e2) {
    if(e1) {
      return e1->loc().introduce();
    } else if(e2) {
      return e2->loc().introduce();
    } else {
      return Location().introduce();
    }
  }
  inline Id* getId(EnvI& env, Id* origId) {
    return origId ? origId : new Id(Location().introduce(),env.genId(), NULL);
  }

  StringLit* getLongestMznPathAnnotation(EnvI& env, const Expression* e) {
    StringLit* sl = NULL;

    if(const VarDecl* vd = e->dyn_cast<const VarDecl>()) {
      EnvI::ReversePathMap& reversePathMap = env.getReversePathMap();
      EnvI::ReversePathMap::iterator it = reversePathMap.find(vd->id()->decl());
      if(it != reversePathMap.end()) {
        sl = new StringLit(Location(), it->second);
      }
    } else {
      for(ExpressionSetIter it = e->ann().begin(); it != e->ann().end(); ++it) {
        if(Call* ca = (*it)->dyn_cast<Call>()) {
          if(ca->id() == constants().ann.mzn_path) {
            StringLit* sl1 = ca->args()[0]->cast<StringLit>();
            if(sl) {
              if(sl1->v().size() > sl->v().size())
                sl = sl1;
            } else {
              sl = sl1;
            }
          }
        }
      }
    }
    return sl;
  }
  void addPathAnnotation(EnvI& env, Expression* e) {
    if(!e->type().isann()) {
      GCLock lock;
      Annotation& ann = e->ann();
      ann.removeCall(constants().ann.mzn_path);

      std::vector<Expression*> path_args(1);
      std::string p = getPath(env);
      if(p.size() != 0) {
        path_args[0] = new StringLit(Location(), p);
      Call* path_call = new Call(e->loc(), constants().ann.mzn_path, path_args);
      path_call->type(Type::ann());
      e->addAnnotation(path_call);
      }
    }
  }

  VarDecl* newVarDecl(EnvI& env, Ctx ctx, TypeInst* ti, Id* origId, VarDecl* origVd, Expression* rhs) {
    VarDecl* vd = NULL;

    // Is this vardecl already in the FlatZinc (for unification)
    bool hasBeenAdded = false;

    // Don't use paths for arrays or annotations
    if(ti->type().dim() == 0 && !ti->type().isann()) {
      std::string path = getPath(env);
      if(!path.empty()) {
        EnvI::PathMap& pathMap = env.getPathMap();
        EnvI::ReversePathMap& reversePathMap = env.getReversePathMap();
        EnvI::PathMap::iterator it = pathMap.find(path);
        if(it != pathMap.end()) {
          VarDecl* ovd = Expression::cast<VarDecl>(it->second.first());
          unsigned int ovd_pass = it->second.second;

          if(ovd) {
            // If ovd was introduced during the same pass, we can unify
            if(env.pass == ovd_pass) {
              vd = ovd;
              if(origId)
                origId->decl(vd);
              hasBeenAdded = true;
            } else {
              vd = new VarDecl(getLoc(env, origVd, rhs), ti, getId(env, origId));
              hasBeenAdded = false;
              updateBounds(env, ovd, vd);
            }

            // Check whether ovd was unified in a previous pass
            if(ovd->id() != ovd->id()->decl()->id()) {
              std::string path2 = reversePathMap[ovd->id()->decl()];
              std::pair<WeakRef, unsigned int> vd_tup(vd, env.pass);

              pathMap[path] = vd_tup;
              pathMap[path2] = vd_tup;
              reversePathMap[vd] = path;
            }
          }
        } else {
          // Create new VarDecl and add it to the maps
          vd = new VarDecl(getLoc(env, origVd, rhs), ti, getId(env, origId));
          hasBeenAdded = false;
          std::pair<WeakRef, unsigned int> vd_tup(vd, env.pass);
          pathMap       [path] = vd_tup;
          reversePathMap[  vd] = path;
        }
      }
    }
    if(vd == NULL) {
      vd = new VarDecl(getLoc(env, origVd, rhs), ti, getId(env, origId));
      hasBeenAdded = false;
    }

    // If vd has an e() use bind to turn rhs into a constraint
    if (vd->e()) {
      if(rhs) {
      bind(env, ctx, vd, rhs);
      }
    } else {
      vd->e(rhs);
    }

    assert(!vd->type().isbot());
    if (origVd && (origVd->id()->idn()!=-1 || origVd->toplevel())) {
      vd->introduced(origVd->introduced());
    } else {
      vd->introduced(true);
    }
    
    vd->flat(vd);

    // Copy annotations from origVd
    if (origVd) {
      for (ExpressionSetIter it = origVd->ann().begin(); it != origVd->ann().end(); ++it) {
        EE ee_ann = flat_exp(env, Ctx(), *it, NULL, constants().var_true);
        vd->addAnnotation(ee_ann.r());
      }
    }
    
    if (!hasBeenAdded) {
      VarDeclI* ni = new VarDeclI(Location().introduce(),vd);
      env.flat_addItem(ni);
      //TODO: What should we do with the map?
      EE ee(vd,NULL);
      env.map_insert(vd->id(),ee);
    }

    return vd;
  }

#define MZN_FILL_REIFY_MAP(T,ID) reifyMap.insert(std::pair<ASTString,ASTString>(constants().ids.T.ID,constants().ids.T ## reif.ID));

  EnvI::EnvI(Model* orig0) : orig(orig0), output(new Model), ignorePartial(false), maxCallStack(0), collect_vardecls(false), in_redundant_constraint(0), _flat(new Model), ids(0), pathUse(0), maxPathDepth(0), pass(0), passes(1) {
    MZN_FILL_REIFY_MAP(int_,lin_eq);
    MZN_FILL_REIFY_MAP(int_,lin_le);
    MZN_FILL_REIFY_MAP(int_,lin_ne);
    MZN_FILL_REIFY_MAP(int_,plus);
    MZN_FILL_REIFY_MAP(int_,minus);
    MZN_FILL_REIFY_MAP(int_,times);
    MZN_FILL_REIFY_MAP(int_,div);
    MZN_FILL_REIFY_MAP(int_,mod);
    MZN_FILL_REIFY_MAP(int_,lt);
    MZN_FILL_REIFY_MAP(int_,le);
    MZN_FILL_REIFY_MAP(int_,gt);
    MZN_FILL_REIFY_MAP(int_,ge);
    MZN_FILL_REIFY_MAP(int_,eq);
    MZN_FILL_REIFY_MAP(int_,ne);
    MZN_FILL_REIFY_MAP(float_,lin_eq);
    MZN_FILL_REIFY_MAP(float_,lin_le);
    MZN_FILL_REIFY_MAP(float_,lin_lt);
    MZN_FILL_REIFY_MAP(float_,lin_ne);
    MZN_FILL_REIFY_MAP(float_,plus);
    MZN_FILL_REIFY_MAP(float_,minus);
    MZN_FILL_REIFY_MAP(float_,times);
    MZN_FILL_REIFY_MAP(float_,div);
    MZN_FILL_REIFY_MAP(float_,mod);
    MZN_FILL_REIFY_MAP(float_,lt);
    MZN_FILL_REIFY_MAP(float_,le);
    MZN_FILL_REIFY_MAP(float_,gt);
    MZN_FILL_REIFY_MAP(float_,ge);
    MZN_FILL_REIFY_MAP(float_,eq);
    MZN_FILL_REIFY_MAP(float_,ne);
    reifyMap.insert(std::pair<ASTString,ASTString>(constants().ids.forall,constants().ids.forall_reif));
    reifyMap.insert(std::pair<ASTString,ASTString>(constants().ids.bool_eq,constants().ids.bool_eq_reif));
    reifyMap.insert(std::pair<ASTString,ASTString>(constants().ids.bool_clause,constants().ids.bool_clause_reif));
    reifyMap.insert(std::pair<ASTString,ASTString>(constants().ids.clause,constants().ids.bool_clause_reif));
  }
  EnvI::~EnvI(void) {
    delete _flat;
    delete output;
  }
  long long int
  EnvI::genId(void) {
      return ids++;
    }
  void EnvI::map_insert(Expression* e, const EE& ee) {
      KeepAlive ka(e);
      map.insert(ka,WW(ee.r(),ee.b()));
    }
  EnvI::Map::iterator EnvI::map_find(Expression* e) {
    KeepAlive ka(e);
    Map::iterator it = map.find(ka);
    if (it != map.end()) {
      if (it->second.r()) {
        if (it->second.r()->isa<VarDecl>()) {
          int idx = vo.find(it->second.r()->cast<VarDecl>());
          if (idx == -1 || (*_flat)[idx]->removed())
            return map.end();
        }
      } else {
        return map.end();
      }
    }
    return it;
  }
  void EnvI::map_remove(Expression* e) {
    KeepAlive ka(e);
    map.remove(ka);
  }
  EnvI::Map::iterator EnvI::map_end(void) {
    return map.end();
  }
  void EnvI::dump(void) {
    struct EED {
      static std::string d(const WW& ee) {
        std::ostringstream oss;
        oss << ee.r() << " " << ee.b();
        return oss.str();
      }
    };
    map.dump<EED>();
  }
  
  void EnvI::flat_addItem(Item* i) {
    assert(_flat);
    _flat->addItem(i);
    Expression* toAnnotate = NULL;
    Expression* toAdd = NULL;
    switch (i->iid()) {
      case Item::II_VD:
      {
        VarDeclI* vd = i->cast<VarDeclI>();
        toAnnotate = vd->e()->e();
        vo.add(vd, _flat->size()-1);
        toAdd = vd->e();
        break;
      }
      case Item::II_CON:
      {
        ConstraintI* ci = i->cast<ConstraintI>();
        toAnnotate = ci->e();
        if (ci->e()->isa<BoolLit>() && !ci->e()->cast<BoolLit>()->v()) {
          _flat->fail(*this);
        }
        toAdd = ci->e();
        break;
      }
      case Item::II_SOL:
      {
        SolveI* si = i->cast<SolveI>();
        CollectOccurrencesE ce(vo,si);
        topDown(ce,si->e());
        for (ExpressionSetIter it = si->ann().begin(); it != si->ann().end(); ++it)
          topDown(ce,*it);
        break;
      }
      case Item::II_OUT:
      {
        OutputI* si = i->cast<OutputI>();
        toAdd = si->e();
        break;
      }
      default:
        break;
    }
    if (toAnnotate && toAnnotate->isa<Call>()) {
      int prev = idStack.size() > 0 ? idStack.back() : 0;
      bool allCalls = true;
      for (int i = callStack.size()-1; i >= prev; i--) {
        Expression* ee = callStack[i]->untag();
        allCalls = allCalls && (i==callStack.size()-1 || ee->isa<Call>());
        for (ExpressionSetIter it = ee->ann().begin(); it != ee->ann().end(); ++it) {
          EE ee_ann = flat_exp(*this, Ctx(), *it, NULL, constants().var_true);
          if (allCalls || !isDefinesVarAnn(ee_ann.r()))
            toAnnotate->addAnnotation(ee_ann.r());
        }
      }
    }
    if (toAdd) {
      CollectOccurrencesE ce(vo,i);
      topDown(ce,toAdd);
    }
  }

  void EnvI::setMaps(EnvI& env) {
    pathMap = env.pathMap;
    filenameMap = env.filenameMap;
    maxPathDepth = env.maxPathDepth;
  }
  
  void EnvI::flat_removeItem(MiniZinc::Item* i) {
    i->remove();
  }
  void EnvI::flat_removeItem(int i) {
    (*_flat)[i]->remove();
  }
  
  void EnvI::collectVarDecls(bool b) {
    collect_vardecls = b;
  }
  void EnvI::vo_add_exp(VarDecl* vd) {
    if (vd->e() && vd->e()->isa<Call>()) {
      int prev = idStack.size() > 0 ? idStack.back() : 0;
      for (int i = callStack.size()-1; i >= prev; i--) {
        Expression* ee = callStack[i]->untag();
        for (ExpressionSetIter it = ee->ann().begin(); it != ee->ann().end(); ++it) {
          EE ee_ann = flat_exp(*this, Ctx(), *it, NULL, constants().var_true);
          vd->e()->addAnnotation(ee_ann.r());
        }
      }
    }
    int idx = vo.find(vd);
    CollectOccurrencesE ce(vo,(*_flat)[idx]);
    topDown(ce, vd->e());
    if (collect_vardecls)
      modifiedVarDecls.push_back(idx);
  }
  Model* EnvI::flat(void) {
    return _flat;
  }
  void EnvI::swap() {
    Model* tmp = orig;
    orig = _flat;
    _flat = tmp;
  }
  ASTString EnvI::reifyId(const ASTString& id) {
    ASTStringMap<ASTString>::t::iterator it = reifyMap.find(id);
    if (it == reifyMap.end()) {
      return id.str()+"_reif";
    } else {
      return it->second;
    }
  }
#undef MZN_FILL_REIFY_MAP
  
  void EnvI::addWarning(const std::string& msg) {
    if (warnings.size()>20)
      return;
    if (warnings.size()==20) {
      warnings.push_back("Further warnings have been suppressed.\n");
    } else {
      std::ostringstream oss;
      dumpStack(oss, false);
      warnings.push_back(msg+"\n"+oss.str());
    }
  }
  
  void EnvI::createErrorStack(void) {
    errorStack.clear();
    for (unsigned int i=callStack.size(); i--;) {
      KeepAlive ka(callStack[i]);
      errorStack.push_back(ka);
    }
  }
 

  static int stackCounter = 0;

  CallStackItem::CallStackItem(EnvI& env0, Expression* e) : env(env0) {
    if (e->isa<VarDecl>())
      env.idStack.push_back(env.callStack.size());
    if (e->isa<Call>() && e->cast<Call>()->id()=="redundant_constraint")
      env.in_redundant_constraint++;
    env.callStack.push_back(e);
    env.maxCallStack = std::max(env.maxCallStack, static_cast<unsigned int>(env.callStack.size()));
  }
  CallStackItem::CallStackItem(EnvI& env0, Id* ident, IntVal i) : env(env0) {
    Expression* ee = ident->tag();
    env.callStack.push_back(ee);
    env.maxCallStack = std::max(env.maxCallStack, static_cast<unsigned int>(env.callStack.size()));
  }
  CallStackItem::~CallStackItem(void) {
    Expression* e = env.callStack.back()->untag();
    if (e->isa<VarDecl>())
      env.idStack.pop_back();
    if (e->isa<Call>() && e->cast<Call>()->id()=="redundant_constraint")
      env.in_redundant_constraint--;
    env.callStack.pop_back();
  }
  
  class CallArgItem {
  public:
    EnvI& env;
    CallArgItem(EnvI& env0) : env(env0) {
      env.idStack.push_back(env.callStack.size());
    }
    ~CallArgItem(void) {
      env.idStack.pop_back();
    }
  };
  
  FlatteningError::FlatteningError(EnvI& env, const Location& loc, const std::string& msg)
  : LocationException(env,loc,msg) {}
  
  Env::Env(Model* m) : e(new EnvI(m)) {}
  Env::~Env(void) {
    delete e;
  }
  
  Model*
  Env::model(void) { return e->orig; }
  Model*
  Env::flat(void) { return e->flat(); }
  void
  Env::swap() { e->swap(); }
  Model*
  Env::output(void) { return e->output; }

  std::ostream& 
  Env::evalOutput(std::ostream& os) { return e->evalOutput(os); }
  EnvI&
  Env::envi(void) { return *e; }
  const EnvI&
  Env::envi(void) const { return *e; }
  std::ostream&
  Env::dumpErrorStack(std::ostream& os) {
    return e->dumpStack(os, true);
  }
 
  bool
  EnvI::dumpPath(std::ostream& os, bool force = false) {
    if (callStack.size() > maxPathDepth) {
      if(!force && pass >= passes-1) {
        return false;
      }
      maxPathDepth = callStack.size();
    }

    int lastError = callStack.size();

    int curloc_l = -1;
    std::string sep = ";";

    for (int i=lastError-1; i>=0; i--) {
      Expression* e = reinterpret_cast<Expression*>(reinterpret_cast<ptrdiff_t>(callStack[i]) & ~static_cast<ptrdiff_t>(1));
      bool isCompIter = reinterpret_cast<ptrdiff_t>(callStack[i]) & static_cast<ptrdiff_t>(1);
      Location loc = e->loc();
      int filenameId;
      UNORDERED_NAMESPACE::unordered_map<std::string, int>::iterator findFilename = filenameMap.find(loc.filename.str());
      if (findFilename == filenameMap.end()) {
        if(!force && pass >= passes-1)
          return false;
        filenameId = filenameMap.size();
        filenameMap.insert(std::make_pair(loc.filename.str(), filenameMap.size()));
      } else {
        filenameId = findFilename->second;
      }

      if(fopts.only_toplevel_paths && filenameId != 0)
        return false;

      os << filenameId << '.' << loc.first_line << '.' << loc.first_column << '.' << loc.last_line << '.' << loc.last_column;
      switch (e->eid()) {
        case Expression::E_INTLIT:
          os << "il:" << *e;
          break;
        case Expression::E_FLOATLIT:
          os << "fl:" << *e;
          break;
        case Expression::E_SETLIT:
          os << "sl:" << *e;
          break;
        case Expression::E_BOOLLIT:
          os << "bl:" << *e;
          break;
        case Expression::E_STRINGLIT:
          os << "stl:" << *e;
          break;
        case Expression::E_ID:
          os << "id";
          if(isCompIter)
            os << *e->cast<Id>()->decl()->e();
          break;
        case Expression::E_ANON:
          os << "anon";
          break;
        case Expression::E_ARRAYLIT:
          os << "al";
          break;
        case Expression::E_ARRAYACCESS:
          os << "aa";
          break;
        case Expression::E_COMP:
        {
          const Comprehension* cmp = e->cast<Comprehension>();
          if (cmp->set())
            os << "sc:";
          else
            os << "ac:";
          for (unsigned int i=0; i<cmp->n_generators(); i++) {
            for (unsigned int j=0; j<cmp->n_decls(i); j++) {
              os << " " << cmp->decl(i, j)->id()->str() << "=" << *cmp->decl(i, j)->e();
            }
          }
        }
          break;
        case Expression::E_ITE:
          os << "ite";
          break;
        case Expression::E_BINOP:
          os << "bin:" << e->cast<BinOp>()->opToString();
          break;
        case Expression::E_UNOP:
          os << "un:" << e->cast<UnOp>()->opToString();
          break;
        case Expression::E_CALL:
          os << "ca:" << e->cast<Call>()->id();
          break;
        case Expression::E_VARDECL:
          os << "vd";
          break;
        case Expression::E_LET:
          os << "l";
          break;
        case Expression::E_TI:
          os << "ti";
          break;
        case Expression::E_TIID:
          os << "ty";
          break;
        default:
          assert(false);
          os << "unknown expression (internal error)";
          break;
      }
      os << sep;
    }
    return true;
  }

  std::ostream&
  EnvI::dumpStack(std::ostream& os, bool errStack) {
    int lastError = 0;
    
    std::vector<Expression*> errStackCopy;
    if (errStack) {
      errStackCopy.resize(errorStack.size());
      for (unsigned int i=0; i<errorStack.size(); i++)
        errStackCopy[i] = errorStack[i]();
    }
    
    std::vector<Expression*>& stack = errStack ? errStackCopy : callStack;
    
    for (; lastError < stack.size(); lastError++) {
      Expression* e = stack[lastError]->untag();
      bool isCompIter = stack[lastError]->isTagged();
      if (e->loc().is_introduced)
        continue;
      if (!isCompIter && e->isa<Id>()) {
        break;
      }
    }

    ASTString curloc_f;
    int curloc_l = -1;

    for (int i=lastError-1; i>=0; i--) {
      Expression* e = stack[i]->untag();
      bool isCompIter = stack[i]->isTagged();
      ASTString newloc_f = e->loc().filename;
      if (e->loc().is_introduced)
        continue;
      int newloc_l = e->loc().first_line;
      if (newloc_f != curloc_f || newloc_l != curloc_l) {
        os << "  " << newloc_f << ":" << newloc_l << ":" << std::endl;
        curloc_f = newloc_f;
        curloc_l = newloc_l;
      }
      if (isCompIter)
        os << "    with ";
      else
        os << "  in ";
      switch (e->eid()) {
        case Expression::E_INTLIT:
          os << "integer literal" << std::endl;
          break;
        case Expression::E_FLOATLIT:
          os << "float literal" << std::endl;
          break;
        case Expression::E_SETLIT:
          os << "set literal" << std::endl;
          break;
        case Expression::E_BOOLLIT:
          os << "bool literal" << std::endl;
          break;
        case Expression::E_STRINGLIT:
          os << "string literal" << std::endl;
          break;
        case Expression::E_ID:
          if (isCompIter) {
            if (e->cast<Id>()->decl()->e()->type().ispar())
              os << *e << " = " << *e->cast<Id>()->decl()->e() << std::endl;
            else
              os << *e << " = <expression>" << std::endl;
          } else {
            os << "identifier" << *e << std::endl;
          }
          break;
        case Expression::E_ANON:
          os << "anonymous variable" << std::endl;
          break;
        case Expression::E_ARRAYLIT:
          os << "array literal" << std::endl;
          break;
        case Expression::E_ARRAYACCESS:
          os << "array access" << std::endl;
          break;
        case Expression::E_COMP:
        {
          const Comprehension* cmp = e->cast<Comprehension>();
          if (cmp->set())
            os << "set ";
          else
            os << "array ";
          os << "comprehension expression" << std::endl;
        }
          break;
        case Expression::E_ITE:
          os << "if-then-else expression" << std::endl;
          break;
        case Expression::E_BINOP:
          os << "binary " << e->cast<BinOp>()->opToString() << " operator expression" << std::endl;
          break;
        case Expression::E_UNOP:
          os << "unary " << e->cast<UnOp>()->opToString() << " operator expression" << std::endl;
          break;
        case Expression::E_CALL:
          os << "call '" << e->cast<Call>()->id() << "'" << std::endl;
          break;
        case Expression::E_VARDECL:
        {
          GCLock lock;
          os << "variable declaration for '" << e->cast<VarDecl>()->id()->str() << "'" << std::endl;
        }
          break;
        case Expression::E_LET:
          os << "let expression" << std::endl;
          break;
        case Expression::E_TI:
          os << "type-inst expression" << std::endl;
          break;
        case Expression::E_TIID:
          os << "type identifier" << std::endl;
          break;
        default:
          assert(false);
          os << "unknown expression (internal error)" << std::endl;
          break;
      }
    }
    return os;
  }

  void populateOutput(Env& env) {
    EnvI& envi = env.envi();
    Model* _flat = envi.flat();
    Model* _output = envi.output;
    std::vector<Expression*> outputVars;
    int idx=0;
    for (VarDeclIterator it = _flat->begin_vardecls();
         it != _flat->end_vardecls(); ++it) {
      VarDecl* vd = it->e();
      Annotation& ann = vd->ann();
      ArrayLit* dims = NULL;
      bool has_output_ann = false;
      if(!ann.isEmpty()) {
        for(ExpressionSetIter ait = ann.begin();
            ait != ann.end(); ++ait) {
          if (Call* c = (*ait)->dyn_cast<Call>()) {
            if (c->id() == constants().ann.output_array) {
              dims = c->args()[0]->cast<ArrayLit>();
              has_output_ann = true;
              break;
            }
          } else if ((*ait)->isa<Id>() && (*ait)->cast<Id>()->str() == constants().ann.output_var->str()) {
            has_output_ann = true;
          }
        }
        if(has_output_ann) {
          std::ostringstream s;
          s << vd->id()->str().str() << " = ";
          _output->addItem(new VarDeclI(Location().introduce(), vd));

          if (dims) {
            s << "array" << dims->v().size() << "d(";
            for (unsigned int i=0; i<dims->v().size(); i++) {
              IntSetVal* idxset = eval_intset(envi,dims->v()[i]);
              s << *idxset << ",";
            }
          }
          StringLit* sl = new StringLit(Location().introduce(),s.str());
          outputVars.push_back(sl);

          std::vector<Expression*> showArgs(1);
          showArgs[0] = vd->id();
          Call* show = new Call(Location().introduce(),constants().ids.show,showArgs);
          show->type(Type::parstring());
          FunctionI* fi = _flat->matchFn(envi, show);
          assert(fi);
          show->decl(fi);
          outputVars.push_back(show);
          std::string ends = dims ? ")" : "";
          ends += ";\n";
          StringLit* eol = new StringLit(Location().introduce(),ends);
          outputVars.push_back(eol);
        }
      }
    }
    OutputI* newOutputItem = new OutputI(Location().introduce(),new ArrayLit(Location().introduce(),outputVars));
    _output->addItem(newOutputItem);
  }

  std::ostream&
  EnvI::evalOutput(std::ostream &os) {
    GCLock lock;

    ArrayLit* al = eval_array_lit(*this,output->outputItem()->e());
    std::string output;
    for (int i=0; i<al->v().size(); i++) {
      std::string s = eval_string(*this, al->v()[i]);
      if (!s.empty()) {
        output = s;
        os << output;
      }
    }
    if (output.empty() || output[output.size()-1] != '\n')
      os << std::endl;
    return os;
  }
  
  const std::vector<std::string>& Env::warnings(void) {
    return envi().warnings;
  }
  
  void Env::clearWarnings(void) {
    envi().warnings.clear();
  }
  
  unsigned int Env::maxCallStack(void) const {
    return envi().maxCallStack;
  }
  
  bool isTotal(FunctionI* fi) {
    return fi->ann().contains(constants().ann.promise_total);
  }

  bool isReverseMap(BinOp* e) {
    return e->ann().contains(constants().ann.is_reverse_map);
  }

  Expression* follow_id(Expression* e) {
    for (;;) {
      if (e==NULL)
        return NULL;
      if (e->eid()==Expression::E_ID && e != constants().absent) {
        e = e->cast<Id>()->decl()->e();
      } else {
        return e;
      }
    }
  }
  
  Expression* follow_id_to_decl(Expression* e) {
    for (;;) {
      if (e==NULL)
        return NULL;
      if (e==constants().absent)
        return e;
      switch (e->eid()) {
        case Expression::E_ID:
          e = e->cast<Id>()->decl();
          break;
        case Expression::E_VARDECL:
          if (e->cast<VarDecl>()->e() && e->cast<VarDecl>()->e()->isa<Id>())
            e = e->cast<VarDecl>()->e();
          else
            return e;
          break;
        default:
          return e;
      }
    }
  }

  Expression* follow_id_to_value(Expression* e) {
    Expression* decl = follow_id_to_decl(e);
    if (VarDecl* vd = decl->dyn_cast<VarDecl>()) {
      if (vd->e() && vd->e()->type().ispar())
        return vd->e();
      return vd->id();
    } else {
      return decl;
    }
  }

  void checkIndexSets(EnvI& env, VarDecl* vd, Expression* e) {
    ASTExprVec<TypeInst> tis = vd->ti()->ranges();
    std::vector<TypeInst*> newtis(tis.size());
    bool needNewTypeInst = false;
    GCLock lock;
    switch (e->eid()) {
      case Expression::E_ID:
      {
        Id* id = e->cast<Id>();
        ASTExprVec<TypeInst> e_tis = id->decl()->ti()->ranges();
        assert(tis.size()==e_tis.size());
        for (unsigned int i=0; i<tis.size(); i++) {
          if (tis[i]->domain()==NULL) {
            newtis[i] = e_tis[i];
            needNewTypeInst = true;
          } else {
            if (!eval_intset(env,tis[i]->domain())->equal(eval_intset(env,e_tis[i]->domain())))
              throw EvalError(env, vd->loc(), "Index set mismatch");
            newtis[i] = tis[i];
          }
        }
      }
        break;
      case Expression::E_ARRAYLIT:
      {
        ArrayLit* al = e->cast<ArrayLit>();
        for (unsigned int i=0; i<tis.size(); i++) {
          if (tis[i]->domain()==NULL) {
            newtis[i] = new TypeInst(Location().introduce(),Type(),new SetLit(Location().introduce(),IntSetVal::a(al->min(i),al->max(i))));
            needNewTypeInst = true;
          } else {
            IntSetVal* isv = eval_intset(env,tis[i]->domain());
            assert(isv->size()<=1);
            if ( (isv->size()==0 && al->min(i) <= al->max(i)) ||
                 (isv->size()!=0 && (isv->min(0) != al->min(i) || isv->max(0) != al->max(i))) )
              throw EvalError(env, vd->loc(), "Index set mismatch");
            newtis[i] = tis[i];
          }
        }
      }
        break;
      default:
        throw InternalError("not supported yet");
    }
    if (needNewTypeInst) {
      TypeInst* tic = copy(env,vd->ti())->cast<TypeInst>();
      tic->setRanges(newtis);
      vd->ti(tic);
    }
  }
  
  /// Turn \a c into domain constraints if possible.
  /// Return whether \a c is still required in the model.
  bool checkDomainConstraints(EnvI& env, Call* c) {
    if (c->id()==constants().ids.int_.le) {
      Expression* e0 = c->args()[0];
      Expression* e1 = c->args()[1];
      if (e0->type().ispar() && e1->isa<Id>()) {
        // greater than
        Id* id = e1->cast<Id>();
        IntVal lb = eval_int(env,e0);
        if (id->decl()->ti()->domain()) {
          IntSetVal* domain = eval_intset(env,id->decl()->ti()->domain());
          if (domain->min() >= lb)
            return false;
          IntSetRanges dr(domain);
          Ranges::Const cr(lb,IntVal::infinity());
          Ranges::Inter<IntSetRanges,Ranges::Const> i(dr,cr);
          IntSetVal* newibv = IntSetVal::ai(i);
          id->decl()->ti()->domain(new SetLit(Location().introduce(), newibv));
          id->decl()->ti()->setComputedDomain(false);
        } else {
          id->decl()->ti()->domain(new SetLit(Location().introduce(), IntSetVal::a(lb,IntVal::infinity())));
        }
        return false;
      } else if (e1->type().ispar() && e0->isa<Id>()) {
        // less than
        Id* id = e0->cast<Id>();
        IntVal ub = eval_int(env,e1);
        if (id->decl()->ti()->domain()) {
          IntSetVal* domain = eval_intset(env,id->decl()->ti()->domain());
          if (domain->max() <= ub)
            return false;
          IntSetRanges dr(domain);
          Ranges::Const cr(-IntVal::infinity(), ub);
          Ranges::Inter<IntSetRanges,Ranges::Const> i(dr,cr);
          IntSetVal* newibv = IntSetVal::ai(i);
          id->decl()->ti()->domain(new SetLit(Location().introduce(), newibv));
          id->decl()->ti()->setComputedDomain(false);
        } else {
          id->decl()->ti()->domain(new SetLit(Location().introduce(), IntSetVal::a(-IntVal::infinity(), ub)));
        }
      }
    } else if (c->id()==constants().ids.int_.lin_le) {
      ArrayLit* al_c = follow_id(c->args()[0])->cast<ArrayLit>();
      if (al_c->v().size()==1) {
        ArrayLit* al_x = follow_id(c->args()[1])->cast<ArrayLit>();
        IntVal coeff = eval_int(env,al_c->v()[0]);
        IntVal y = eval_int(env,c->args()[2]);
        IntVal lb = -IntVal::infinity();
        IntVal ub = IntVal::infinity();
        IntVal r = y % coeff;
        if (coeff >= 0) {
          ub = y / coeff;
          if (r<0) --ub;
        } else {
          lb = y / coeff;
          if (r<0) ++lb;
        }
        if (Id* id = al_x->v()[0]->dyn_cast<Id>()) {
          if (id->decl()->ti()->domain()) {
            IntSetVal* domain = eval_intset(env,id->decl()->ti()->domain());
            if (domain->max() <= ub && domain->min() >= lb)
              return false;
            IntSetRanges dr(domain);
            Ranges::Const cr(lb, ub);
            Ranges::Inter<IntSetRanges,Ranges::Const> i(dr,cr);
            IntSetVal* newibv = IntSetVal::ai(i);
            id->decl()->ti()->domain(new SetLit(Location().introduce(), newibv));
            id->decl()->ti()->setComputedDomain(false);
          } else {
            id->decl()->ti()->domain(new SetLit(Location().introduce(), IntSetVal::a(lb, ub)));
          }
          return false;
        }
      }
    }
    return true;
  }
  
  KeepAlive bind(EnvI& env, Ctx ctx, VarDecl* vd, Expression* e) {
    assert(e==NULL || !e->isa<VarDecl>());
    if (Id* ident = e->dyn_cast<Id>()) {
      if (ident->decl()) {
        VarDecl* e_vd = follow_id_to_decl(ident)->cast<VarDecl>();
        e = e_vd->id();
      }
    }
    if (ctx.neg) {
      assert(e->type().bt() == Type::BT_BOOL);
      if (vd==constants().var_true) {
        if (!isfalse(env,e)) {
          if (Id* id = e->dyn_cast<Id>()) {
            while (id != NULL) {
              assert(id->decl() != NULL);
              if (id->decl()->ti()->domain() && istrue(env,id->decl()->ti()->domain())) {
                GCLock lock;
                env.flat_addItem(new ConstraintI(Location().introduce(),constants().lit_false));
              } else {
                id->decl()->ti()->domain(constants().lit_false);
                GCLock lock;
                std::vector<Expression*> args(2);
                args[0] = id;
                args[1] = constants().lit_false;
                Call* c = new Call(Location().introduce(),constants().ids.bool_eq,args);
                c->decl(env.orig->matchFn(env,c));
                c->type(c->decl()->rtype(env,args));
                if (c->decl()->e()) {
                  flat_exp(env, Ctx(), c, constants().var_true, constants().var_true);
                }
              }
              id = id->decl()->e() ? id->decl()->e()->dyn_cast<Id>() : NULL;
            }
            return constants().lit_true;
          } else {
            GC::lock();
            BinOp* bo = new BinOp(e->loc(),e,BOT_EQUIV,constants().lit_false);
            bo->type(e->type());
            KeepAlive ka(bo);
            GC::unlock();
            EE ee = flat_exp(env,Ctx(),bo,NULL,constants().var_true);
            return bind(env,Ctx(),vd,ee.r());
          }
        }
        return constants().lit_true;
      } else {
        GC::lock();
        BinOp* bo = new BinOp(e->loc(),e,BOT_EQUIV,constants().lit_false);
        bo->type(e->type());
        KeepAlive ka(bo);
        GC::unlock();
        EE ee = flat_exp(env,Ctx(),bo,NULL,constants().var_true);
        return bind(env,Ctx(),vd,ee.r());
      }
    } else {
      if (vd==constants().var_true) {
        if (!istrue(env,e)) {
          if (Id* id = e->dyn_cast<Id>()) {
            assert(id->decl() != NULL);
            while (id != NULL) {
              if (id->decl()->ti()->domain() && isfalse(env,id->decl()->ti()->domain())) {
                GCLock lock;
                env.flat_addItem(new ConstraintI(Location().introduce(),constants().lit_false));
              } else if (id->decl()->ti()->domain()==NULL) {
                id->decl()->ti()->domain(constants().lit_true);
                GCLock lock;
                std::vector<Expression*> args(2);
                args[0] = id;
                args[1] = constants().lit_true;
                Call* c = new Call(Location().introduce(),constants().ids.bool_eq,args);
                c->decl(env.orig->matchFn(env,c));
                c->type(c->decl()->rtype(env,args));
                if (c->decl()->e()) {
                  flat_exp(env, Ctx(), c, constants().var_true, constants().var_true);
                }
              }
              id = id->decl()->e() ? id->decl()->e()->dyn_cast<Id>() : NULL;
            }
          } else {
            GCLock lock;
            // extract domain information from added constraint if possible
            if (!e->isa<Call>() || checkDomainConstraints(env,e->cast<Call>())) {
              env.flat_addItem(new ConstraintI(Location().introduce(),e));
            }
          }
        }
        return constants().lit_true;
      } else if (vd==constants().var_false) {
        if (!isfalse(env,e)) {
          throw InternalError("not supported yet");
        }
        return constants().lit_true;
      } else if (vd==NULL) {
        if (e==NULL) return NULL;
        switch (e->eid()) {
        case Expression::E_INTLIT:
        case Expression::E_FLOATLIT:
        case Expression::E_BOOLLIT:
        case Expression::E_STRINGLIT:
        case Expression::E_ANON:
        case Expression::E_ID:
        case Expression::E_TIID:
        case Expression::E_SETLIT:
        case Expression::E_VARDECL:
          return e;
        case Expression::E_BINOP:
        case Expression::E_UNOP:
          return e; /// TODO: should not happen once operators are evaluated
        case Expression::E_ARRAYACCESS:
        case Expression::E_COMP:
        case Expression::E_ITE:
        case Expression::E_LET:
        case Expression::E_TI:
          throw InternalError("unevaluated expression");
        case Expression::E_ARRAYLIT:
          {
            GCLock lock;
            ArrayLit* al = e->cast<ArrayLit>();
            /// TODO: review if limit of 10 is a sensible choice
            if (al->type().bt()==Type::BT_ANN || al->v().size() <= 10)
              return e;

            std::vector<TypeInst*> ranges(al->dims());
            for (unsigned int i=0; i<ranges.size(); i++) {
              ranges[i] = new TypeInst(e->loc(),
                                       Type(),
                                       new SetLit(Location().introduce(),IntSetVal::a(al->min(i),al->max(i))));
            }
            ASTExprVec<TypeInst> ranges_v(ranges);
            assert(!al->type().isbot());
            Expression* domain = NULL;
            if (al->v().size() > 0 && al->v()[0]->type().isint()) {
              IntVal min = IntVal::infinity();
              IntVal max = -IntVal::infinity();
              for (unsigned int i=0; i<al->v().size(); i++) {
                IntBounds ib = compute_int_bounds(env,al->v()[i]);
                if (!ib.valid) {
                  min = -IntVal::infinity();
                  max = IntVal::infinity();
                  break;
                }
                min = std::min(min, ib.l);
                max = std::max(max, ib.u);
              }
              if (min != -IntVal::infinity() && max != IntVal::infinity()) {
                domain = new SetLit(Location().introduce(), IntSetVal::a(min,max));
              }
            }
            TypeInst* ti = new TypeInst(e->loc(),al->type(),ranges_v,domain);
            if (domain)
              ti->setComputedDomain(true);
            
            VarDecl* vd = newVarDecl(env, ctx, ti, NULL, NULL, al);
            EE ee(vd,NULL);
            env.map_insert(al,ee);
            env.map_insert(vd->e(),ee);
            return vd->id();
          }
        case Expression::E_CALL:
          {
            if (e->type().isann())
              return e;
            GCLock lock;
            /// TODO: handle array types
            TypeInst* ti = new TypeInst(Location().introduce(),e->type());
            VarDecl* vd = newVarDecl(env, ctx, ti, NULL, NULL, e);
            
            if (vd->e()->type().bt()==Type::BT_INT && vd->e()->type().dim()==0) {
              IntSetVal* ibv = NULL;
              if (vd->e()->type().is_set()) {
                ibv = compute_intset_bounds(env,vd->e());
              } else {
                IntBounds ib = compute_int_bounds(env,vd->e());
                if (ib.valid) {
                  ibv = IntSetVal::a(ib.l,ib.u);
                }
              }
              if (ibv) {
                Id* id = vd->id();
                while (id != NULL) {
                  if (id->decl()->ti()->domain()) {
                    IntSetVal* domain = eval_intset(env,id->decl()->ti()->domain());
                    IntSetRanges dr(domain);
                    IntSetRanges ibr(ibv);
                    Ranges::Inter<IntSetRanges,IntSetRanges> i(dr,ibr);
                    IntSetVal* newibv = IntSetVal::ai(i);
                    if (ibv->card() == newibv->card()) {
                      id->decl()->ti()->setComputedDomain(true);
                    } else {
                      ibv = newibv;
                    }
                  } else {
                    id->decl()->ti()->setComputedDomain(true);
                  }
                  if (id->type().st()==Type::ST_PLAIN && ibv->size()==0) {
                    env.flat()->fail(env);
                  } else {
                    id->decl()->ti()->domain(new SetLit(Location().introduce(),ibv));
                  }
                  id = id->decl()->e() ? id->decl()->e()->dyn_cast<Id>() : NULL;
                }
              }
            } else if (vd->e()->type().isbool()) {
              addCtxAnn(vd, ctx.b);
            } else if (vd->e()->type().bt()==Type::BT_FLOAT && vd->e()->type().dim()==0) {
              FloatBounds fb = compute_float_bounds(env,vd->e());
              BinOp* ibv = LinearTraits<FloatLit>::intersect_domain(NULL, fb.l, fb.u);
              if (fb.valid) {
                Id* id = vd->id();
                while (id != NULL) {
                  if (id->decl()->ti()->domain()) {
                    BinOp* domain = Expression::cast<BinOp>(id->decl()->ti()->domain());
                    BinOp* ndomain = LinearTraits<FloatLit>::intersect_domain(domain, fb.l, fb.u);
                    if (ibv && ndomain==domain) {
                      id->decl()->ti()->setComputedDomain(true);
                    } else {
                      ibv = ndomain;
                    }
                  } else {
                    id->decl()->ti()->setComputedDomain(true);
                  }
                  if (LinearTraits<FloatLit>::domain_empty(ibv)) {
                    env.flat()->fail(env);
                  } else {
                    id->decl()->ti()->domain(ibv);
                  }
                  id = id->decl()->e() ? id->decl()->e()->dyn_cast<Id>() : NULL;
                }
              }
            }

            return vd->id();
          }
        default:
          assert(false); return NULL;
        }
      } else {
        if (vd->e()==NULL) {
          Expression* ret = e;
          if (e==NULL || (e->type().ispar() && e->type().isbool())) {
            GCLock lock;
            if (e==NULL || eval_bool(env,e)) {
              vd->e(constants().lit_true);
            } else {
              vd->e(constants().lit_false);
            }
            if (vd->ti()->domain()) {
              if (vd->ti()->domain() != vd->e()) {
                env.flat()->fail(env);
                return vd->id();
              }
            } else {
              vd->ti()->domain(vd->e());
              vd->ti()->setComputedDomain(true);
            }
            std::vector<Expression*> args(2);
            args[0] = vd->id();
            args[1] = vd->e();
            Call* c = new Call(Location().introduce(),constants().ids.bool_eq,args);
            c->decl(env.orig->matchFn(env,c));
            c->type(c->decl()->rtype(env,args));
            if (c->decl()->e()) {
              flat_exp(env, Ctx(), c, constants().var_true, constants().var_true);
              return vd->id();
            }            
          } else {
            if (e->type().dim() > 0) {
              // Check that index sets match
              env.errorStack.clear();
              checkIndexSets(env,vd,e);
              if (vd->ti()->domain() && e->isa<ArrayLit>()) {
                ArrayLit* al = e->cast<ArrayLit>();
                if (e->type().bt()==Type::BT_INT) {
                  IntSetVal* isv = eval_intset(env, vd->ti()->domain());
                  for (unsigned int i=0; i<al->v().size(); i++) {
                    if (Id* id = al->v()[i]->dyn_cast<Id>()) {
                      VarDecl* vdi = id->decl();
                      if (vdi->ti()->domain()==NULL) {
                        vdi->ti()->domain(vd->ti()->domain());
                      } else {
                        IntSetVal* vdi_dom = eval_intset(env, vdi->ti()->domain());
                        IntSetRanges isvr(isv);
                        IntSetRanges vdi_domr(vdi_dom);
                        Ranges::Inter<IntSetRanges, IntSetRanges> inter(isvr,vdi_domr);
                        IntSetVal* newdom = IntSetVal::ai(inter);
                        if (newdom->size()==0) {
                          env.flat()->fail(env);
                        } else {
                          vdi->ti()->domain(new SetLit(Location().introduce(),newdom));
                        }
                      }
                    }
                  }
                } else if (e->type().bt()==Type::BT_FLOAT) {
                  FloatVal f_min = eval_float(env, vd->ti()->domain()->cast<BinOp>()->lhs());
                  FloatVal f_max = eval_float(env, vd->ti()->domain()->cast<BinOp>()->rhs());
                  for (unsigned int i=0; i<al->v().size(); i++) {
                    if (Id* id = al->v()[i]->dyn_cast<Id>()) {
                      VarDecl* vdi = id->decl();
                      if (vdi->ti()->domain()==NULL) {
                        vdi->ti()->domain(vd->ti()->domain());
                      } else {
                        BinOp* ndomain = LinearTraits<FloatLit>::intersect_domain(vdi->ti()->domain()->cast<BinOp>(), f_min, f_max);
                        if (ndomain != vdi->ti()->domain()) {
                          vdi->ti()->domain(ndomain);
                        }
                      }
                    }
                  }
                }
              }
            } else if (Id* e_id = e->dyn_cast<Id>()) {
              if (e_id == vd->id()) {
                ret = vd->id();
              } else {
                ASTString cid;
                if (e->type().isint()) {
                  cid = constants().ids.int_.eq;
                } else if (e->type().isbool()) {
                  cid = constants().ids.bool_eq;
                } else if (e->type().is_set()) {
                  cid = constants().ids.set_eq;
                } else if (e->type().isfloat()) {
                  cid = constants().ids.float_.eq;
                }
                if (cid != "") {
                  GCLock lock;
                  std::vector<Expression*> args(2);
                  args[0] = vd->id();
                  args[1] = e_id;
                  Call* c = new Call(Location().introduce(),cid,args);
                  c->decl(env.orig->matchFn(env,c));
                  c->type(c->decl()->rtype(env,args));
                  if (c->decl()->e()) {
                    flat_exp(env, Ctx(), c, constants().var_true, constants().var_true);
                    ret = vd->id();
                    vd->e(e);
                    env.vo_add_exp(vd);
                  }
                }
              }
            }
            
            if (ret != vd->id()) {
              vd->e(ret);
              env.vo_add_exp(vd);
              ret = vd->id();
            }
            if (vd->e() && vd->e()->type().bt()==Type::BT_INT && vd->e()->type().dim()==0) {
              GCLock lock;
              IntSetVal* ibv = NULL;
              if (vd->e()->type().is_set()) {
                ibv = compute_intset_bounds(env,vd->e());
              } else {
                IntBounds ib = compute_int_bounds(env,vd->e());
                if (ib.valid) {
                  Call* call = vd->e()->dyn_cast<Call>();
                  if (call && call->id()==constants().ids.lin_exp) {
                    ArrayLit* al = eval_array_lit(env, call->args()[1]);
                    if (al->v().size()==1) {
                      IntBounds check_zeroone = compute_int_bounds(env, al->v()[0]);
                      if (check_zeroone.l==0 && check_zeroone.u==1) {
                        ArrayLit* coeffs = eval_array_lit(env, call->args()[0]);
                        std::vector<IntVal> newdom(2);
                        newdom[0] = 0;
                        newdom[1] = eval_int(env, coeffs->v()[0])+eval_int(env, call->args()[2]);
                        ibv = IntSetVal::a(newdom);
                      }
                    }
                  }
                  if (ibv==NULL) {
                    ibv = IntSetVal::a(ib.l,ib.u);
                  }
                }
              }
              if (ibv) {
                if (vd->ti()->domain()) {
                  IntSetVal* domain = eval_intset(env,vd->ti()->domain());
                  IntSetRanges dr(domain);
                  IntSetRanges ibr(ibv);
                  Ranges::Inter<IntSetRanges,IntSetRanges> i(dr,ibr);
                  IntSetVal* newibv = IntSetVal::ai(i);
                  if (ibv->card() == newibv->card()) {
                    vd->ti()->setComputedDomain(true);
                  } else {
                    ibv = newibv;
                  }
                } else {
                  vd->ti()->setComputedDomain(true);
                }
                vd->ti()->domain(new SetLit(Location().introduce(),ibv));
              }
            }
          }
          return ret;
        } else if (vd == e) {
          return vd->id();
        } else if (vd->e() != e) {
          e = follow_id_to_decl(e);
          if (vd == e)
            return vd->id();
          switch (e->eid()) {
          case Expression::E_BOOLLIT:
            {
              Id* id = vd->id();
              while (id != NULL) {
                if (id->decl()->ti()->domain() && eval_bool(env,id->decl()->ti()->domain()) == e->cast<BoolLit>()->v()) {
                  return constants().lit_true;
                } else if (id->decl()->ti()->domain() && eval_bool(env,id->decl()->ti()->domain()) != e->cast<BoolLit>()->v()) {
                  GCLock lock;
                  env.flat_addItem(new ConstraintI(Location().introduce(),constants().lit_false));
                } else {
                  id->decl()->ti()->domain(e);
                  GCLock lock;
                  std::vector<Expression*> args(2);
                  args[0] = id;
                  args[1] = e;
                  Call* c = new Call(Location().introduce(),constants().ids.bool_eq,args);
                  c->decl(env.orig->matchFn(env,c));
                  c->type(c->decl()->rtype(env,args));
                  if (c->decl()->e()) {
                    flat_exp(env, Ctx(), c, constants().var_true, constants().var_true);
                  }
                }
                id = id->decl()->e() ? id->decl()->e()->dyn_cast<Id>() : NULL;
              }
              return constants().lit_true;
            }
          case Expression::E_VARDECL:
            {
              VarDecl* e_vd = e->cast<VarDecl>();
              if (vd->e()==e_vd->id() || e_vd->e()==vd->id())
                return vd->id();
              if (e->type().dim() != 0)
                throw InternalError("not supported yet");
              GCLock lock;
              ASTString cid;
              if (e->type().isint()) {
                cid = constants().ids.int_.eq;
              } else if (e->type().isbool()) {
                cid = constants().ids.bool_eq;
              } else if (e->type().is_set()) {
                cid = constants().ids.set_eq;
              } else if (e->type().isfloat()) {
                cid = constants().ids.float_.eq;
              } else {
                throw InternalError("not yet implemented");
              }
              std::vector<Expression*> args(2);
              args[0] = vd->id();
              args[1] = e_vd->id();
              Call* c = new Call(vd->loc().introduce(),cid,args);
              c->decl(env.orig->matchFn(env,c));
              c->type(c->decl()->rtype(env,args));
              flat_exp(env, Ctx(), c, constants().var_true, constants().var_true);
              return vd->id();
            }
          case Expression::E_CALL:
            {
              Call* c = e->cast<Call>();
              GCLock lock;
              Call* nc;
              std::vector<Expression*> args;
              if (c->id() == constants().ids.lin_exp) {
                ArrayLit* le_c = follow_id(c->args()[0])->cast<ArrayLit>();
                std::vector<Expression*> ncoeff(le_c->v().size());
                std::copy(le_c->v().begin(),le_c->v().end(),ncoeff.begin());
                ncoeff.push_back(IntLit::a(-1));
                args.push_back(new ArrayLit(Location().introduce(),ncoeff));
                args[0]->type(le_c->type());
                ArrayLit* le_x = follow_id(c->args()[1])->cast<ArrayLit>();
                std::vector<Expression*> nx(le_x->v().size());
                std::copy(le_x->v().begin(),le_x->v().end(),nx.begin());
                nx.push_back(vd->id());
                args.push_back(new ArrayLit(Location().introduce(),nx));
                args[1]->type(le_x->type());
                if (c->type().bt()==Type::BT_INT) {
                  IntVal d = c->args()[2]->cast<IntLit>()->v();
                  args.push_back(IntLit::a(-d));
                  nc = new Call(c->loc().introduce(), constants().ids.int_.lin_eq, args);
                } else {
                  FloatVal d = c->args()[2]->cast<FloatLit>()->v();
                  args.push_back(FloatLit::a(-d));
                  nc = new Call(c->loc().introduce(), constants().ids.float_.lin_eq, args);
                }
              } else {
                args.resize(c->args().size());
                std::copy(c->args().begin(),c->args().end(),args.begin());
                args.push_back(vd->id());
                ASTString nid = c->id();

                if (c->id() == constants().ids.exists) {
                  nid = constants().ids.array_bool_or;
                } else if (c->id() == constants().ids.forall) {
                  nid = constants().ids.array_bool_and;
                } else if (vd->type().isbool()) {
                  nid = env.reifyId(c->id());
                }
                nc = new Call(c->loc().introduce(), nid, args);
              }
              nc->decl(env.orig->matchFn(env,nc));
              if (nc->decl() == NULL) {
                throw InternalError("undeclared function or predicate "
                                    +nc->id().str());
              }
              nc->type(nc->decl()->rtype(env,args));
              nc->addAnnotation(definesVarAnn(vd->id()));
              vd->addAnnotation(constants().ann.is_defined_var);
              flat_exp(env, Ctx(), nc, constants().var_true, constants().var_true);
              return vd->id();
            }
            break;
          default:
            throw InternalError("not supported yet");
          }
        } else {
          return e;
        }
      }
    }
  }

  KeepAlive conj(EnvI& env,VarDecl* b,Ctx ctx,const std::vector<EE>& e) {
    if (!ctx.neg) {
      std::vector<Expression*> nontrue;
      for (unsigned int i=0; i<e.size(); i++) {
        if (istrue(env,e[i].b()))
          continue;
        if (isfalse(env,e[i].b())) {
          return bind(env,Ctx(),b,constants().lit_false);
        }
        nontrue.push_back(e[i].b());
      }
      if (nontrue.empty()) {
        return bind(env,Ctx(),b,constants().lit_true);
      } else if (nontrue.size()==1) {
        return bind(env,ctx,b,nontrue[0]);
      } else {
        if (b==constants().var_true) {
          for (unsigned int i=0; i<nontrue.size(); i++)
            bind(env,ctx,b,nontrue[i]);
          return constants().lit_true;
        } else {
          GC::lock();
          std::vector<Expression*> args;
          ArrayLit* al = new ArrayLit(Location().introduce(),nontrue);
          al->type(Type::varbool(1));
          args.push_back(al);
          Call* ret = new Call(nontrue[0]->loc().introduce(),constants().ids.forall,args);
          ret->decl(env.orig->matchFn(env,ret));
          ret->type(ret->decl()->rtype(env,args));
          KeepAlive ka(ret);
          GC::unlock();
          return flat_exp(env,ctx,ret,b,constants().var_true).r;
        }
      }
    } else {
      Ctx nctx = ctx;
      nctx.neg = false;
      // negated
      std::vector<Expression*> nonfalse;
      for (unsigned int i=0; i<e.size(); i++) {
        if (istrue(env,e[i].b()))
          continue;
        if (isfalse(env,e[i].b())) {
          return bind(env,Ctx(),b,constants().lit_true);
        }
        nonfalse.push_back(e[i].b());
      }
      if (nonfalse.empty()) {
        return bind(env,Ctx(),b,constants().lit_false);
      } else if (nonfalse.size()==1) {
        GC::lock();
        UnOp* uo = new UnOp(nonfalse[0]->loc(),UOT_NOT,nonfalse[0]);
        uo->type(Type::varbool());
        KeepAlive ka(uo);
        GC::unlock();
        return flat_exp(env,nctx,uo,b,constants().var_true).r;
      } else {
        if (b==constants().var_false) {
          for (unsigned int i=0; i<nonfalse.size(); i++)
            bind(env,nctx,b,nonfalse[i]);
          return constants().lit_false;
        } else {
          GC::lock();
          std::vector<Expression*> args;
          for (unsigned int i=0; i<nonfalse.size(); i++) {
            UnOp* uo = new UnOp(nonfalse[i]->loc(),UOT_NOT,nonfalse[i]);
            uo->type(Type::varbool());
            nonfalse[i] = uo;
          }
          ArrayLit* al = new ArrayLit(Location().introduce(),nonfalse);
          al->type(Type::varbool(1));
          args.push_back(al);
          Call* ret = new Call(Location().introduce(),constants().ids.exists,args);
          ret->decl(env.orig->matchFn(env, ret));
          ret->type(ret->decl()->rtype(env, args));
          assert(ret->decl());
          KeepAlive ka(ret);
          GC::unlock();
          return flat_exp(env,nctx,ret,b,constants().var_true).r;
        }
      }
      
    }
  }

  TypeInst* eval_typeinst(EnvI& env, VarDecl* vd) {
    bool hasTiVars = vd->ti()->domain() && vd->ti()->domain()->isa<TIId>();
    for (unsigned int i=0; i<vd->ti()->ranges().size(); i++) {
      hasTiVars = hasTiVars || (vd->ti()->ranges()[i]->domain() && vd->ti()->ranges()[i]->domain()->isa<TIId>());
    }
    if (hasTiVars) {
      assert(vd->e());
      if (vd->e()->type().dim()==0)
        return new TypeInst(Location().introduce(),vd->e()->type());
      ArrayLit* al = eval_array_lit(env,vd->e());
      std::vector<TypeInst*> dims(al->dims());
      for (unsigned int i=0; i<dims.size(); i++) {
        dims[i] = new TypeInst(Location().introduce(), Type(), new SetLit(Location().introduce(),IntSetVal::a(al->min(i),al->max(i))));
      }
      return new TypeInst(Location().introduce(), vd->e()->type(), dims, eval_par(env,vd->ti()->domain()));
    } else {
      std::vector<TypeInst*> dims(vd->ti()->ranges().size());
      for (unsigned int i=0; i<vd->ti()->ranges().size(); i++) {
        if (vd->ti()->ranges()[i]->domain()) {
          IntSetVal* isv = eval_intset(env,vd->ti()->ranges()[i]->domain());
          if (isv->size() > 1)
            throw EvalError(env, vd->ti()->ranges()[i]->domain()->loc(),
                            "array index set must be contiguous range");
          SetLit* sl = new SetLit(vd->ti()->ranges()[i]->loc(),isv);
          sl->type(Type::parsetint());
          dims[i] = new TypeInst(vd->ti()->ranges()[i]->loc(), Type(),sl);
        } else {
          dims[i] = new TypeInst(vd->ti()->ranges()[i]->loc(), Type(), NULL);
        }
      }
      Type t = (vd->e() && !vd->e()->type().isbot()) ? vd->e()->type() : vd->ti()->type();
      return new TypeInst(vd->ti()->loc(), t, dims, eval_par(env,vd->ti()->domain()));
    }
  }
  
  ASTString opToBuiltin(BinOp* op, BinOpType bot) {
    std::string builtin;
    if (op->rhs()->type().isint()) {
      switch (bot) {
        case BOT_PLUS: return constants().ids.int_.plus;
        case BOT_MINUS: return constants().ids.int_.minus;
        case BOT_MULT: return constants().ids.int_.times;
        case BOT_IDIV: return constants().ids.int_.div;
        case BOT_MOD: return constants().ids.int_.mod;
        case BOT_LE: return constants().ids.int_.lt;
        case BOT_LQ: return constants().ids.int_.le;
        case BOT_GR: return constants().ids.int_.gt;
        case BOT_GQ: return constants().ids.int_.ge;
        case BOT_EQ: return constants().ids.int_.eq;
        case BOT_NQ: return constants().ids.int_.ne;
        default:
          throw InternalError("not yet implemented");
      }
    } else if (op->rhs()->type().isbool()) {
      if (bot==BOT_EQ || bot==BOT_EQUIV)
        return constants().ids.bool_eq;
      builtin = "bool_";
    } else if (op->rhs()->type().is_set()) {
      builtin = "set_";
    } else if (op->rhs()->type().isfloat()) {
      switch (bot) {
        case BOT_PLUS: return constants().ids.float_.plus;
        case BOT_MINUS: return constants().ids.float_.minus;
        case BOT_MULT: return constants().ids.float_.times;
        case BOT_DIV: return constants().ids.float_.div;
        case BOT_MOD: return constants().ids.float_.mod;
        case BOT_LE: return constants().ids.float_.lt;
        case BOT_LQ: return constants().ids.float_.le;
        case BOT_GR: return constants().ids.float_.gt;
        case BOT_GQ: return constants().ids.float_.ge;
        case BOT_EQ: return constants().ids.float_.eq;
        case BOT_NQ: return constants().ids.float_.ne;
        default:
          throw InternalError("not yet implemented");
      }
    } else if (op->rhs()->type().isopt() &&
               (bot==BOT_EQUIV || bot==BOT_EQ)) {
      /// TODO: extend to all option type operators
      switch (op->lhs()->type().bt()) {
        case Type::BT_BOOL: return constants().ids.bool_eq;
        case Type::BT_FLOAT: return constants().ids.float_.eq;
        case Type::BT_INT:
          if (op->lhs()->type().st()==Type::ST_PLAIN)
            return constants().ids.int_.eq;
          else
            return constants().ids.set_eq;
        default:
          throw InternalError("not yet implemented");
      }
      
    } else {
      throw InternalError(op->opToString().str()+" not yet implemented");
    }
    switch (bot) {
    case BOT_PLUS:
      return builtin+"plus";
    case BOT_MINUS:
      return builtin+"minus";
    case BOT_MULT:
      return builtin+"times";
    case BOT_DIV:
      return builtin+"div";
    case BOT_IDIV:
      return builtin+"div";
    case BOT_MOD:
      return builtin+"mod";
    case BOT_LE:
      return builtin+"lt";
    case BOT_LQ:
      return builtin+"le";
    case BOT_GR:
      return builtin+"gt";
    case BOT_GQ:
      return builtin+"ge";
    case BOT_EQ:
      return builtin+"eq";
    case BOT_NQ:
      return builtin+"ne";
    case BOT_IN:
      return constants().ids.set_in;
    case BOT_SUBSET:
      return builtin+"subset";
    case BOT_SUPERSET:
      return builtin+"superset";
    case BOT_UNION:
      return builtin+"union";
    case BOT_DIFF:
      return builtin+"diff";
    case BOT_SYMDIFF:
      return builtin+"symdiff";
    case BOT_INTERSECT:
      return builtin+"intersect";
    case BOT_PLUSPLUS:
    case BOT_DOTDOT:
      throw InternalError("not yet implemented");
    case BOT_EQUIV:
      return builtin+"eq";
    case BOT_IMPL:
      return builtin+"le";
    case BOT_RIMPL:
      return builtin+"ge";
    case BOT_OR:
      return builtin+"or";
    case BOT_AND:
      return builtin+"and";
    case BOT_XOR:
      return constants().ids.bool_xor;
    default:
      assert(false); return ASTString("");
    }
  }
  
  Call* same_call(Expression* e, const ASTString& id) {
    Expression* ce = follow_id(e);
    if (ce && ce->isa<Call>() && ce->cast<Call>()->id() == id)
      return ce->cast<Call>();
    return NULL;
  }
  
  template<class Lit>
  void collectLinExps(EnvI& env,
                      typename LinearTraits<Lit>::Val c, Expression* exp,
                      std::vector<typename LinearTraits<Lit>::Val>& coeffs,
                      std::vector<KeepAlive>& vars,
                      typename LinearTraits<Lit>::Val& constval) {
    typedef typename LinearTraits<Lit>::Val Val;
    struct StackItem {
      Expression* e;
      Val c;
      StackItem(Expression* e0, Val c0) : e(e0), c(c0) {}
    };
    std::vector<StackItem> stack;
    stack.push_back(StackItem(exp,c));
    while (!stack.empty()) {
      Expression* e = stack.back().e;
      Val c = stack.back().c;
      stack.pop_back();
      if (e==NULL)
        continue;
      if (e->type().ispar()) {
        constval += c * LinearTraits<Lit>::eval(env,e);
      } else if (Lit* l = e->dyn_cast<Lit>()) {
        constval += c * l->v();
      } else if (BinOp* bo = e->dyn_cast<BinOp>()) {
        switch (bo->op()) {
          case BOT_PLUS:
            stack.push_back(StackItem(bo->lhs(),c));
            stack.push_back(StackItem(bo->rhs(),c));
            break;
          case BOT_MINUS:
            stack.push_back(StackItem(bo->lhs(),c));
            stack.push_back(StackItem(bo->rhs(),-c));
            break;
          case BOT_MULT:
            if (bo->lhs()->type().ispar()) {
              stack.push_back(StackItem(bo->rhs(),c*LinearTraits<Lit>::eval(env,bo->lhs())));
            } else if (bo->rhs()->type().ispar()) {
              stack.push_back(StackItem(bo->lhs(),c*LinearTraits<Lit>::eval(env,bo->rhs())));
            } else {
              coeffs.push_back(c);
              vars.push_back(e);
            }
            break;
          case BOT_DIV:
            if (bo->rhs()->isa<FloatLit>() && bo->rhs()->cast<FloatLit>()->v()==1.0) {
              stack.push_back(StackItem(bo->lhs(),c));
            } else {
              coeffs.push_back(c);
              vars.push_back(e);
            }
            break;
          case BOT_IDIV:
            if (bo->rhs()->isa<IntLit>() && bo->rhs()->cast<IntLit>()->v()==1) {
              stack.push_back(StackItem(bo->lhs(),c));
            } else {
              coeffs.push_back(c);
              vars.push_back(e);
            }
            break;
          default:
            coeffs.push_back(c);
            vars.push_back(e);
            break;
        }
//      } else if (Call* call = e->dyn_cast<Call>()) {
//        /// TODO! Handle sum, lin_exp (maybe not that important?)
      } else {
        coeffs.push_back(c);
        vars.push_back(e);
      }
    }
  }

  template<class Lit>
  KeepAlive mklinexp(EnvI& env, typename LinearTraits<Lit>::Val c0, typename LinearTraits<Lit>::Val c1,
                     Expression* e0, Expression* e1) {
    typedef typename LinearTraits<Lit>::Val Val;
    GCLock lock;
    
    std::vector<Val> coeffs;
    std::vector<KeepAlive> vars;
    Val constval = 0;
    collectLinExps<Lit>(env, c0, e0, coeffs, vars, constval);
    collectLinExps<Lit>(env, c1, e1, coeffs, vars, constval);
    simplify_lin<Lit>(coeffs, vars, constval);
    KeepAlive ka;
    if (coeffs.size()==0) {
      ka = LinearTraits<Lit>::newLit(constval);
    } else if (coeffs.size()==1 && coeffs[0]==1 && constval==0) {
      ka = vars[0];
    } else {
      std::vector<Expression*> coeffs_e(coeffs.size());
      for (unsigned int i=coeffs.size(); i--;) {
        if (!LinearTraits<Lit>::finite(coeffs[i])) {
          throw FlatteningError(env,e0->loc(), "unbounded coefficient in linear expression");
        }
        coeffs_e[i] = LinearTraits<Lit>::newLit(coeffs[i]);
      }
      std::vector<Expression*> vars_e(vars.size());
      for (unsigned int i=vars.size(); i--;)
        vars_e[i] = vars[i]();
      
      std::vector<Expression*> args(3);
      args[0]=new ArrayLit(e0->loc(),coeffs_e);
      Type t = coeffs_e[0]->type();
      t.dim(1);
      args[0]->type(t);
      args[1]=new ArrayLit(e0->loc(),vars_e);
      Type tt = vars_e[0]->type();
      tt.dim(1);
      args[1]->type(tt);
      args[2] = LinearTraits<Lit>::newLit(constval);
      Call* c = new Call(e0->loc().introduce(),constants().ids.lin_exp,args);
      tt = args[1]->type();
      tt.dim(0);
      c->decl(env.orig->matchFn(env, c));
      if (c->decl()==NULL) {
        throw FlatteningError(env,c->loc(), "cannot find matching declaration");
      }
      c->type(c->decl()->rtype(env, args));
      ka = c;
    }
    assert(ka());
    return ka;
  }

  class CmpExp {
  public:
    bool operator ()(const KeepAlive& i, const KeepAlive& j) const {
      if (Expression::equal(i(),j()))
        return false;
      return i()<j();
    }
  };

  bool remove_dups(std::vector<KeepAlive>& x, bool identity) {
    for (unsigned int i=0; i<x.size(); i++) {
      x[i] = follow_id_to_value(x[i]());
    }
    std::sort(x.begin(),x.end(),CmpExp());
    int ci = 0;
    Expression* prev = NULL;
    for (unsigned int i=0; i<x.size(); i++) {
      if (!Expression::equal(x[i](),prev)) {
        prev = x[i]();
        if (x[i]()->isa<BoolLit>()) {
          if (x[i]()->cast<BoolLit>()->v()==identity) {
            // skip
          } else {
            return true;
          }
        } else {
          x[ci++] = x[i];
        }
      }
    }
    x.resize(ci);
    return false;
  }
  bool contains_dups(std::vector<KeepAlive>& x, std::vector<KeepAlive>& y) {
    if (x.size()==0 || y.size()==0)
      return false;
    unsigned int ix=0;
    unsigned int iy=0;
    for (;;) {
      if (x[ix]()==y[iy]())
        return true;
      if (x[ix]() < y[iy]()) {
        ix++;
      } else {
        iy++;
      }
      if (ix==x.size() || iy==y.size())
        return false;
    }
  }

  /// Return a lin_exp or id if \a e is a lin_exp or id
  template<class Lit>
  Expression* get_linexp(Expression* e) {
    for (;;) {
      if (e && e->eid()==Expression::E_ID && e != constants().absent) {
        if (e->cast<Id>()->decl()->e()) {
          e = e->cast<Id>()->decl()->e();
        } else {
          break;
        }
      } else {
        break;
      }
    }
    if (e && (e->isa<Id>() || e->isa<Lit>() ||
              (e->isa<Call>() && e->cast<Call>()->id() == constants().ids.lin_exp)))
      return e;
    return NULL;
  }


  KeepAlive flat_cv_exp(EnvI& env, Ctx ctx, Expression* e);
  
  /// TODO: check if all expressions are total
  /// If yes, use element encoding
  /// If not, use implication encoding
  EE flat_ite(EnvI& env,Ctx ctx, ITE* ite, VarDecl* r, VarDecl* b) {
    
    // The conditions of each branch of the if-then-else
    std::vector<Expression*> conditions;
    // Whether the right hand side of each branch is defined
    std::vector<Expression*> defined;

    GC::lock();
    
    // Compute bounds of result as union bounds of all branches
    IntBounds r_bounds(IntVal::infinity(),-IntVal::infinity(),true);
    std::vector<IntBounds> r_bounds_int;
    bool r_bounds_valid_int = true;
    std::vector<IntSetVal*> r_bounds_set;
    bool r_bounds_valid_set = true;
    std::vector<FloatBounds> r_bounds_float;
    bool r_bounds_valid_float = true;
    
    VarDecl* nr = r;

    if (b==NULL) {
      b = newVarDecl(env, Ctx(), new TypeInst(Location().introduce(),Type::varbool()), NULL, NULL, NULL);
    }
    

    Ctx cmix;
    cmix.b = C_MIX;
    cmix.i = C_MIX;

    for (int i=0; i<ite->size(); i++) {

      //std::stringstream ss;
      //ss << "ite:" << i;
      //StringLit* ite_iter = new StringLit(Location(), ss.str());
      //KeepAlive ka(ite_iter);
      //CallStackItem _csi(env, ite_iter);

      bool cond = true;
      if (ite->e_if(i)->type()==Type::parbool()) {
        // par bool case: evaluate condition statically
        if (ite->e_if(i)->type().cv()) {
          KeepAlive ka = flat_cv_exp(env, ctx, ite->e_if(i));
          cond = eval_bool(env, ka());
        } else {
          cond = eval_bool(env,ite->e_if(i));
        }
        if (cond) {
          if (nr==NULL || conditions.size()==0) {
            // no var conditions before this one, so we can simply emit
            // the then branch
            GC::unlock();
            return flat_exp(env,ctx,ite->e_then(i),r,b);
          }
          // had var conditions, so we have to take them into account
          // and emit new conditional clause
          Ctx cmix;
          cmix.b = C_MIX;
          cmix.i = C_MIX;
          EE ethen = flat_exp(env, cmix, ite->e_then(i), NULL, NULL);

          Expression* eq_then;
          if (nr == constants().var_true) {
            eq_then = ethen.r();
          } else {
            eq_then = new BinOp(Location().introduce(),nr->id(),BOT_EQ,ethen.r());
            eq_then->type(Type::varbool());
          }

          {
            std::vector<Expression*> neg;
            std::vector<Expression*> clauseArgs(2);
            if (b != constants().var_true)
              neg.push_back(b->id());
            // temporarily push the then part onto the conditions
            conditions.push_back(eq_then);
            clauseArgs[0] = new ArrayLit(Location().introduce(),conditions);
            clauseArgs[0]->type(Type::varbool(1));
            clauseArgs[1] = new ArrayLit(Location().introduce(),neg);
            clauseArgs[1]->type(Type::varbool(1));
            {
              // b -> r=r[i]
              Call* clause = new Call(Location().introduce(), constants().ids.clause, clauseArgs);
              clause->decl(env.orig->matchFn(env, clause));
              clause->type(clause->decl()->rtype(env, clauseArgs));
              (void) flat_exp(env, Ctx(), clause, constants().var_true, constants().var_true);
            }
            conditions.pop_back();
          }
          
          // add another condition and definedness variable
          conditions.push_back(constants().lit_true);
          defined.push_back(ethen.b());
        }
      } else {
        if (nr==NULL) {
          // need to introduce new result variable
          TypeInst* ti = new TypeInst(Location().introduce(),ite->type(),NULL);
          nr = newVarDecl(env, Ctx(), ti, NULL, NULL, NULL);
        }
        
        // flatten the then branch
        EE ethen = flat_exp(env, cmix, ite->e_then(i), NULL, NULL);
        
        Expression* eq_then;
        if (nr == constants().var_true) {
          eq_then = ethen.r();
        } else {
          eq_then = new BinOp(Location().introduce(),nr->id(),BOT_EQ,ethen.r());
          eq_then->type(Type::varbool());
        }
        
        {
          // Create a clause with all the previous conditions negated, the
          // current condition, and the then branch.
          // Also take partiality into account.
          std::vector<Expression*> neg(1);
          std::vector<Expression*> clauseArgs(2);
          neg[0] = ite->e_if(i);
          if (b != constants().var_true)
            neg.push_back(b->id());
          // temporarily push the then part onto the conditions
          conditions.push_back(eq_then);
          clauseArgs[0] = new ArrayLit(Location().introduce(),conditions);
          clauseArgs[0]->type(Type::varbool(1));
          clauseArgs[1] = new ArrayLit(Location().introduce(),neg);
          clauseArgs[1]->type(Type::varbool(1));
          {
            // b /\ c[i] -> r=r[i]
            Call* clause = new Call(Location().introduce(), constants().ids.clause, clauseArgs);
            clause->decl(env.orig->matchFn(env, clause));
            clause->type(clause->decl()->rtype(env, clauseArgs));
            (void) flat_exp(env, Ctx(), clause, constants().var_true, constants().var_true);
          }
          conditions.pop_back();
        }
        
        // add current condition and definedness variable
        conditions.push_back(ite->e_if(i));
        defined.push_back(ethen.b());
        
      }
      // update bounds
      
      if (cond) {
        if (r_bounds_valid_int && ite->e_then(i)->type().isint()) {
          IntBounds ib_then = compute_int_bounds(env,ite->e_then(i));
          if (ib_then.valid)
            r_bounds_int.push_back(ib_then);
          r_bounds_valid_int = r_bounds_valid_int && ib_then.valid;
        } else if (r_bounds_valid_set && ite->e_then(i)->type().isintset()) {
          IntSetVal* isv = compute_intset_bounds(env, ite->e_then(i));
          if (isv)
            r_bounds_set.push_back(isv);
          r_bounds_valid_set = r_bounds_valid_set && isv;
        } else if (r_bounds_valid_float && ite->e_then(i)->type().isfloat()) {
          FloatBounds fb_then = compute_float_bounds(env, ite->e_then(i));
          if (fb_then.valid)
            r_bounds_float.push_back(fb_then);
          r_bounds_valid_float = r_bounds_valid_float && fb_then.valid;
        }
      }
      
    }
    
    if (nr==NULL || conditions.size()==0) {
      // no var condition, and all par conditions were false,
      // so simply emit else branch
      GC::unlock();
      return flat_exp(env,ctx,ite->e_else(),r,b);
    }

    // update bounds of result with bounds of else branch
    
    if (r_bounds_valid_int && ite->e_else()->type().isint()) {
      IntBounds ib_else = compute_int_bounds(env,ite->e_else());
      if (ib_else.valid) {
        r_bounds_int.push_back(ib_else);
        IntVal lb = IntVal::infinity();
        IntVal ub = -IntVal::infinity();
        for (unsigned int i=0; i<r_bounds_int.size(); i++) {
          lb = std::min(lb, r_bounds_int[i].l);
          ub = std::max(ub, r_bounds_int[i].u);
        }
        if (r) {
          IntBounds orig_r_bounds = compute_int_bounds(env,r->id());
          if (orig_r_bounds.valid) {
            lb = std::max(lb,orig_r_bounds.l);
            ub = std::min(ub,orig_r_bounds.u);
          }
        }
        SetLit* r_dom = new SetLit(Location().introduce(), IntSetVal::a(lb,ub));
        nr->ti()->domain(r_dom);
      }
    } else if (r_bounds_valid_set && ite->e_else()->type().isintset()) {
      IntSetVal* isv_else = compute_intset_bounds(env, ite->e_else());
      if (isv_else) {
        IntSetVal* isv = isv_else;
        for (unsigned int i=0; i<r_bounds_set.size(); i++) {
          IntSetRanges i0(isv);
          IntSetRanges i1(r_bounds_set[i]);
          Ranges::Union<IntSetRanges, IntSetRanges> u(i0,i1);
          isv = IntSetVal::ai(u);
        }
        if (r) {
          IntSetVal* orig_r_bounds = compute_intset_bounds(env,r->id());
          if (orig_r_bounds) {
            IntSetRanges i0(isv);
            IntSetRanges i1(orig_r_bounds);
            Ranges::Inter<IntSetRanges, IntSetRanges> inter(i0,i1);
            isv = IntSetVal::ai(inter);
          }
        }
        SetLit* r_dom = new SetLit(Location().introduce(),isv);
        nr->ti()->domain(r_dom);
      }
    } else if (r_bounds_valid_float && ite->e_else()->type().isfloat()) {
      FloatBounds fb_else = compute_float_bounds(env, ite->e_else());
      if (fb_else.valid) {
        FloatVal lb = fb_else.l;
        FloatVal ub = fb_else.u;
        for (unsigned int i=0; i<r_bounds_float.size(); i++) {
          lb = std::min(lb, r_bounds_float[i].l);
          ub = std::max(ub, r_bounds_float[i].u);
        }
        if (r) {
          FloatBounds orig_r_bounds = compute_float_bounds(env,r->id());
          if (orig_r_bounds.valid) {
            lb = std::max(lb,orig_r_bounds.l);
            ub = std::min(ub,orig_r_bounds.u);
          }
        }
        BinOp* r_dom = new BinOp(Location().introduce(), FloatLit::a(lb), BOT_DOTDOT, FloatLit::a(ub));
        r_dom->type(Type::parfloat(1));
        nr->ti()->domain(r_dom);
      }
    }
    
    // flatten else branch
    EE eelse = flat_exp(env, cmix, ite->e_else(), NULL, NULL);
    
    Expression* eq_else;
    if (nr == constants().var_true) {
      eq_else = eelse.r();
    } else {
      eq_else = new BinOp(Location().introduce(),nr->id(),BOT_EQ,eelse.r());
      eq_else->type(Type::varbool());
    }

    {
      // Create a clause with all the previous conditions negated, and
      // the else branch.
      // Also take partiality into account.
      std::vector<Expression*> neg;
      std::vector<Expression*> clauseArgs(2);
      if (b != constants().var_true)
        neg.push_back(b->id());
      // temporarily push the then part onto the conditions
      conditions.push_back(eq_else);
      clauseArgs[0] = new ArrayLit(Location().introduce(),conditions);
      clauseArgs[0]->type(Type::varbool(1));
      clauseArgs[1] = new ArrayLit(Location().introduce(),neg);
      clauseArgs[1]->type(Type::varbool(1));
      {
        // b /\ c[i] -> r=r[i]
        Call* clause = new Call(Location().introduce(), constants().ids.clause, clauseArgs);
        clause->decl(env.orig->matchFn(env, clause));
        clause->type(clause->decl()->rtype(env, clauseArgs));
        (void) flat_exp(env, Ctx(), clause, constants().var_true, constants().var_true);
      }
      conditions.pop_back();
    }
    
    conditions.push_back(constants().lit_true);
    defined.push_back(eelse.b());
    
    // If all branches are defined, then the result is also defined
    bool allDefined = true;
    for (unsigned int i=0; i<defined.size(); i++) {
      if (! (defined[i]->type().ispar() && defined[i]->type().isbool()
             && eval_bool(env,defined[i])) ) {
        allDefined = false;
        break;
      }
    }
    if (allDefined) {
      bind(env, ctx, b, constants().lit_true);
    } else {
      // Otherwise, generate clauses linking b and the definedness variables
      std::vector<Expression*> pos;
      std::vector<Expression*> neg(2);
      std::vector<Expression*> clauseArgs(2);
      
      for (unsigned int i=0; i<conditions.size(); i++) {
        neg[0] = conditions[i];
        neg[1] = b->id();
        pos.push_back(defined[i]);
        clauseArgs[0] = new ArrayLit(Location().introduce(),pos);
        clauseArgs[0]->type(Type::varbool(1));
        clauseArgs[1] = new ArrayLit(Location().introduce(),neg);
        clauseArgs[1]->type(Type::varbool(1));
        {
          // b /\ c[i] -> b[i]
          Call* clause = new Call(Location().introduce(), constants().ids.clause, clauseArgs);
          clause->decl(env.orig->matchFn(env, clause));
          clause->type(clause->decl()->rtype(env, clauseArgs));
          clause->ann().add(constants().ann.promise_total);
          (void) flat_exp(env, Ctx(), clause, constants().var_true, constants().var_true);
        }
        pos.pop_back();
        pos.push_back(b->id());
        neg[1] = defined[i];
        clauseArgs[0] = new ArrayLit(Location().introduce(),pos);
        clauseArgs[0]->type(Type::varbool(1));
        clauseArgs[1] = new ArrayLit(Location().introduce(),neg);
        clauseArgs[1]->type(Type::varbool(1));
        {
          // b[i] /\ c -> b
          Call* clause = new Call(Location().introduce(), constants().ids.clause, clauseArgs);
          clause->decl(env.orig->matchFn(env, clause));
          clause->type(clause->decl()->rtype(env, clauseArgs));
          clause->ann().add(constants().ann.promise_total);
          (void) flat_exp(env, Ctx(), clause, constants().var_true, constants().var_true);
        }
        pos.push_back(conditions[i]);
      }
      
    }

    EE ret;
    ret.r = nr->id();
    ret.b = b->id();
    GC::unlock();
    return ret;
  }

  template<class Lit>
  void flatten_linexp_binop(EnvI& env, Ctx ctx, VarDecl* r, VarDecl* b, EE& ret,
                            Expression* le0, Expression* le1, BinOpType& bot, bool doubleNeg,
                            std::vector<EE>& ees, std::vector<KeepAlive>& args, ASTString& callid) {
    typedef typename LinearTraits<Lit>::Val Val;
    std::vector<Val> coeffv;
    std::vector<KeepAlive> alv;
    Val d = 0;
    Expression* le[2] = {le0,le1};
    
    Id* assignTo = NULL;
    if (bot==BOT_EQ && ctx.b == C_ROOT) {
      if (le0->isa<Id>()) {
        assignTo = le0->cast<Id>();
      } else if (le1->isa<Id>()) {
        assignTo = le1->cast<Id>();
      }
    }
    
    for (unsigned int i=0; i<2; i++) {
      Val sign = (i==0 ? 1 : -1);
      if (Lit* l = le[i]->dyn_cast<Lit>()) {
        d += sign*l->v();
      } else if (le[i]->isa<Id>()) {
        coeffv.push_back(sign);
        alv.push_back(le[i]);
      } else if (Call* sc = le[i]->dyn_cast<Call>()) {
        GCLock lock;
        ArrayLit* sc_coeff = eval_array_lit(env,sc->args()[0]);
        ArrayLit* sc_al = eval_array_lit(env,sc->args()[1]);
        d += sign*LinearTraits<Lit>::eval(env,sc->args()[2]);
        for (unsigned int j=0; j<sc_coeff->v().size(); j++) {
          coeffv.push_back(sign*LinearTraits<Lit>::eval(env,sc_coeff->v()[j]));
          alv.push_back(sc_al->v()[j]);
        }
      } else {
        throw EvalError(env, le[i]->loc(), "Internal error, unexpected expression inside linear expression");
      }
    }
    simplify_lin<Lit>(coeffv,alv,d);
    if (coeffv.size()==0) {
      bool result;
      switch (bot) {
        case BOT_LE: result = (0<-d); break;
        case BOT_LQ: result = (0<=-d); break;
        case BOT_GR: result = (0>-d); break;
        case BOT_GQ: result = (0>=-d); break;
        case BOT_EQ: result = (0==-d); break;
        case BOT_NQ: result = (0!=-d); break;
        default: assert(false); break;
      }
      if (doubleNeg)
        result = !result;
      ees[2].b = constants().boollit(result);
      ret.r = conj(env,r,ctx,ees);
      return;
    } else if (coeffv.size()==1 &&
               std::abs(coeffv[0])==1) {
      if (coeffv[0]==-1) {
        switch (bot) {
          case BOT_LE: bot = BOT_GR; break;
          case BOT_LQ: bot = BOT_GQ; break;
          case BOT_GR: bot = BOT_LE; break;
          case BOT_GQ: bot = BOT_LQ; break;
          default: break;
        }
      } else {
        d = -d;
      }
      typename LinearTraits<Lit>::Bounds ib = LinearTraits<Lit>::compute_bounds(env,alv[0]());
      if (ib.valid) {
        bool failed = false;
        bool subsumed = false;
        switch (bot) {
          case BOT_LE:
            subsumed = ib.u < d;
            failed = ib.l >= d;
            break;
          case BOT_LQ:
            subsumed = ib.u <= d;
            failed = ib.l > d;
            break;
          case BOT_GR:
            subsumed = ib.l > d;
            failed = ib.u <= d;
            break;
          case BOT_GQ:
            subsumed = ib.l >= d;
            failed = ib.u < d;
            break;
          case BOT_EQ:
            subsumed = ib.l==d && ib.u==d;
            failed = ib.u < d || ib.l > d;
            break;
          case BOT_NQ:
            subsumed = ib.u < d || ib.l > d;
            failed = ib.l==d && ib.u==d;
            break;
          default: break;
        }
        if (doubleNeg) {
          std::swap(subsumed, failed);
        }
        if (subsumed) {
          ees[2].b = constants().lit_true;
          ret.r = conj(env,r,ctx,ees);
          return;
        } else if (failed) {
          ees[2].b = constants().lit_false;
          ret.r = conj(env,r,ctx,ees);
          return;
        }
      }
      
      if (ctx.b == C_ROOT && alv[0]()->isa<Id>() && bot==BOT_EQ) {
        GCLock lock;
        VarDecl* vd = alv[0]()->cast<Id>()->decl();
        if (vd->ti()->domain()) {
          typename LinearTraits<Lit>::Domain domain = LinearTraits<Lit>::eval_domain(env,vd->ti()->domain());
          if (LinearTraits<Lit>::domain_contains(domain,d)) {
            if (!LinearTraits<Lit>::domain_equals(domain,d)) {
              vd->ti()->setComputedDomain(false);
              vd->ti()->domain(LinearTraits<Lit>::new_domain(d));
            }
            ret.r = bind(env,ctx,r,constants().lit_true);
          } else {
            ret.r = bind(env,ctx,r,constants().lit_false);
          }
        } else {
          vd->ti()->setComputedDomain(false);
          vd->ti()->domain(LinearTraits<Lit>::new_domain(d));
          ret.r = bind(env,ctx,r,constants().lit_true);
        }
      } else {
        
        GCLock lock;
        Expression* e0;
        Expression* e1;
        BinOpType old_bot = bot;
        Val old_d = d;
        switch (bot) {
          case BOT_LE:
            e0 = alv[0]();
            if (e0->type().isint()) {
              d--;
              bot = BOT_LQ;
            }
            e1 = LinearTraits<Lit>::newLit(d);
            break;
          case BOT_GR:
            e1 = alv[0]();
            if (e1->type().isint()) {
              d++;
              bot = BOT_LQ;
            } else {
              bot = BOT_LE;
            }
            e0 = LinearTraits<Lit>::newLit(d);
            break;
          case BOT_GQ:
            e0 = LinearTraits<Lit>::newLit(d);
            e1 = alv[0]();
            bot = BOT_LQ;
            break;
          default:
            e0 = alv[0]();
            e1 = LinearTraits<Lit>::newLit(d);
        }
        if (ctx.b == C_ROOT && alv[0]()->isa<Id>() && alv[0]()->cast<Id>()->decl()->ti()->domain()) {
          VarDecl* vd = alv[0]()->cast<Id>()->decl();
          typename LinearTraits<Lit>::Domain domain = LinearTraits<Lit>::eval_domain(env,vd->ti()->domain());
          typename LinearTraits<Lit>::Domain ndomain = LinearTraits<Lit>::limit_domain(old_bot,domain,old_d);
          if (domain && ndomain) {
            if (LinearTraits<Lit>::domain_empty(ndomain)) {
              ret.r = bind(env,ctx,r,constants().lit_false);
              return;
            } else if (!LinearTraits<Lit>::domain_equals(domain,ndomain)) {
              ret.r = bind(env,ctx,r,constants().lit_true);
              vd->ti()->setComputedDomain(false);
              vd->ti()->domain(LinearTraits<Lit>::new_domain(ndomain));

              if (r==constants().var_true) {
                BinOp* bo = new BinOp(Location().introduce(), e0, bot, e1);
                bo->type(Type::varbool());
                std::vector<Expression*> boargs(2);
                boargs[0] = e0;
                boargs[1] = e1;
                Call* c = new Call(Location(), opToBuiltin(bo, bot), boargs);
                c->type(Type::varbool());
                c->decl(env.orig->matchFn(env, c));
                EnvI::Map::iterator it = env.map_find(c);
                if (it != env.map_end()) {
                  if (Id* ident = it->second.r()->template dyn_cast<Id>()) {
                    bind(env, Ctx(), ident->decl(), constants().lit_true);
                    it->second.r = constants().lit_true;
                  }
                  if (Id* ident = it->second.b()->template dyn_cast<Id>()) {
                    bind(env, Ctx(), ident->decl(), constants().lit_true);
                    it->second.b = constants().lit_true;
                  }
                }
              }
            }
            return;
          }
        }
        args.push_back(e0);
        args.push_back(e1);
      }
    } else if (bot==BOT_EQ && coeffv.size()==2 && coeffv[0]==-coeffv[1] && d==0) {
      Id* id0 = alv[0]()->cast<Id>();
      Id* id1 = alv[1]()->cast<Id>();
      if (ctx.b == C_ROOT && r==constants().var_true &&
          (id0->decl()->e()==NULL || id1->decl()->e()==NULL)) {
        if (id0->decl()->e())
          (void) bind(env,ctx,id1->decl(),id0);
        else
          (void) bind(env,ctx,id0->decl(),id1);
      } else {
        callid = LinearTraits<Lit>::id_eq();
        args.push_back(alv[0]());
        args.push_back(alv[1]());
      }
    } else {
      GCLock lock;
      if (assignTo != NULL) {
        Val resultCoeff;
        typename LinearTraits<Lit>::Bounds bounds(d,d,true);
        for (unsigned int i=coeffv.size(); i--;) {
          if (alv[i]()==assignTo) {
            resultCoeff = coeffv[i];
            continue;
          }
          typename LinearTraits<Lit>::Bounds b = LinearTraits<Lit>::compute_bounds(env,alv[i]());

          if (b.valid && LinearTraits<Lit>::finite(b)) {
            if (coeffv[i] > 0) {
              bounds.l += coeffv[i]*b.l;
              bounds.u += coeffv[i]*b.u;
            } else {
              bounds.l += coeffv[i]*b.u;
              bounds.u += coeffv[i]*b.l;
            }
          } else {
            bounds.valid = false;
            break;
          }
        }
        if (bounds.valid) {
          if (resultCoeff < 0) {
            bounds.l = LinearTraits<Lit>::floor_div(bounds.l,-resultCoeff);
            bounds.u = LinearTraits<Lit>::ceil_div(bounds.u,-resultCoeff);
          } else {
            Val bl = bounds.l;
            bounds.l = LinearTraits<Lit>::ceil_div(bounds.u,-resultCoeff);
            bounds.u = LinearTraits<Lit>::floor_div(bl,-resultCoeff);
          }
          VarDecl* vd = assignTo->decl();
          if (vd->ti()->domain()) {
            typename LinearTraits<Lit>::Domain domain = LinearTraits<Lit>::eval_domain(env,vd->ti()->domain());
            if (LinearTraits<Lit>::domain_intersects(domain,bounds.l,bounds.u)) {
              typename LinearTraits<Lit>::Domain new_domain = LinearTraits<Lit>::intersect_domain(domain,bounds.l,bounds.u);
              if (!LinearTraits<Lit>::domain_equals(domain,new_domain)) {
                vd->ti()->setComputedDomain(false);
                vd->ti()->domain(LinearTraits<Lit>::new_domain(new_domain));
              }
            } else {
              ret.r = bind(env,ctx,r,constants().lit_false);
            }
          } else {
            vd->ti()->setComputedDomain(true);
            vd->ti()->domain(LinearTraits<Lit>::new_domain(bounds.l,bounds.u));
          }
        }
      }

      int coeff_sign;
      LinearTraits<Lit>::constructLinBuiltin(bot,callid,coeff_sign,d);
      std::vector<Expression*> coeff_ev(coeffv.size());
      for (unsigned int i=coeff_ev.size(); i--;)
        coeff_ev[i] = LinearTraits<Lit>::newLit(coeff_sign*coeffv[i]);
      ArrayLit* ncoeff = new ArrayLit(Location().introduce(),coeff_ev);
      Type t = coeff_ev[0]->type();
      t.dim(1);
      ncoeff->type(t);
      args.push_back(ncoeff);
      std::vector<Expression*> alv_e(alv.size());
      Type tt = alv[0]()->type();
      tt.dim(1);
      for (unsigned int i=alv.size(); i--;) {
        if (alv[i]()->type().isvar())
          tt.ti(Type::TI_VAR);
        alv_e[i] = alv[i]();
      }
      ArrayLit* nal = new ArrayLit(Location().introduce(),alv_e);
      nal->type(tt);
      args.push_back(nal);
      Lit* il = LinearTraits<Lit>::newLit(-d);
      args.push_back(il);
    }
  }
  
  template<class Lit>
  void flatten_linexp_call(EnvI& env, Ctx ctx, Ctx nctx, ASTString& cid, Call* c,
                           EE& ret, VarDecl* b, VarDecl* r,
                           std::vector<EE>& args_ee, std::vector<KeepAlive>& args) {
    typedef typename LinearTraits<Lit>::Val Val;
    Expression* al_arg = (cid==constants().ids.sum ? args_ee[0].r() : args_ee[1].r());
    EE flat_al = flat_exp(env,nctx,al_arg,NULL,NULL);
    ArrayLit* al = follow_id(flat_al.r())->template cast<ArrayLit>();
    KeepAlive al_ka = al;
    if (al->dims()>1) {
      Type alt = al->type();
      alt.dim(1);
      GCLock lock;
      al = new ArrayLit(al->loc(),al->v());
      al->type(alt);
      al_ka = al;
    }
    Val d = (cid == constants().ids.sum ? Val(0) : LinearTraits<Lit>::eval(env,args_ee[2].r()));
    
    std::vector<Val> c_coeff(al->v().size());
    if (cid==constants().ids.sum) {
      for (unsigned int i=al->v().size(); i--;)
        c_coeff[i] = 1;
    } else {
      EE flat_coeff = flat_exp(env,nctx,args_ee[0].r(),NULL,NULL);
      ArrayLit* coeff = follow_id(flat_coeff.r())->template cast<ArrayLit>();
      for (unsigned int i=coeff->v().size(); i--;)
        c_coeff[i] = LinearTraits<Lit>::eval(env,coeff->v()[i]);
    }
    cid = constants().ids.lin_exp;
    std::vector<Val> coeffv;
    std::vector<KeepAlive> alv;
    for (unsigned int i=0; i<al->v().size(); i++) {
      if (Call* sc = same_call(al->v()[i],cid)) {
        Val cd = c_coeff[i];
        GCLock lock;
        ArrayLit* sc_coeff = eval_array_lit(env,sc->args()[0]);
        ArrayLit* sc_al = eval_array_lit(env,sc->args()[1]);
        Val sc_d = LinearTraits<Lit>::eval(env,sc->args()[2]);
        assert(sc_coeff->v().size() == sc_al->v().size());
        for (unsigned int j=0; j<sc_coeff->v().size(); j++) {
          coeffv.push_back(cd*LinearTraits<Lit>::eval(env,sc_coeff->v()[j]));
          alv.push_back(sc_al->v()[j]);
        }
        d += cd*sc_d;
      } else {
        coeffv.push_back(c_coeff[i]);
        alv.push_back(al->v()[i]);
      }
    }
    simplify_lin<Lit>(coeffv,alv,d);
    if (coeffv.size()==0) {
      GCLock lock;
      ret.b = conj(env,b,Ctx(),args_ee);
      ret.r = bind(env,ctx,r,LinearTraits<Lit>::newLit(d));
      return;
    } else if (coeffv.size()==1 && coeffv[0]==1 && d==0) {
      ret.b = conj(env,b,Ctx(),args_ee);
      ret.r = bind(env,ctx,r,alv[0]());
      return;
    }
    GCLock lock;
    std::vector<Expression*> coeff_ev(coeffv.size());
    for (unsigned int i=coeff_ev.size(); i--;)
      coeff_ev[i] = LinearTraits<Lit>::newLit(coeffv[i]);
    ArrayLit* ncoeff = new ArrayLit(Location().introduce(),coeff_ev);
    Type t = coeff_ev[0]->type();
    t.dim(1);
    ncoeff->type(t);
    args.push_back(ncoeff);
    std::vector<Expression*> alv_e(alv.size());
    bool al_same_as_before = alv.size()==al->v().size();
    for (unsigned int i=alv.size(); i--;) {
      alv_e[i] = alv[i]();
      al_same_as_before = al_same_as_before && Expression::equal(alv_e[i],al->v()[i]);
    }
    if (al_same_as_before) {
      Expression* rd = follow_id_to_decl(flat_al.r());
      if (rd->isa<VarDecl>())
        rd = rd->cast<VarDecl>()->id();
      if (rd->type().dim()>1) {
        ArrayLit* al = eval_array_lit(env,rd);
        std::vector<std::pair<int,int> > dims(1);
        dims[0].first = 1;
        dims[0].second = al->v().size();
        rd = new ArrayLit(al->loc(),al->v(),dims);
        Type t = al->type();
        t.dim(1);
        rd->type(t);
      }
      args.push_back(rd);
    } else {
      ArrayLit* nal = new ArrayLit(al->loc(),alv_e);
      nal->type(al->type());
      args.push_back(nal);
    }
    Lit* il = LinearTraits<Lit>::newLit(d);
    args.push_back(il);
  }

  Call* aggregateAndOrOps(EnvI& env, BinOp* bo, bool negateArgs, BinOpType bot) {
    assert(bot == BOT_AND || bot == BOT_OR);
    BinOpType negbot = (bot == BOT_AND ? BOT_OR : BOT_AND);
    typedef std::pair<Expression*,bool> arg_literal;
    std::vector<arg_literal> bo_args(2);
    bo_args[0] = arg_literal(bo->lhs(), !negateArgs);
    bo_args[1] = arg_literal(bo->rhs(), !negateArgs);
    std::vector<Expression*> output_pos;
    std::vector<Expression*> output_neg;
    unsigned int processed = 0;
    while (processed < bo_args.size()) {
      BinOp* bo_arg = bo_args[processed].first->dyn_cast<BinOp>();
      UnOp* uo_arg = bo_args[processed].first->dyn_cast<UnOp>();
      bool positive = bo_args[processed].second;
      if (bo_arg && positive && bo_arg->op() == bot) {
        bo_args[processed].first = bo_arg->lhs();
        bo_args.push_back(arg_literal(bo_arg->rhs(),true));
      } else if (bo_arg && !positive && bo_arg->op() == negbot) {
        bo_args[processed].first = bo_arg->lhs();
        bo_args.push_back(arg_literal(bo_arg->rhs(),false));
      } else if (uo_arg && !positive && uo_arg->op() == UOT_NOT) {
        bo_args[processed].first = uo_arg->e();
        bo_args[processed].second = true;
      } else if (bot==BOT_OR && uo_arg && positive && uo_arg->op() == UOT_NOT) {
        output_neg.push_back(uo_arg->e());
        processed++;
      } else {
        if (positive) {
          output_pos.push_back(bo_args[processed].first);
        } else {
          output_neg.push_back(bo_args[processed].first);
        }
        processed++;
      }
    }
    Call* c;
    std::vector<Expression*> c_args(1);
    if (bot == BOT_AND) {
      for (unsigned int i=0; i<output_neg.size(); i++) {
        UnOp* neg_arg = new UnOp(output_neg[i]->loc(),UOT_NOT,output_neg[i]);
        neg_arg->type(output_neg[i]->type());
        output_pos.push_back(neg_arg);
      }
      ArrayLit* al = new ArrayLit(bo->loc().introduce(), output_pos);
      Type al_t = bo->type();
      al_t.dim(1);
      al->type(al_t);
      c_args[0] = al;
      c = new Call(bo->loc().introduce(), bot==BOT_AND ? constants().ids.forall : constants().ids.exists, c_args);
    } else {
      ArrayLit* al_pos = new ArrayLit(bo->loc().introduce(), output_pos);
      Type al_t = bo->type();
      al_t.dim(1);
      al_pos->type(al_t);
      c_args[0] = al_pos;
      if (output_neg.size() > 0) {
        ArrayLit* al_neg = new ArrayLit(bo->loc().introduce(), output_neg);
        al_neg->type(al_t);
        c_args.push_back(al_neg);
      }
      c = new Call(bo->loc().introduce(), output_neg.empty() ? constants().ids.exists : constants().ids.clause, c_args);
    }
    c->decl(env.orig->matchFn(env, c));
    assert(c->decl());
    Type t = c->decl()->rtype(env, c_args);
    t.cv(bo->type().cv());
    c->type(t);
    return c;
  }

  KeepAlive flat_cv_exp(EnvI& env, Ctx ctx, Expression* e) {
    GCLock lock;
    if (e->type().ispar() && !e->type().cv()) {
      return eval_par(env, e);
    }
    if (e->type().isvar()) {
      EE ee = flat_exp(env, ctx, e, NULL,NULL);
      if (isfalse(env, ee.b()))
        throw FlatteningError(env, e->loc(), "cannot flatten partial function in this position");
      return ee.r();
    }
    switch (e->eid()) {
      case Expression::E_INTLIT:
      case Expression::E_FLOATLIT:
      case Expression::E_BOOLLIT:
      case Expression::E_STRINGLIT:
      case Expression::E_TIID:
      case Expression::E_VARDECL:
      case Expression::E_TI:
      case Expression::E_ANON:
        assert(false);
        return NULL;
      case Expression::E_ID:
      {
        Id* id = e->cast<Id>();
        return flat_cv_exp(env, ctx, id->decl()->e());
      }
      case Expression::E_SETLIT:
      {
        SetLit* sl = e->cast<SetLit>();
        if (sl->isv())
          return sl;
        std::vector<Expression*> es(sl->v().size());
        GCLock lock;
        for (unsigned int i=0; i<sl->v().size(); i++) {
          es[i] = flat_cv_exp(env, ctx, sl->v()[i])();
        }
        SetLit* sl_ret = new SetLit(Location().introduce(),es);
        Type t = sl->type();
        t.cv(false);
        sl_ret->type(t);
        return eval_par(env, sl_ret);
      }
      case Expression::E_ARRAYLIT:
      {
        ArrayLit* al = e->cast<ArrayLit>();
        std::vector<Expression*> es(al->v().size());
        GCLock lock;
        for (unsigned int i=0; i<al->v().size(); i++) {
          es[i] = flat_cv_exp(env, ctx, al->v()[i])();
        }
        std::vector<std::pair<int,int> > dims(al->dims());
        for (unsigned int i=0; i<al->dims(); i++) {
          dims[i] = std::make_pair(al->min(i), al->max(i));
        }
        Expression* al_ret =  eval_par(env, new ArrayLit(Location().introduce(),es,dims));
        Type t = al->type();
        t.cv(false);
        al_ret->type(t);
        return al_ret;
      }
      case Expression::E_ARRAYACCESS:
      {
        ArrayAccess* aa = e->cast<ArrayAccess>();
        GCLock lock;
        Expression* av = flat_cv_exp(env, ctx, aa->v())();
        std::vector<Expression*> idx(aa->idx().size());
        for (unsigned int i=0; i<aa->idx().size(); i++) {
          idx[i] = flat_cv_exp(env, ctx, aa->idx()[i])();
        }
        ArrayAccess* aa_ret = new ArrayAccess(Location().introduce(),av,idx);
        Type t = aa->type();
        t.cv(false);
        aa_ret->type(t);
        return eval_par(env, aa_ret);
      }
      case Expression::E_COMP:
      {
        Comprehension* c = e->cast<Comprehension>();
        GCLock lock;
        class EvalFlatCvExp {
        public:
          Ctx ctx;
          EvalFlatCvExp(Ctx& ctx0) : ctx(ctx0) {}
          typedef Expression* ArrayVal;
          Expression* e(EnvI& env, Expression* e) {
            return flat_cv_exp(env,ctx,e)();
          }
          static Expression* exp(Expression* e) { return e; }
        } eval(ctx);
        std::vector<Expression*> a = eval_comp<EvalFlatCvExp>(env,eval,c);

        Type t = Type::bot();
        bool allPar = true;
        for (unsigned int i=0; i<a.size(); i++) {
          if (t==Type::bot())
            t = a[i]->type();
          if (!a[i]->type().ispar())
            allPar = false;
        }
        if (!allPar)
          t.ti(Type::TI_VAR);
        if (c->set())
          t.st(Type::ST_SET);
        else
          t.dim(c->type().dim());
        t.cv(false);
        if (c->set()) {
          if (c->type().ispar() && allPar) {
            SetLit* sl = new SetLit(c->loc().introduce(), a);
            sl->type(t);
            Expression* slr = eval_par(env,sl);
            slr->type(t);
            return slr;
          } else {
            throw InternalError("var set comprehensions not supported yet");
          }
        } else {
          ArrayLit* alr = new ArrayLit(Location().introduce(),a);
          alr->type(t);
          alr->flat(true);
          return alr;
        }
      }
      case Expression::E_ITE:
      {
        ITE* ite = e->cast<ITE>();
        for (int i=0; i<ite->size(); i++) {
          KeepAlive ka = flat_cv_exp(env,ctx,ite->e_if(i));
          if (eval_bool(env,ka()))
            return flat_cv_exp(env,ctx,ite->e_then(i));
        }
        return flat_cv_exp(env,ctx,ite->e_else());
      }
      case Expression::E_BINOP:
      {
        BinOp* bo = e->cast<BinOp>();
        if (bo->op() == BOT_AND) {
          GCLock lock;
          Expression* lhs = flat_cv_exp(env, ctx, bo->lhs())();
          if (!eval_bool(env, lhs)) {
            return constants().lit_false;
          }
          return eval_par(env, flat_cv_exp(env, ctx, bo->rhs())());
        } else if (bo->op() == BOT_OR) {
          GCLock lock;
          Expression* lhs = flat_cv_exp(env, ctx, bo->lhs())();
          if (eval_bool(env, lhs)) {
            return constants().lit_true;
          }
          return eval_par(env, flat_cv_exp(env, ctx, bo->rhs())());
        }
        GCLock lock;
        BinOp* nbo = new BinOp(bo->loc().introduce(),flat_cv_exp(env, ctx, bo->lhs())(),bo->op(),flat_cv_exp(env, ctx, bo->rhs())());
        nbo->type(bo->type());
        return eval_par(env, nbo);
      }
      case Expression::E_UNOP:
      {
        UnOp* uo = e->cast<UnOp>();
        GCLock lock;
        UnOp* nuo = new UnOp(uo->loc(), uo->op(), flat_cv_exp(env, ctx, uo->e())());
        nuo->type(uo->type());
        return eval_par(env, nuo);
      }
      case Expression::E_CALL:
      {
        Call* c = e->cast<Call>();
        if (c->id()=="mzn_in_root_context") {
          return constants().boollit(ctx.b==C_ROOT);
        }
        std::vector<Expression*> args(c->args().size());
        GCLock lock;
        for (unsigned int i=0; i<c->args().size(); i++) {
          args[i] = flat_cv_exp(env, ctx, c->args()[i])();
        }
        Call* nc = new Call(c->loc(), c->id(), args);
        nc->decl(c->decl());
        nc->type(c->type());
        return eval_par(env, nc);
      }
      case Expression::E_LET:
      {
        Let* l = e->cast<Let>();
        l->pushbindings();
        KeepAlive ret = flat_cv_exp(env, ctx, l->in());
        l->popbindings();
        return ret;
      }
        
    }
    
  }
  
  EE flat_exp(EnvI& env, Ctx ctx, Expression* e, VarDecl* r, VarDecl* b) {
    if (e==NULL) return EE();
    EE ret;
    assert(!e->type().isunknown());
    if (e->type().ispar() && !e->isa<Let>() && !e->isa<VarDecl>() && e->type().bt()!=Type::BT_ANN) {
      
      ret.b = bind(env,Ctx(),b,constants().lit_true);
      if (e->type().cv()) {
        KeepAlive ka = flat_cv_exp(env,ctx,e);
        ret.r = bind(env,ctx,r,ka());
        return ret;
      }
      if (e->type().dim() > 0) {
        EnvI::Map::iterator it;
        Id* id = e->dyn_cast<Id>();
        if (id && (id->decl()->flat()==NULL || id->decl()->toplevel())) {
          VarDecl* vd = id->decl()->flat();
          if (vd==NULL) {
            vd = flat_exp(env,Ctx(),id->decl(),NULL,constants().var_true).r()->cast<Id>()->decl();
            id->decl()->flat(vd);
            ArrayLit* al = follow_id(vd->id())->cast<ArrayLit>();
            if (al->v().size()==0) {
              if (r==NULL)
                ret.r = al;
              else
                ret.r = bind(env,ctx,r,al);
              return ret;
            }
          }
          ret.r = bind(env,ctx,r,e->cast<Id>()->decl()->flat()->id());
          return ret;
        } else if ( (it = env.map_find(e)) != env.map_end()) {
          ret.r = bind(env,ctx,r,it->second.r()->cast<VarDecl>()->id());
          return ret;
        } else {
          GCLock lock;
          ArrayLit* al = follow_id(eval_par(env,e))->cast<ArrayLit>();
          if (al->v().size()==0 || (r && r->e()==NULL)) {
            if (r==NULL)
              ret.r = al;
            else
              ret.r = bind(env,ctx,r,al);
            return ret;
          }
          if ( (it = env.map_find(al)) != env.map_end()) {
            ret.r = bind(env,ctx,r,it->second.r()->cast<VarDecl>()->id());
            return ret;
          }
          std::vector<TypeInst*> ranges(al->dims());
          for (unsigned int i=0; i<ranges.size(); i++) {
            ranges[i] = new TypeInst(e->loc(),
                                     Type(),
                                     new SetLit(Location().introduce(),IntSetVal::a(al->min(i),al->max(i))));
          }
          ASTExprVec<TypeInst> ranges_v(ranges);
          assert(!al->type().isbot());
          TypeInst* ti = new TypeInst(e->loc(),al->type(),ranges_v,NULL);
          VarDecl* vd = newVarDecl(env, ctx, ti, NULL, NULL, al);
          EE ee(vd,NULL);
          env.map_insert(al,ee);
          env.map_insert(vd->e(),ee);
          
          ret.r = bind(env,ctx,r,vd->id());
          return ret;
        }
      }
      GCLock lock;
      ret.r = bind(env,ctx,r,eval_par(env,e));
      return ret;
    }
    switch (e->eid()) {
    case Expression::E_INTLIT:
    case Expression::E_FLOATLIT:
    case Expression::E_STRINGLIT:
      {
        CallStackItem _csi(env,e);
        GCLock lock;
        ret.b = bind(env,Ctx(),b,constants().lit_true);
        ret.r = bind(env,Ctx(),r,e);
        return ret;
      }
    case Expression::E_SETLIT:
      {
        CallStackItem _csi(env,e);
        SetLit* sl = e->cast<SetLit>();
        assert(sl->isv()==NULL);
        std::vector<EE> elems_ee(sl->v().size());
        for (unsigned int i=sl->v().size(); i--;)
          elems_ee[i] = flat_exp(env,ctx,sl->v()[i],NULL,NULL);
        std::vector<Expression*> elems(elems_ee.size());
        bool allPar = true;
        for (unsigned int i=elems.size(); i--;) {
          elems[i] = elems_ee[i].r();
          allPar = allPar && elems[i]->type().ispar();
        }

        ret.b = conj(env,b,Ctx(),elems_ee);
        if (allPar) {
          GCLock lock;
          Expression* ee = eval_par(env,e);
          ret.r = bind(env,Ctx(),r,ee);
        } else {
          GCLock lock;
          ArrayLit* al = new ArrayLit(sl->loc(),elems);
          al->type(Type::varint(1));
          std::vector<Expression*> args(1);
          args[0] = al;
          Call* cc = new Call(sl->loc().introduce(), "array2set", args);
          cc->type(Type::varsetint());
          FunctionI* fi = env.orig->matchFn(env, cc->id(),args);
          if (fi==NULL) {
            throw FlatteningError(env,cc->loc(), "cannot find matching declaration");
          }
          assert(fi);
          assert(fi->rtype(env, args).isSubtypeOf(cc->type()));
          cc->decl(fi);
          EE ee = flat_exp(env, Ctx(), cc, NULL, constants().var_true);
          ret.r = bind(env,Ctx(),r,ee.r());
        }
      }
      break;
    case Expression::E_BOOLLIT:
      {
        CallStackItem _csi(env,e);
        GCLock lock;
        ret.b = bind(env,Ctx(),b,constants().lit_true);
        ret.r = bind(env,ctx,r,e);
        return ret;
      }
      break;
    case Expression::E_ID:
      {
        CallStackItem _csi(env,e);
        Id* id = e->cast<Id>();
        if (id->decl()==NULL) {
          if (id->type().isann()) {
            ret.b = bind(env,Ctx(),b,constants().lit_true);
            ret.r = bind(env,ctx,r,e);
            return ret;
          } else {
            throw FlatteningError(env,e->loc(), "undefined identifier");
          }
        }
        id = follow_id_to_decl(id)->cast<VarDecl>()->id();
        if (ctx.neg && id->type().dim() > 0) {
          if (id->type().dim() > 1)
            throw InternalError("multi-dim arrays in negative positions not supported yet");
          KeepAlive ka;
          {
            GCLock lock;
            std::vector<VarDecl*> gen_id(1);
            gen_id[0] = new VarDecl(id->loc(), new TypeInst(id->loc(),Type::parint()),env.genId(),
                                    IntLit::a(0));
            
            /// TODO: support arbitrary dimensions
            std::vector<Expression*> idxsetargs(1);
            idxsetargs[0] = id;
            Call* idxset = new Call(id->loc().introduce(),"index_set",idxsetargs);
            idxset->decl(env.orig->matchFn(env, idxset));
            idxset->type(idxset->decl()->rtype(env, idxsetargs));
            Generator gen(gen_id,idxset);
            std::vector<Expression*> idx(1);
            Generators gens;
            gens._g.push_back(gen);
            gens._w = NULL;
            UnOp* aanot = new UnOp(id->loc(),UOT_NOT,NULL);
            Comprehension* cp = new Comprehension(id->loc(),
              aanot, gens, false);
            Id* bodyidx = cp->decl(0,0)->id();
            idx[0] = bodyidx;
            ArrayAccess* aa = new ArrayAccess(id->loc(),id,idx);
            aanot->e(aa);
            Type tt = id->type();
            tt.dim(0);
            aa->type(tt);
            aanot->type(aa->type());
            cp->type(id->type());
            ctx.neg = false;
            ka = cp;
          }
          ret = flat_exp(env,ctx,ka(),r,b);
        } else {
          GCLock lock;
          VarDecl* vd = id->decl()->flat();
          Expression* rete = NULL;
          if (vd==NULL) {
            // New top-level id, need to copy into env.m
            vd = flat_exp(env,Ctx(),id->decl(),NULL,constants().var_true).r()
                 ->cast<Id>()->decl();
          }
          ret.b = bind(env,Ctx(),b,constants().lit_true);
          if (vd && vd->e()!=NULL) {
            switch (vd->e()->eid()) {
            case Expression::E_INTLIT:
            case Expression::E_BOOLLIT:
            case Expression::E_FLOATLIT:
            case Expression::E_ID:
              rete = vd->e();
              break;
            default: break;
            }
          } else if (vd && vd->ti()->ranges().size() > 0) {
            // create fresh variables and array literal
            std::vector<std::pair<int,int> > dims;
            IntVal asize = 1;
            for (unsigned int i=0; i<vd->ti()->ranges().size(); i++) {
              TypeInst* ti = vd->ti()->ranges()[i];
              if (ti->domain()==NULL)
                throw FlatteningError(env,ti->loc(),"array dimensions unknown");
              IntSetVal* isv = eval_intset(env,ti->domain());
              if (isv->size() == 0) {
                dims.push_back(std::pair<int,int>(1,0));
                asize = 0;
              } else {
                if (isv->size() != 1)
                  throw FlatteningError(env,ti->loc(),"invalid array index set");
                asize *= (isv->max(0)-isv->min(0)+1);
                dims.push_back(std::pair<int,int>(static_cast<int>(isv->min(0).toInt()),
					          static_cast<int>(isv->max(0).toInt())));
              }
            }
            Type tt = vd->ti()->type();
            tt.dim(0);
            
            if (asize > Constants::max_array_size) {
              std::ostringstream oss;
              oss << "array size (" << asize << ") exceeds maximum allowed size (" << Constants::max_array_size << ")";
              throw FlatteningError(env,vd->loc(),oss.str());
            }
            
            std::vector<Expression*> elems(static_cast<int>(asize.toInt()));
            for (int i=0; i<static_cast<int>(asize.toInt()); i++) {
              CallStackItem csi(env, new IntLit(vd->loc().introduce(), i));
              TypeInst* vti = new TypeInst(Location().introduce(),tt,vd->ti()->domain());
              VarDecl* nvd = newVarDecl(env,ctx,vti,NULL,vd,NULL);
              elems[i] = nvd->id();
            }
            // After introducing variables for each array element, the original domain can be
            // set to "computed" (since it is a consequence of the individual variable domains)
            vd->ti()->setComputedDomain(true);

            ArrayLit* al = new ArrayLit(Location().introduce(),elems,dims);
            al->type(vd->type());
            vd->e(al);
            env.vo_add_exp(vd);
            EE ee;
            ee.r = vd;
            env.map_insert(vd->e(), ee);
          }
          if (rete==NULL) {
            if (!vd->toplevel()) {
              // create new VarDecl in toplevel, if decl doesnt exist yet
              EnvI::Map::iterator it = env.map_find(vd->e());
              if (it==env.map_end()) {
                Expression* vde = follow_id(vd->e());
                ArrayLit* vdea = vde ? vde->dyn_cast<ArrayLit>() : NULL;
                if (vdea && vdea->v().size()==0) {
                  // Do not create names for empty arrays but return array literal directly
                  rete = vdea;
                } else {
                  VarDecl* nvd = newVarDecl(env, ctx, eval_typeinst(env,vd), NULL, vd, NULL);
                  
                  if (vd->e()) {
                    (void) flat_exp(env, Ctx(), vd->e(), nvd, constants().var_true);
                  }
                  vd = nvd;
                  EE ee(vd,NULL);
                  if (vd->e())
                    env.map_insert(vd->e(),ee);
                }
              } else {
                if (it->second.r()->isa<VarDecl>()) {
                  vd = it->second.r()->cast<VarDecl>();
                } else {
                  rete = it->second.r();
                }
              }
            }
            if (rete==NULL) {
              if (id->type().bt() == Type::BT_ANN && vd->e()) {
                rete = vd->e();
              } else {
                ArrayLit* vda = vd->dyn_cast<ArrayLit>();
                if (vda && vda->v().size()==0) {
                  // Do not create names for empty arrays but return array literal directly
                  rete = vda;
                } else {
                  rete = vd->id();
                }
              }
            }
          }
          ret.r = bind(env,ctx,r,rete);
        }
      }
      break;
    case Expression::E_ANON:
      {
        CallStackItem _csi(env,e);
        AnonVar* av = e->cast<AnonVar>();
        if (av->type().isbot()) {
          throw InternalError("type of anonymous variable could not be inferred");
        }
        GCLock lock;
        VarDecl* vd = new VarDecl(e->loc().introduce(), new TypeInst(Location().introduce(), av->type()),
                                  env.genId());
        ret = flat_exp(env,Ctx(),vd,NULL,constants().var_true);
      }
      break;
    case Expression::E_ARRAYLIT:
      {
        CallStackItem _csi(env,e);
        ArrayLit* al = e->cast<ArrayLit>();
        if (al->flat()) {
          ret.b = bind(env,Ctx(),b,constants().lit_true);
          ret.r = bind(env,Ctx(),r,al);
        } else {
          std::vector<EE> elems_ee(al->v().size());
          for (unsigned int i=al->v().size(); i--;)
            elems_ee[i] = flat_exp(env,ctx,al->v()[i],NULL,NULL);
          std::vector<Expression*> elems(elems_ee.size());
          for (unsigned int i=elems.size(); i--;)
            elems[i] = elems_ee[i].r();
          std::vector<std::pair<int,int> > dims(al->dims());
          for (unsigned int i=al->dims(); i--;)
            dims[i] = std::pair<int,int>(al->min(i), al->max(i));
          KeepAlive ka;
          {
            GCLock lock;
            ArrayLit* alr = new ArrayLit(Location().introduce(),elems,dims);
            alr->type(al->type());
            alr->flat(true);
            ka = alr;
          }
          ret.b = conj(env,b,Ctx(),elems_ee);
          ret.r = bind(env,Ctx(),r,ka());
        }
      }
      break;
    case Expression::E_ARRAYACCESS:
      {
        CallStackItem _csi(env,e);
        ArrayAccess* aa = e->cast<ArrayAccess>();
        KeepAlive aa_ka = aa;

        Ctx nctx = ctx;
        nctx.b = +nctx.b;
        nctx.neg = false;
        EE eev = flat_exp(env,nctx,aa->v(),NULL,NULL);
        std::vector<EE> ees;

      start_flatten_arrayaccess:
        for (unsigned int i=0; i<aa->idx().size(); i++) {
          Expression* tmp = follow_id_to_decl(aa->idx()[i]);
          if (VarDecl* vd = tmp->dyn_cast<VarDecl>())
            tmp = vd->id();
          if (tmp->type().ispar()) {
            ArrayLit* al;
            if (eev.r()->isa<ArrayLit>()) {
              al = eev.r()->cast<ArrayLit>();
            } else {
              Id* id = eev.r()->cast<Id>();
              if (id->decl()==NULL) {
                throw InternalError("undefined identifier");
              }
              if (id->decl()->e()==NULL) {
                throw InternalError("array without initialiser not supported");
              }
              al = follow_id(id)->cast<ArrayLit>();
            }
            
            std::vector<KeepAlive> elems;
            std::vector<IntVal> idx(aa->idx().size());
            std::vector<std::pair<int,int> > dims;
            std::vector<Expression*> newaccess;
            std::vector<int> nonpar;
            std::vector<int> stack;
            for (unsigned int j=0; j<aa->idx().size(); j++) {
              Expression* tmp = follow_id_to_decl(aa->idx()[j]);
              if (VarDecl* vd = tmp->dyn_cast<VarDecl>())
                tmp = vd->id();
              if (tmp->type().ispar()) {
                GCLock lock;
                idx[j] = eval_int(env, tmp).toInt();
              } else {
                idx[j] = al->min(j);
                stack.push_back(nonpar.size());
                nonpar.push_back(j);
                dims.push_back(std::make_pair(al->min(j), al->max(j)));
                newaccess.push_back(aa->idx()[j]);
              }
            }
            if (stack.empty()) {
              bool success;
              KeepAlive ka;
              {
                GCLock lock;
                ka = eval_arrayaccess(env, al, idx, success);
                if (!success && ctx.b==C_ROOT && b==constants().var_true) {
                  throw FlatteningError(env,e->loc(),"array access out of bounds");
                }
              }
              ees.push_back(EE(NULL,constants().boollit(success)));
              ees.push_back(EE(NULL,eev.b()));
              if (aa->type().isbool() && !aa->type().isopt()) {
                ret.b = bind(env,Ctx(),b,constants().lit_true);
                ees.push_back(EE(NULL,ka()));
                ret.r = conj(env,r,ctx,ees);
              } else {
                ret.b = conj(env,b,ctx,ees);
                ret.r = bind(env,ctx,r,ka());
              }
              return ret;
            }
            while (!stack.empty()) {
              int cur = stack.back();
              if (cur==nonpar.size()-1) {
                stack.pop_back();
                for (int i = al->min(nonpar[cur]); i <= al->max(nonpar[cur]); i++) {
                  idx[nonpar[cur]] = i;
                  bool success;
                  GCLock lock;
                  Expression* al_idx = eval_arrayaccess(env, al, idx, success);
                  if (!success) {
                    if (ctx.b==C_ROOT && b==constants().var_true) {
                      throw FlatteningError(env,e->loc(),"array access out of bounds");
                    }
                    ees.push_back(EE(NULL,constants().lit_false));
                    ees.push_back(EE(NULL,eev.b()));
                    if (aa->type().isbool() && !aa->type().isopt()) {
                      ret.b = bind(env,Ctx(),b,constants().lit_true);
                      ret.r = conj(env,r,ctx,ees);
                    } else {
                      ret.b = conj(env,b,ctx,ees);
                      ret.r = bind(env,ctx,r,al_idx);
                    }
                    return ret;
                  }
                  elems.push_back(al_idx);
                }
              } else {
                if (idx[nonpar[cur]].toInt()==al->max(nonpar[cur])) {
                  idx[nonpar[cur]]=al->min(nonpar[cur]);
                  stack.pop_back();
                } else {
                  idx[nonpar[cur]]++;
                  for (unsigned int j=cur+1; j<nonpar.size(); j++)
                    stack.push_back(j);
                }
              }
            }
            std::vector<Expression*> elems_e(elems.size());
            for (unsigned int i=0; i<elems.size(); i++)
              elems_e[i] = elems[i]();
            {
              GCLock lock;
              Expression* newal = new ArrayLit(al->loc(), elems_e, dims);
              Type t = al->type();
              t.dim(dims.size());
              newal->type(t);
              eev.r = newal;
              ArrayAccess* n_aa = new ArrayAccess(aa->loc(), newal, newaccess);
              n_aa->type(aa->type());
              aa = n_aa;
              aa_ka = aa;
            }
          }
        }
        
        if (aa->idx().size()==1 && aa->idx()[0]->isa<ArrayAccess>()) {
          ArrayAccess* aa_inner = aa->idx()[0]->cast<ArrayAccess>();
          ArrayLit* al;
          if (eev.r()->isa<ArrayLit>()) {
            al = eev.r()->cast<ArrayLit>();
          } else {
            Id* id = eev.r()->cast<Id>();
            if (id->decl()==NULL) {
              throw InternalError("undefined identifier");
            }
            if (id->decl()->e()==NULL) {
              throw InternalError("array without initialiser not supported");
            }
            al = follow_id(id)->cast<ArrayLit>();
          }
          if (aa_inner->v()->type().ispar()) {
            KeepAlive ka_al_inner = flat_cv_exp(env, ctx, aa_inner->v());
            ArrayLit* al_inner = ka_al_inner()->cast<ArrayLit>();
            std::vector<Expression*> composed_e(al_inner->v().size());
            for (unsigned int i=0; i<al_inner->v().size(); i++) {
              GCLock lock;
              IntVal inner_idx = eval_int(env, al_inner->v()[i]);
              if (inner_idx < al->min(0) || inner_idx > al->max(0))
                goto flatten_arrayaccess;
              composed_e[i] = al->v()[inner_idx.toInt()-al->min(0)];
            }
            std::vector<std::pair<int,int> > dims(al_inner->dims());
            for (unsigned int i=0; i<al_inner->dims(); i++) {
              dims[i] = std::make_pair(al_inner->min(i), al_inner->max(i));
            }
            {
              GCLock lock;
              Expression* newal = new ArrayLit(al->loc(), composed_e, dims);
              Type t = al->type();
              t.dim(dims.size());
              newal->type(t);
              eev.r = newal;
              ArrayAccess* n_aa = new ArrayAccess(aa->loc(), newal, aa_inner->idx());
              n_aa->type(aa->type());
              aa = n_aa;
              aa_ka = aa;
              goto start_flatten_arrayaccess;
            }
            
          }
        }
      flatten_arrayaccess:
        Ctx dimctx = ctx;
        dimctx.neg = false;
        for (unsigned int i=0; i<aa->idx().size(); i++) {
          Expression* tmp = follow_id_to_decl(aa->idx()[i]);
          if (VarDecl* vd = tmp->dyn_cast<VarDecl>())
            tmp = vd->id();
          ees.push_back(flat_exp(env, dimctx, tmp, NULL, NULL));
        }
        ees.push_back(EE(NULL,eev.b()));
        
        bool parAccess=true;
        for (unsigned int i=0; i<aa->idx().size(); i++) {
          if (!ees[i].r()->type().ispar()) {
            parAccess = false;
            break;
          }
        }

        if (parAccess) {
          ArrayLit* al;
          if (eev.r()->isa<ArrayLit>()) {
            al = eev.r()->cast<ArrayLit>();
          } else {
            Id* id = eev.r()->cast<Id>();
            if (id->decl()==NULL) {
              throw InternalError("undefined identifier");
            }
            if (id->decl()->e()==NULL) {
              throw InternalError("array without initialiser not supported");
            }
            al = follow_id(id)->cast<ArrayLit>();
          }
          KeepAlive ka;
          bool success;
          {
            GCLock lock;
            std::vector<IntVal> dims(aa->idx().size());
            for (unsigned int i=aa->idx().size(); i--;)
              dims[i] = eval_int(env,ees[i].r());
            ka = eval_arrayaccess(env,al,dims,success);
          }
          if (!success && ctx.b==C_ROOT && b==constants().var_true) {
            throw FlatteningError(env,e->loc(),"array access out of bounds");
          }
          ees.push_back(EE(NULL,constants().boollit(success)));
          if (aa->type().isbool() && !aa->type().isopt()) {
            ret.b = bind(env,Ctx(),b,constants().lit_true);
            ees.push_back(EE(NULL,ka()));
            ret.r = conj(env,r,ctx,ees);
          } else {
            ret.b = conj(env,b,ctx,ees);
            ret.r = bind(env,ctx,r,ka());
          }
        } else {
          std::vector<Expression*> args(aa->idx().size()+1);
          for (unsigned int i=aa->idx().size(); i--;)
            args[i] = ees[i].r();
          args[aa->idx().size()] = eev.r();
          KeepAlive ka;
          {
            GCLock lock;
            Call* cc = new Call(e->loc().introduce(),constants().ids.element,args);
            cc->type(aa->type());
            FunctionI* fi = env.orig->matchFn(env,cc->id(),args);
            if (fi==NULL) {
              throw FlatteningError(env,cc->loc(), "cannot find matching declaration");
            }
            assert(fi);
            assert(fi->rtype(env,args).isSubtypeOf(cc->type()));
            cc->decl(fi);
            ka = cc;
          }
          Ctx elemctx = ctx;
          elemctx.neg = false;
          EE ee = flat_exp(env,elemctx,ka(),NULL,NULL);
          ees.push_back(ee);
          if (aa->type().isbool() && !aa->type().isopt()) {
            ee.b = ee.r;
            ees.push_back(ee);
            ret.r = conj(env,r,ctx,ees);
            ret.b = bind(env,ctx,b,constants().boollit(!ctx.neg));
          } else {
            ret.r = bind(env,ctx,r,ee.r());
            ret.b = conj(env,b,ctx,ees);
          }
        }
      }
      break;
    case Expression::E_COMP:
      {
        CallStackItem _csi(env,e);
        Comprehension* c = e->cast<Comprehension>();
        KeepAlive c_ka(c);
        
        if (c->type().isopt()) {
          std::vector<Expression*> in(c->n_generators());
          std::vector<Expression*> where;
          GCLock lock;
          for (int i=0; i<c->n_generators(); i++) {
            if (c->in(i)->type().isvar() && c->in(i)->type().dim()==0) {
              std::vector<Expression*> args(1);
              args[0] = c->in(i);
              Call* ub = new Call(Location().introduce(),"ub",args);
              ub->type(Type::parsetint());
              ub->decl(env.orig->matchFn(env, ub));
              in[i] = ub;
              for (int j=0; j<c->n_decls(i); j++) {
                BinOp* bo = new BinOp(Location().introduce(),c->decl(i,j)->id(), BOT_IN, c->in(i));
                bo->type(Type::varbool());
                where.push_back(bo);
              }
            } else {
              in[i] = c->in(i);
            }
          }
          if (where.size() > 0 || (c->where() && c->where()->type().isvar())) {
            Generators gs;
            if (c->where()==NULL || c->where()->type().ispar())
              gs._w = c->where();
            else
              where.push_back(c->where());
            for (int i=0; i<c->n_generators(); i++) {
              std::vector<VarDecl*> vds(c->n_decls(i));
              for (int j=0; j<c->n_decls(i); j++)
                vds[j] = c->decl(i, j);
              gs._g.push_back(Generator(vds,in[i]));
            }
            Expression* cond;
            if (where.size() > 1) {
              ArrayLit* al = new ArrayLit(Location().introduce(), where);
              al->type(Type::varbool(1));
              std::vector<Expression*> args(1);
              args[0] = al;
              Call* forall = new Call(Location().introduce(), constants().ids.forall, args);
              forall->type(Type::varbool());
              forall->decl(env.orig->matchFn(env, forall));
              cond = forall;
            } else {
              cond = where[0];
            }
            

            Expression* r_bounds = NULL;
            if (c->e()->type().bt()==Type::BT_INT && c->e()->type().dim() == 0) {
              std::vector<Expression*> ubargs(1);
              ubargs[0] = c->e();
              if (c->e()->type().st()==Type::ST_SET) {
                Call* bc = new Call(Location().introduce(),"ub",ubargs);
                bc->type(Type::parsetint());
                bc->decl(env.orig->matchFn(env, bc));
                r_bounds = bc;
              } else {
                Call* lbc = new Call(Location().introduce(),"lb",ubargs);
                lbc->type(Type::parint());
                lbc->decl(env.orig->matchFn(env, lbc));
                Call* ubc = new Call(Location().introduce(),"ub",ubargs);
                ubc->type(Type::parint());
                ubc->decl(env.orig->matchFn(env, ubc));
                r_bounds = new BinOp(Location().introduce(),lbc,BOT_DOTDOT,ubc);
                r_bounds->type(Type::parsetint());
              }
            }
            Type tt;
            tt = c->e()->type();
            tt.ti(Type::TI_VAR);
            tt.ot(Type::OT_OPTIONAL);
            
            TypeInst* ti = new TypeInst(Location().introduce(),tt,r_bounds);
            VarDecl* r = new VarDecl(c->loc(),ti,env.genId());
            r->addAnnotation(constants().ann.promise_total);
            r->introduced(true);
            r->flat(r);

            std::vector<Expression*> let_exprs(3);
            let_exprs[0] = r;
            BinOp* r_eq_e = new BinOp(Location().introduce(),r->id(),BOT_EQ,c->e());
            r_eq_e->type(Type::varbool());
            let_exprs[1] = new BinOp(Location().introduce(),cond,BOT_IMPL,r_eq_e);
            let_exprs[1]->type(Type::varbool());
            std::vector<Expression*> absent_r_args(1);
            absent_r_args[0] = r->id();
            Call* absent_r = new Call(Location().introduce(), "absent", absent_r_args);
            absent_r->type(Type::varbool());
            absent_r->decl(env.orig->matchFn(env, absent_r));
            let_exprs[2] = new BinOp(Location().introduce(),cond,BOT_OR,absent_r);
            let_exprs[2]->type(Type::varbool());
            Let* let = new Let(Location().introduce(), let_exprs, r->id());
            let->type(r->type());
            Comprehension* nc = new Comprehension(c->loc(),let,gs,c->set());
            nc->type(c->type());
            c = nc;
            c_ka = c;
          }
        }
        
        class EvalF {
        public:
          Ctx ctx;
          EvalF(Ctx ctx0) : ctx(ctx0) {}
          typedef EE ArrayVal;
          EE e(EnvI& env, Expression* e0) {
            VarDecl* b = ctx.b==C_ROOT ? constants().var_true : NULL;
            VarDecl* r = (ctx.b == C_ROOT && e0->type().isbool() && !e0->type().isopt()) ? constants().var_true : NULL;
            return flat_exp(env,ctx,e0,r,b);
          }
        } _evalf(ctx);
        std::vector<EE> elems_ee = eval_comp<EvalF>(env,_evalf,c);
        std::vector<Expression*> elems(elems_ee.size());
        Type elemType = Type::bot();
        bool allPar = true;
        for (unsigned int i=elems.size(); i--;) {
          elems[i] = elems_ee[i].r();
          if (elemType==Type::bot())
            elemType = elems[i]->type();
          if (!elems[i]->type().ispar())
            allPar = false;
        }
        if (elemType.isbot()) {
          elemType = c->type();
          elemType.ti(Type::TI_PAR);
        }
        if (!allPar)
          elemType.ti(Type::TI_VAR);
        if (c->set())
          elemType.st(Type::ST_SET);
        else
          elemType.dim(c->type().dim());
        KeepAlive ka;
        {
          GCLock lock;
          if (c->set()) {
            if (c->type().ispar() && allPar) {
              SetLit* sl = new SetLit(c->loc(), elems);
              sl->type(elemType);
              Expression* slr = eval_par(env,sl);
              slr->type(elemType);
              ka = slr;
            } else {
              throw InternalError("var set comprehensions not supported yet");
            }
          } else {
            ArrayLit* alr = new ArrayLit(Location().introduce(),elems);
            alr->type(elemType);
            alr->flat(true);
            ka = alr;
          }
        }
        assert(!ka()->type().isbot());
        ret.b = conj(env,b,Ctx(),elems_ee);
        ret.r = bind(env,Ctx(),r,ka());
      }
      break;
    case Expression::E_ITE:
      {
        CallStackItem _csi(env,e);
        ITE* ite = e->cast<ITE>();
        ret = flat_ite(env,ctx,ite,r,b);
      }
      break;
    case Expression::E_BINOP:
      {
        CallStackItem _csi(env,e);
        BinOp* bo = e->cast<BinOp>();
        if (isReverseMap(bo)) {
          CallArgItem cai(env);
          Id* id = bo->lhs()->dyn_cast<Id>();
          if (id==NULL)
            throw EvalError(env, bo->lhs()->loc(), "Reverse mappers are only defined for identifiers");
          if (bo->op() != BOT_EQ && bo->op() != BOT_EQUIV)
            throw EvalError(env, bo->loc(), "Reverse mappers have to use `=` as the operator");
          Call* c = bo->rhs()->dyn_cast<Call>();
          if (c==NULL)
            throw EvalError(env, bo->rhs()->loc(), "Reverse mappers require call on right hand side");

          std::vector<Expression*> args(c->args().size());
          for (unsigned int i=0; i<c->args().size(); i++) {
            Id* idi = c->args()[i]->dyn_cast<Id>();
            if (idi==NULL)
              throw EvalError(env, c->args()[i]->loc(), "Reverse mapper calls require identifiers as arguments");
            EE ee = flat_exp(env, Ctx(), idi, NULL, constants().var_true);
            args[i] = ee.r();
          }
          
          EE ee = flat_exp(env, Ctx(), id, NULL, constants().var_true);
          
          GCLock lock;
          Call* revMap = new Call(Location().introduce(),c->id(),args);
          
          args.push_back(ee.r());
          Call* keepAlive = new Call(Location().introduce(),constants().var_redef->id(),args);
          keepAlive->type(Type::varbool());
          keepAlive->decl(constants().var_redef);
          ret = flat_exp(env, Ctx(), keepAlive, constants().var_true, constants().var_true);
          
          if (ee.r()->isa<Id>()) {
            env.reverseMappers.insert(ee.r()->cast<Id>(),revMap);
          }
          break;
        }
        if ( (bo->op()==BOT_EQ ||  bo->op()==BOT_EQUIV) && (bo->lhs()==constants().absent || bo->rhs()==constants().absent) ) {
          GCLock lock;
          std::vector<Expression*> args(1);
          args[0] = bo->lhs()==constants().absent ? bo->rhs() : bo->lhs();
          if (args[0] != constants().absent) {
            Call* cr = new Call(bo->loc().introduce(),"absent",args);
            cr->decl(env.orig->matchFn(env, cr));
            cr->type(cr->decl()->rtype(env, args));
            ret = flat_exp(env, ctx, cr, r, b);
          } else {
            ret.b = bind(env,Ctx(),b,constants().lit_true);
            ret.r = bind(env,ctx,r,constants().lit_true);
          }
          break;
        }
        Ctx ctx0 = ctx;
        ctx0.neg = false;
        Ctx ctx1 = ctx;
        ctx1.neg = false;
        BinOpType bot = bo->op();
        if (bo->lhs()->type().isbool()) {
          switch (bot) {
            case BOT_EQ: bot = BOT_EQUIV; break;
            case BOT_NQ: bot = BOT_XOR; break;
            case BOT_LQ: bot = BOT_IMPL; break;
            case BOT_GQ: bot = BOT_RIMPL; break;
            default: break;
          }
        }
        bool negArgs = false;
        bool doubleNeg = false;
        if (ctx.neg) {
          switch (bot) {
            case BOT_AND:
              ctx.b = -ctx.b;
              ctx.neg = false;
              negArgs = true;
              bot = BOT_OR;
              break;
            case BOT_OR:
              ctx.b = -ctx.b;
              ctx.neg = false;
              negArgs = true;
              bot = BOT_AND;
              break;
            default: break;
          }
        }
        Expression* boe0 = bo->lhs();
        Expression* boe1 = bo->rhs();
        switch (bot) {
          case BOT_PLUS:
          {
            KeepAlive ka;
            if (boe0->type().isint()) {
              ka = mklinexp<IntLit>(env,1,1,boe0,boe1);
            } else {
              ka = mklinexp<FloatLit>(env,1.0,1.0,boe0,boe1);
            }
            ret = flat_exp(env,ctx,ka(),r,b);
          }
            break;
          case BOT_MINUS:
          {
            KeepAlive ka;
            if (boe0->type().isint()) {
              ka = mklinexp<IntLit>(env,1,-1,boe0,boe1);
            } else {
              ka = mklinexp<FloatLit>(env,1.0,-1.0,boe0,boe1);
            }
            ret = flat_exp(env,ctx,ka(),r,b);
          }
            break;
          case BOT_MULT:
          case BOT_IDIV:
          case BOT_MOD:
          case BOT_DIV:
          case BOT_UNION:
          case BOT_DIFF:
          case BOT_SYMDIFF:
          case BOT_INTERSECT:
          case BOT_DOTDOT:
          {
            assert(!ctx0.neg);
            assert(!ctx1.neg);
            EE e0 = flat_exp(env,ctx0,boe0,NULL,b);
            EE e1 = flat_exp(env,ctx1,boe1,NULL,b);
            
            if (e0.r()->type().ispar() && e1.r()->type().ispar()) {
              GCLock lock;
              BinOp* parbo = new BinOp(bo->loc(),e0.r(),bo->op(),e1.r());
              Type tt = bo->type();
              tt.ti(Type::TI_PAR);
              parbo->type(tt);
              Expression* res = eval_par(env,parbo);
              assert(!res->type().isunknown());
              ret.r = bind(env,ctx,r,res);
              std::vector<EE> ees(2);
              ees[0].b = e0.b; ees[1].b = e1.b;
              ret.b = conj(env,b,Ctx(),ees);
              break;
            }
            
            if (bot==BOT_MULT) {
              Expression* e0r = e0.r();
              Expression* e1r = e1.r();
              if (e0r->type().ispar())
                std::swap(e0r,e1r);
              if (e1r->type().ispar() && e1r->type().isint()) {
                IntVal coeff = eval_int(env,e1r);
                KeepAlive ka = mklinexp<IntLit>(env,coeff,0,e0r,NULL);
                ret = flat_exp(env,ctx,ka(),r,b);
                break;
              } else if (e1r->type().ispar() && e1r->type().isfloat()) {
                FloatVal coeff = eval_float(env,e1r);
                KeepAlive ka = mklinexp<FloatLit>(env,coeff,0.0,e0r,NULL);
                ret = flat_exp(env,ctx,ka(),r,b);
                break;
              }
            } else if (bot==BOT_DIV || bot==BOT_IDIV) {
              Expression* e0r = e0.r();
              Expression* e1r = e1.r();
              if (e1r->type().ispar() && e1r->type().isint()) {
                IntVal coeff = eval_int(env,e1r);
                if (coeff==1) {
                  ret = flat_exp(env,ctx,e0r,r,b);
                  break;
                }
              } else if (e1r->type().ispar() && e1r->type().isfloat()) {
                FloatVal coeff = eval_float(env,e1r);
                if (coeff==1.0) {
                  ret = flat_exp(env,ctx,e0r,r,b);
                  break;
                } else {
                  KeepAlive ka = mklinexp<FloatLit>(env,1.0/coeff,0.0,e0r,NULL);
                  ret = flat_exp(env,ctx,ka(),r,b);
                  break;
                }
              }
            }

            
            GC::lock();
            std::vector<Expression*> args(2);
            args[0] = e0.r(); args[1] = e1.r();
            Call* cc;
            if (bo->decl()) {
              cc = new Call(bo->loc().introduce(),bo->opToString(),args);
            } else {
              cc = new Call(bo->loc().introduce(),opToBuiltin(bo,bot),args);
            }
            cc->type(bo->type());

            EnvI::Map::iterator cit;
            if ( (cit = env.map_find(cc)) != env.map_end()) {
              ret.b = bind(env,Ctx(),b,env.ignorePartial ? constants().lit_true : cit->second.b());
              ret.r = bind(env,ctx,r,cit->second.r());
            } else {
              if (FunctionI* fi = env.orig->matchFn(env,cc->id(),args)) {
                assert(cc->type() == fi->rtype(env,args));
                cc->decl(fi);
                cc->type(cc->decl()->rtype(env,args));
                KeepAlive ka(cc);
                GC::unlock();
                EE ee = flat_exp(env,ctx,cc,r,NULL);
                GC::lock();
                ret.r = ee.r;
                std::vector<EE> ees(3);
                ees[0].b = e0.b; ees[1].b = e1.b; ees[2].b = ee.b;
                ret.b = conj(env,b,Ctx(),ees);
              } else {
                addPathAnnotation(env, cc);
                ret.r = bind(env,ctx,r,cc);
                std::vector<EE> ees(2);
                ees[0].b = e0.b; ees[1].b = e1.b;
                ret.b = conj(env,b,Ctx(),ees);
                if (!ctx.neg)
                  env.map_insert(cc,ret);
              }
            }
          }
            GC::unlock();
            break;
            
          case BOT_AND:
          {
            if (r==constants().var_true) {
              Ctx nctx;
              nctx.neg = negArgs;
              nctx.b = negArgs ? C_NEG : C_ROOT;
              std::vector<Expression*> todo;
              todo.push_back(boe0);
              todo.push_back(boe1);
              while (!todo.empty()) {
                Expression* e_todo = todo.back();
                todo.pop_back();
                BinOp* e_bo = e_todo->dyn_cast<BinOp>();
                if (e_bo && e_bo->op()==BOT_AND) {
                  todo.push_back(e_bo->lhs());
                  todo.push_back(e_bo->rhs());
                } else {
                  (void) flat_exp(env,nctx,e_todo,constants().var_true,constants().var_true);
                }
              }
              ret.r = bind(env,ctx,r,constants().lit_true);
              break;
            } else {
              GC::lock();
              Call* c = aggregateAndOrOps(env, bo, negArgs, bot);
              KeepAlive ka(c);
              GC::unlock();
              ret = flat_exp(env,ctx,c,r,b);
              if (Id* id = ret.r()->dyn_cast<Id>()) {
                addCtxAnn(id->decl(), ctx.b);
              }
            }
            break;
          }
          case BOT_OR:
          {
            GC::lock();
            Call* c = aggregateAndOrOps(env, bo, negArgs, bot);
            KeepAlive ka(c);
            GC::unlock();
            ret = flat_exp(env,ctx,c,r,b);
            if (Id* id = ret.r()->dyn_cast<Id>()) {
              addCtxAnn(id->decl(), ctx.b);
            }
          }
            break;
          case BOT_RIMPL:
          {
            std::swap(boe0,boe1);
          }
            // fall through
          case BOT_IMPL:
          {
            if (ctx.b==C_ROOT && r==constants().var_true && boe0->type().ispar()) {
              bool b;
              {
                GCLock lock;
                b = eval_bool(env,boe0);
              }
              if (b) {
                Ctx nctx = ctx;
                nctx.neg = negArgs;
                nctx.b = negArgs ? C_NEG : C_ROOT;
                ret = flat_exp(env,nctx,boe1,constants().var_true,constants().var_true);
              } else {
                Ctx nctx = ctx;
                nctx.neg = negArgs;
                nctx.b = negArgs ? C_NEG : C_ROOT;
                ret = flat_exp(env,nctx,constants().lit_true,constants().var_true,constants().var_true);
              }
              break;
            }
            if (ctx.b==C_ROOT && r==constants().var_true && boe1->type().ispar()) {
              bool b;
              {
                GCLock lock;
                b = eval_bool(env,boe1);
              }
              if (b) {
                Ctx nctx = ctx;
                nctx.neg = negArgs;
                nctx.b = negArgs ? C_NEG : C_ROOT;
                ret = flat_exp(env,nctx,constants().lit_true,constants().var_true,constants().var_true);
                break;
              } else {
                Ctx nctx = ctx;
                nctx.neg = !negArgs;
                nctx.b = !negArgs ? C_NEG : C_ROOT;
                ret = flat_exp(env,nctx,boe0,constants().var_true,constants().var_true);
                break;
              }
            }
            GC::lock();
            std::vector<Expression*> args;
            ASTString id;
            if (ctx.neg) {
              std::vector<Expression*> bo_args(2);
              bo_args[0] = boe0;
              bo_args[1] = new UnOp(bo->loc(),UOT_NOT,boe1);
              bo_args[1]->type(boe1->type());
              id = constants().ids.forall;
              args.push_back(new ArrayLit(bo->loc(),bo_args));
              args[0]->type(Type::varbool(1));
            } else {
              std::vector<Expression*> clause_pos(1);
              clause_pos[0] = boe1;
              std::vector<Expression*> clause_neg(1);
              clause_neg[0] = boe0;
              args.push_back(new ArrayLit(boe1->loc().introduce(), clause_pos));
              Type t0 = boe1->type();
              t0.dim(1);
              args[0]->type(t0);
              args.push_back(new ArrayLit(boe0->loc().introduce(), clause_neg));
              Type t1 = boe0->type();
              t1.dim(1);
              args[1]->type(t1);
              id = constants().ids.clause;
            }
            ctx.neg = false;
            Call* c = new Call(bo->loc().introduce(),id,args);
            c->decl(env.orig->matchFn(env,c));
            if (c->decl()==NULL) {
              throw FlatteningError(env,c->loc(), "cannot find matching declaration");
            }
            c->type(c->decl()->rtype(env,args));
            KeepAlive ka(c);
            GC::unlock();
            ret = flat_exp(env,ctx,c,r,b);
            if (Id* id = ret.r()->dyn_cast<Id>()) {
              addCtxAnn(id->decl(),ctx.b);
            }
          }
            break;
          case BOT_EQUIV:
            if (ctx.neg) {
              ctx.neg = false;
              ctx.b = -ctx.b;
              bot = BOT_XOR;
              ctx0.b = ctx1.b = C_MIX;
              goto flatten_bool_op;
            } else {
              if (r && r==constants().var_true) {
                if (boe1->type().ispar() || boe1->isa<Id>())
                  std::swap(boe0,boe1);
                if (istrue(env,boe0)) {
                  return flat_exp(env,ctx1,boe1,r,b);
                } else if (isfalse(env,boe0)) {
                  ctx1.neg = true;
                  ctx1.b = -ctx1.b;
                  return flat_exp(env,ctx1,boe1,r,b);
                } else {
                  ctx0.b = C_MIX;
                  EE e0 = flat_exp(env,ctx0,boe0,NULL,NULL);
                  if (istrue(env,e0.r())) {
                    return flat_exp(env,ctx1,boe1,r,b);
                  } else if (isfalse(env,e0.r())) {
                    ctx1.neg = true;
                    ctx1.b = -ctx1.b;
                    return flat_exp(env,ctx1,boe1,r,b);
                  } else {
                    Id* id = e0.r()->cast<Id>();
                    ctx1.b = C_MIX;
                    (void) flat_exp(env,ctx1,boe1,id->decl(),constants().var_true);
                    ret.b = bind(env,Ctx(),b,constants().lit_true);
                    ret.r = bind(env,Ctx(),r,constants().lit_true);
                  }
                }
                break;
              } else {
                ctx0.b = ctx1.b = C_MIX;
                goto flatten_bool_op;
              }
            }
          case BOT_XOR:
            if (ctx.neg) {
              ctx.neg = false;
              ctx.b = -ctx.b;
              bot = BOT_EQUIV;
            }
            ctx0.b = ctx1.b = C_MIX;
            goto flatten_bool_op;
          case BOT_LE:
            if (ctx.neg) {
              doubleNeg = true;
              bot = BOT_GQ;
              if (boe0->type().bt()==Type::BT_BOOL) {
                ctx0.b = +ctx0.b;
                ctx1.b = -ctx1.b;
              } else if (boe0->type().bt()==Type::BT_INT) {
                ctx0.i = +ctx0.i;
                ctx1.i = -ctx1.i;
              }
            } else {
              if (boe0->type().bt()==Type::BT_BOOL) {
                ctx0.b = -ctx0.b;
                ctx1.b = +ctx1.b;
              } else if (boe0->type().bt()==Type::BT_INT) {
                ctx0.i = -ctx0.i;
                ctx1.i = +ctx1.i;
              }
            }
            goto flatten_bool_op;
          case BOT_LQ:
            if (ctx.neg) {
              doubleNeg = true;
              bot = BOT_GR;
              if (boe0->type().bt()==Type::BT_BOOL) {
                ctx0.b = +ctx0.b;
                ctx1.b = -ctx1.b;
              } else if (boe0->type().bt()==Type::BT_INT) {
                ctx0.i = +ctx0.i;
                ctx1.i = -ctx1.i;
              }
            } else {
              if (boe0->type().bt()==Type::BT_BOOL) {
                ctx0.b = -ctx0.b;
                ctx1.b = +ctx1.b;
              } else if (boe0->type().bt()==Type::BT_INT) {
                ctx0.i = -ctx0.i;
                ctx1.i = +ctx1.i;
              }
            }
            goto flatten_bool_op;
          case BOT_GR:
            if (ctx.neg) {
              doubleNeg = true;
              bot = BOT_LQ;
              if (boe0->type().bt()==Type::BT_BOOL) {
                ctx0.b = -ctx0.b;
                ctx1.b = +ctx1.b;
              } else if (boe0->type().bt()==Type::BT_INT) {
                ctx0.i = -ctx0.i;
                ctx1.i = +ctx1.i;
              }
            } else {
              if (boe0->type().bt()==Type::BT_BOOL) {
                ctx0.b = +ctx0.b;
                ctx1.b = -ctx1.b;
              } else if (boe0->type().bt()==Type::BT_INT) {
                ctx0.i = +ctx0.i;
                ctx1.i = -ctx1.i;
              }
            }
            goto flatten_bool_op;
          case BOT_GQ:
            if (ctx.neg) {
              doubleNeg = true;
              bot = BOT_LE;
              if (boe0->type().bt()==Type::BT_BOOL) {
                ctx0.b = -ctx0.b;
                ctx1.b = +ctx1.b;
              } else if (boe0->type().bt()==Type::BT_INT) {
                ctx0.i = -ctx0.i;
                ctx1.i = +ctx1.i;
              }
            } else {
              if (boe0->type().bt()==Type::BT_BOOL) {
                ctx0.b = +ctx0.b;
                ctx1.b = -ctx1.b;
              } else if (boe0->type().bt()==Type::BT_INT) {
                ctx0.i = +ctx0.i;
                ctx1.i = -ctx1.i;
              }
            }
            goto flatten_bool_op;
          case BOT_EQ:
            if (ctx.neg) {
              doubleNeg = true;
              bot = BOT_NQ;
            }
            if (boe0->type().bt()==Type::BT_BOOL) {
              ctx0.b = ctx1.b = C_MIX;
            } else if (boe0->type().bt()==Type::BT_INT) {
              ctx0.i = ctx1.i = C_MIX;
            }
            goto flatten_bool_op;
          case BOT_NQ:
            if (ctx.neg) {
              doubleNeg = true;
              bot = BOT_EQ;
            }
            if (boe0->type().bt()==Type::BT_BOOL) {
              ctx0.b = ctx1.b = C_MIX;
            } else if (boe0->type().bt()==Type::BT_INT) {
              ctx0.i = ctx1.i = C_MIX;
            }
            goto flatten_bool_op;
          case BOT_IN:
          case BOT_SUBSET:
          case BOT_SUPERSET:
            ctx0.i = ctx1.i = C_MIX;
          flatten_bool_op:
          {
            bool inRootCtx = (ctx0.b==ctx1.b && ctx0.b==C_ROOT && b==constants().var_true);
            EE e0 = flat_exp(env,ctx0,boe0,NULL,inRootCtx ? b : NULL);
            EE e1 = flat_exp(env,ctx1,boe1,NULL,inRootCtx ? b : NULL);
            
            ret.b = bind(env,Ctx(),b,constants().lit_true);
            
            std::vector<EE> ees(3);
            ees[0].b = e0.b; ees[1].b = e1.b;

            if (isfalse(env, e0.b()) || isfalse(env, e1.b())) {
              ees.resize(2);
              ret.r = conj(env,r,ctx,ees);
              break;
            }
            
            if (e0.r()->type().ispar() && e1.r()->type().ispar()) {
              GCLock lock;
              BinOp* bo_par = new BinOp(e->loc(),e0.r(),bot,e1.r());
              bo_par->type(Type::parbool());
              bool bo_val = eval_bool(env,bo_par);
              if (doubleNeg)
                bo_val = !bo_val;
              ees[2].b = constants().boollit(bo_val);
              ret.r = conj(env,r,ctx,ees);
              break;
            }
            
            if (ctx.b==C_ROOT && r==constants().var_true && e1.r()->type().ispar() &&
                e0.r()->isa<Id>() && (bot==BOT_IN || bot==BOT_SUBSET) ) {
              VarDecl* vd = e0.r()->cast<Id>()->decl();
              if (vd->ti()->domain()==NULL) {
                vd->ti()->domain(e1.r());
              } else {
                GCLock lock;
                IntSetVal* newdom = eval_intset(env,e1.r());
                Id* id = vd->id();
                while (id != NULL) {
                  bool changeDom = false;
                  if (id->decl()->ti()->domain()) {
                    IntSetVal* domain = eval_intset(env,id->decl()->ti()->domain());
                    IntSetRanges dr(domain);
                    IntSetRanges ibr(newdom);
                    Ranges::Inter<IntSetRanges,IntSetRanges> i(dr,ibr);
                    IntSetVal* newibv = IntSetVal::ai(i);
                    if (domain->card() != newibv->card()) {
                      newdom = newibv;
                      changeDom = true;
                    }
                  } else {
                    changeDom = true;
                  }
                  if (id->type().st()==Type::ST_PLAIN && newdom->size()==0) {
                    env.flat()->fail(env);
                  } else if (changeDom) {
                    id->decl()->ti()->setComputedDomain(false);
                    id->decl()->ti()->domain(new SetLit(Location().introduce(),newdom));
                  }
                  id = id->decl()->e() ? id->decl()->e()->dyn_cast<Id>() : NULL;
                }
              }
              ret.r = bind(env,ctx,r,constants().lit_true);
              break;
            }
            
            std::vector<KeepAlive> args;
            ASTString callid;
            
            Expression* le0 = NULL;
            Expression* le1 = NULL;
            
            if (boe0->type().isint() && !boe0->type().isopt() && bot != BOT_IN) {
              le0 = get_linexp<IntLit>(e0.r());
            } else if (boe0->type().isfloat() && !boe0->type().isopt() && bot != BOT_IN) {
              le0 = get_linexp<FloatLit>(e0.r());
            }
            if (le0) {
              if (boe1->type().isint() && !boe1->type().isopt()) {
                le1 = get_linexp<IntLit>(e1.r());
              } else if (boe1->type().isfloat() && !boe1->type().isopt()) {
                le1 = get_linexp<FloatLit>(e1.r());
              }
            }
            if (le1) {
              if (boe0->type().isint()) {
                flatten_linexp_binop<IntLit>(env,ctx,r,b,ret,le0,le1,bot,doubleNeg,ees,args,callid);
              } else {
                flatten_linexp_binop<FloatLit>(env,ctx,r,b,ret,le0,le1,bot,doubleNeg,ees,args,callid);
              }
            } else {
              switch (bot) {
                case BOT_GR:
                  std::swap(e0,e1);
                  bot = BOT_LE;
                  break;
                case BOT_GQ:
                  std::swap(e0,e1);
                  bot = BOT_LQ;
                  break;
                default:
                  break;
              }
              args.push_back(e0.r);
              args.push_back(e1.r);
            }
            
            if (args.size() > 0) {
              GC::lock();
              
              if (callid=="") {
                if (bo->decl()) {
                  callid = bo->decl()->id();
                } else {
                  callid = opToBuiltin(bo,bot);
                }
              }
              
              std::vector<Expression*> args_e(args.size());
              for (unsigned int i=args.size(); i--;)
                args_e[i] = args[i]();
              Call* cc = new Call(e->loc().introduce(),callid,args_e);
              cc->decl(env.orig->matchFn(env,cc->id(),args_e));
              if (cc->decl()==NULL) {
                throw FlatteningError(env,cc->loc(), "cannot find matching declaration");
              }
              cc->type(cc->decl()->rtype(env,args_e));

              // add defines_var annotation if applicable
              Id* assignTo = NULL;
              if (bot==BOT_EQ && ctx.b == C_ROOT) {
                if (le0 && le0->isa<Id>()) {
                  assignTo = le0->cast<Id>();
                } else if (le1 && le1->isa<Id>()) {
                  assignTo = le1->cast<Id>();
                }
                if (assignTo) {
                  cc->addAnnotation(definesVarAnn(assignTo));
                  assignTo->decl()->flat()->addAnnotation(constants().ann.is_defined_var);
                }
              }

              EnvI::Map::iterator cit = env.map_find(cc);
              if (cit != env.map_end()) {
                ees[2].b = cit->second.r();
                if (doubleNeg) {
                  Type t = ees[2].b()->type();
                  ees[2].b = new UnOp(Location().introduce(),UOT_NOT,ees[2].b());
                  ees[2].b()->type(t);
                }
                if (Id* id = ees[2].b()->dyn_cast<Id>()) {
                  addCtxAnn(id->decl(),ctx.b);
                }
                ret.r = conj(env,r,ctx,ees);
                GC::unlock();
              } else {
                bool singleExp = true;
                for (unsigned int i=0; i<ees.size(); i++) {
                  if (!istrue(env,ees[i].b())) {
                    singleExp = false;
                    break;
                  }
                }
                KeepAlive ka(cc);
                GC::unlock();
                if (singleExp) {
                  if (doubleNeg) {
                    ctx.b = -ctx.b;
                    ctx.neg = !ctx.neg;
                  }
                  ret.r = flat_exp(env,ctx,cc,r,NULL).r;
                } else {
                  ees[2].b = flat_exp(env,Ctx(),cc,NULL,NULL).r;
                  if (doubleNeg) {
                    GCLock lock;
                    Type t = ees[2].b()->type();
                    ees[2].b = new UnOp(Location().introduce(),UOT_NOT,ees[2].b());
                    ees[2].b()->type(t);
                  }
                  if (Id* id = ees[2].b()->dyn_cast<Id>()) {
                    addCtxAnn(id->decl(),ctx.b);
                  }
                  ret.r = conj(env,r,ctx,ees);
                }
                if (!ctx.neg)
                  env.map_insert(cc,ret);
              }
            } else {
              ret.r = conj(env,r,ctx,ees);
            }
          }
            break;
            
          case BOT_PLUSPLUS:
          {
            std::vector<EE> ee(2);
            EE eev = flat_exp(env,ctx,boe0,NULL,NULL);
            ee[0] = eev;
            ArrayLit* al;
            if (eev.r()->isa<ArrayLit>()) {
              al = eev.r()->cast<ArrayLit>();
            } else {
              Id* id = eev.r()->cast<Id>();
              if (id->decl()==NULL) {
                throw InternalError("undefined identifier");
              }
              if (id->decl()->e()==NULL) {
                throw InternalError("array without initialiser not supported");
              }
              al = follow_id(id)->cast<ArrayLit>();
            }
            ArrayLit* al0 = al;
            eev = flat_exp(env,ctx,boe1,NULL,NULL);
            ee[1] = eev;
            if (eev.r()->isa<ArrayLit>()) {
              al = eev.r()->cast<ArrayLit>();
            } else {
              Id* id = eev.r()->cast<Id>();
              if (id->decl()==NULL) {
                throw InternalError("undefined identifier");
              }
              if (id->decl()->e()==NULL) {
                throw InternalError("array without initialiser not supported");
              }
              al = follow_id(id)->cast<ArrayLit>();
            }
            ArrayLit* al1 = al;
            std::vector<Expression*> v(al0->v().size()+al1->v().size());
            for (unsigned int i=al0->v().size(); i--;)
              v[i] = al0->v()[i];
            for (unsigned int i=al1->v().size(); i--;)
              v[al0->v().size()+i] = al1->v()[i];
            GCLock lock;
            ArrayLit* alret = new ArrayLit(e->loc(),v);
            alret->type(e->type());
            ret.b = conj(env,b,Ctx(),ee);
            ret.r = bind(env,ctx,r,alret);
          }
            break;            
        }
      }
      break;
    case Expression::E_UNOP:
      {
        CallStackItem _csi(env,e);
        UnOp* uo = e->cast<UnOp>();
        switch (uo->op()) {
        case UOT_NOT:
          {
            Ctx nctx = ctx;
            nctx.b = -nctx.b;
            nctx.neg = !nctx.neg;
            ret = flat_exp(env,nctx,uo->e(),r,b);
          }
          break;
        case UOT_PLUS:
          ret = flat_exp(env,ctx,uo->e(),r,b);
          break;
        case UOT_MINUS:
          {
            GC::lock();
            if (UnOp* uo_inner = uo->e()->dyn_cast<UnOp>()) {
              if (uo_inner->op()==UOT_MINUS) {
                ret = flat_exp(env,ctx,uo_inner->e(),r,b);
                break;
              }
            }
            Expression* zero;
            if (uo->e()->type().bt()==Type::BT_INT)
              zero = IntLit::a(0);
            else
              zero = FloatLit::a(0.0);
            BinOp* bo = new BinOp(Location().introduce(),zero,BOT_MINUS,uo->e());
            bo->type(uo->type());
            KeepAlive ka(bo);
            GC::unlock();
            ret = flat_exp(env,ctx,ka(),r,b);
          }
          break;
        default: break;
        }
      }
      break;
    case Expression::E_CALL:
      {
        Call* c = e->cast<Call>();
        FunctionI* decl = env.orig->matchFn(env,c);
        if (decl == NULL) {
          throw InternalError("undeclared function or predicate "
                              +c->id().str());
        }
        
        if (decl->params().size()==1) {
          if (Call* call_body = Expression::dyn_cast<Call>(decl->e())) {
            if (call_body->args().size()==1 && Expression::equal(call_body->args()[0],decl->params()[0]->id())) {
              c->id(call_body->id());
              c->decl(call_body->decl());
            }
          }
        }
        
        Ctx nctx = ctx;
        nctx.neg = false;
        ASTString cid = c->id();
        CallStackItem _csi(env,e);

        if (decl->e()==NULL) {
          if (cid == constants().ids.forall) {
            nctx.b = +nctx.b;
            if (ctx.neg) {
              ctx.neg = false;
              nctx.neg = true;
              cid = constants().ids.exists;
            }
          } else if (cid == constants().ids.exists) {
            nctx.b = +nctx.b;
            if (ctx.neg) {
              ctx.neg = false;
              nctx.neg = true;
              cid = constants().ids.forall;
            }
          } else if (cid == constants().ids.bool2int) {
            if (ctx.neg) {
              ctx.neg = false;
              nctx.neg = true;
              nctx.b = -ctx.i;
            } else {
              nctx.b = ctx.i;
            }
          } else if (cid == constants().ids.assert || cid == constants().ids.trace) {
            if (cid == constants().ids.assert && c->args().size()==2) {
              (void) decl->_builtins.b(env,c);
              ret = flat_exp(env,ctx,constants().lit_true,r,b);
            } else {
              KeepAlive callres = decl->_builtins.e(env,c);
              ret = flat_exp(env,ctx,callres(),r,b);
              // This is all we need to do for assert, so break out of the E_CALL
            }
            break;
          }
        } else if (ctx.b==C_ROOT && decl->e()->isa<BoolLit>() && eval_bool(env,decl->e())) {
          bool allBool = true;
          for (unsigned int i=0; i<c->args().size(); i++) {
            if (c->args()[i]->type().bt()!=Type::BT_BOOL) {
              allBool = false;
              break;
            }
          }
          if (allBool) {
            ret.r = bind(env,ctx,r,constants().lit_true);
            ret.b = bind(env,ctx,b,constants().lit_true);
            break;
          }
        }

        if (ctx.b==C_ROOT && decl->e()==NULL &&
            cid == constants().ids.forall && r==constants().var_true) {
          ret.b = bind(env,ctx,b,constants().lit_true);
          EE flat_al = flat_exp(env,Ctx(),c->args()[0],NULL,constants().var_true);
          ArrayLit* al = follow_id(flat_al.r())->cast<ArrayLit>();
          nctx.b = C_ROOT;
          for (unsigned int i=0; i<al->v().size(); i++)
            (void) flat_exp(env,nctx,al->v()[i],r,b);
          ret.r = bind(env,ctx,r,constants().lit_true);
        } else {
          
          if (decl->e() && decl->params().size()==1 && decl->e()->isa<Id>() &&
              decl->params()[0]->ti()->domain()==NULL &&
              decl->e()->cast<Id>()->decl() == decl->params()[0]) {
            ret = flat_exp(env, ctx, c->args()[0], r, b);
            break;
          }
          
          std::vector<EE> args_ee(c->args().size());
          bool mixContext = decl->e()!=NULL ||
            (cid != constants().ids.forall && cid != constants().ids.exists && cid != constants().ids.bool2int &&
             cid != constants().ids.sum && cid != constants().ids.lin_exp && cid != "assert");
          bool isPartial = false;
          for (unsigned int i=c->args().size(); i--;) {
            Ctx argctx = nctx;
            if (mixContext) {
              if (cid==constants().ids.clause) {
                argctx.b = (i==0 ? +nctx.b : -nctx.b);
              } else if (c->args()[i]->type().bt()==Type::BT_BOOL) {
                argctx.b = C_MIX;
              } else if (c->args()[i]->type().bt()==Type::BT_INT) {
                argctx.i = C_MIX;
              }
            }
            Expression* tmp = follow_id_to_decl(c->args()[i]);
            if (VarDecl* vd = tmp->dyn_cast<VarDecl>())
              tmp = vd->id();
            CallArgItem cai(env);
            args_ee[i] = flat_exp(env,argctx,tmp,NULL,NULL);
            isPartial |= isfalse(env, args_ee[i].b());
          }
          if (isPartial && c->type().isbool() && !c->type().isopt()) {
            ret.b = bind(env,Ctx(),b,constants().lit_true);
            args_ee.resize(1);
            args_ee[0] = EE(NULL, constants().lit_false);
            ret.r = conj(env, r, ctx, args_ee);
            break;
          }

          std::vector<KeepAlive> args;
          if (decl->e()==NULL && (cid == constants().ids.exists || cid == constants().ids.clause)) {

            std::vector<KeepAlive> pos_alv;
            std::vector<KeepAlive> neg_alv;
            for (unsigned int i=0; i<args_ee.size(); i++) {
              std::vector<KeepAlive>& local_pos = i==0 ? pos_alv : neg_alv;
              std::vector<KeepAlive>& local_neg = i==1 ? pos_alv : neg_alv;
              ArrayLit* al = follow_id(args_ee[i].r())->cast<ArrayLit>();
              std::vector<KeepAlive> alv;
              for (unsigned int i=0; i<al->v().size(); i++) {
                if (Call* sc = same_call(al->v()[i],cid)) {
                  if (sc->id()==constants().ids.clause) {
                    alv.push_back(sc);
                  } else {
                    GCLock lock;
                    ArrayLit* sc_c = eval_array_lit(env,sc->args()[0]);
                    for (unsigned int j=0; j<sc_c->v().size(); j++) {
                      alv.push_back(sc_c->v()[j]);
                    }
                  }
                } else {
                  alv.push_back(al->v()[i]);
                }
              }

              for (unsigned int j=0; j<alv.size(); j++) {
                Call* neg_call = same_call(alv[j](),constants().ids.bool_eq);
                if (neg_call &&
                    Expression::equal(neg_call->args()[1],constants().lit_false)) {
                  local_neg.push_back(neg_call->args()[0]);
                } else {
                  Call* clause = same_call(alv[j](),constants().ids.clause);
                  if (clause) {
                    ArrayLit* clause_pos = eval_array_lit(env,clause->args()[0]);
                    for (unsigned int k=0; k<clause_pos->v().size(); k++) {
                      local_pos.push_back(clause_pos->v()[k]);
                    }
                    ArrayLit* clause_neg = eval_array_lit(env,clause->args()[1]);
                    for (unsigned int k=0; k<clause_neg->v().size(); k++) {
                      local_neg.push_back(clause_neg->v()[k]);
                    }
                  } else {
                    local_pos.push_back(alv[j]);
                  }
                }
              }
            }
            bool subsumed = remove_dups(pos_alv,false);
            subsumed = subsumed || remove_dups(neg_alv,true);
            subsumed = subsumed || contains_dups(pos_alv, neg_alv);
            if (subsumed) {
              ret.b = bind(env,Ctx(),b,constants().lit_true);
              ret.r = bind(env,ctx,r,constants().lit_true);
              return ret;
            }
            if (neg_alv.empty()) {
              if (pos_alv.size()==0) {
                ret.b = bind(env,Ctx(),b,constants().lit_true);
                ret.r = bind(env,ctx,r,constants().lit_false);
                return ret;
              } else if (pos_alv.size()==1) {
                ret.b = bind(env,Ctx(),b,constants().lit_true);
                ret.r = bind(env,ctx,r,pos_alv[0]());
                return ret;
              }
              GCLock lock;
              ArrayLit* nal = new ArrayLit(Location().introduce(),toExpVec(pos_alv));
              nal->type(Type::varbool(1));
              args.push_back(nal);
              cid = constants().ids.exists;
            } else {
              GCLock lock;
              ArrayLit* pos_al = new ArrayLit(Location().introduce(),toExpVec(pos_alv));
              pos_al->type(Type::varbool(1));
              ArrayLit* neg_al = new ArrayLit(Location().introduce(),toExpVec(neg_alv));
              neg_al->type(Type::varbool(1));
              cid = constants().ids.clause;
              args.push_back(pos_al);
              args.push_back(neg_al);
            }

          } else if (decl->e()==NULL && cid == constants().ids.forall) {
            ArrayLit* al = follow_id(args_ee[0].r())->cast<ArrayLit>();
            std::vector<KeepAlive> alv;
            for (unsigned int i=0; i<al->v().size(); i++) {
              if (Call* sc = same_call(al->v()[i],cid)) {
                GCLock lock;
                ArrayLit* sc_c = eval_array_lit(env,sc->args()[0]);
                for (unsigned int j=0; j<sc_c->v().size(); j++) {
                  alv.push_back(sc_c->v()[j]);
                }
              } else {
                alv.push_back(al->v()[i]);
              }
            }
            bool subsumed = remove_dups(alv,true);
            if (subsumed) {
              ret.b = bind(env,Ctx(),b,constants().lit_true);
              ret.r = bind(env,ctx,r,constants().lit_false);
              return ret;
            }
            if (alv.size()==0) {
              ret.b = bind(env,Ctx(),b,constants().lit_true);
              ret.r = bind(env,ctx,r,constants().lit_true);
              return ret;
            } else if (alv.size()==1) {
              ret.b = bind(env,Ctx(),b,constants().lit_true);
              ret.r = bind(env,ctx,r,alv[0]());
              return ret;
            }
            GCLock lock;
            ArrayLit* nal = new ArrayLit(al->loc(),toExpVec(alv));
            nal->type(al->type());
            args.push_back(nal);
          } else if (decl->e()==NULL && (cid == constants().ids.lin_exp || cid==constants().ids.sum)) {
            if (e->type().isint()) {
              flatten_linexp_call<IntLit>(env,ctx,nctx,cid,c,ret,b,r,args_ee,args);
            } else {
              flatten_linexp_call<FloatLit>(env,ctx,nctx,cid,c,ret,b,r,args_ee,args);
            }
            if (args.size()==0)
              break;
          } else {
            for (unsigned int i=0; i<args_ee.size(); i++)
              args.push_back(args_ee[i].r());
          }
          KeepAlive cr;
          {
            GCLock lock;
            std::vector<Expression*> e_args = toExpVec(args);
<<<<<<< HEAD
            Call* cr_c = new Call(e->loc().introduce(),cid,e_args);
=======
            Call* cr_c = new Call(c->loc().introduce(),cid,e_args);
>>>>>>> 03066721
            decl = env.orig->matchFn(env,cr_c);
            if (decl==NULL)
              throw FlatteningError(env,cr_c->loc(), "cannot find matching declaration");
            cr_c->type(decl->rtype(env,e_args));
            assert(decl);
            cr_c->decl(decl);
            cr = cr_c;
          }
          EnvI::Map::iterator cit = env.map_find(cr());
          if (cit != env.map_end()) {
            ret.b = bind(env,Ctx(),b,env.ignorePartial ? constants().lit_true : cit->second.b());
            ret.r = bind(env,ctx,r,cit->second.r());
          } else {
            for (unsigned int i=0; i<decl->params().size(); i++) {
              if (Expression* dom = decl->params()[i]->ti()->domain()) {
                if (!dom->isa<TIId>()) {
                  // May have to constrain actual argument
                  if (args[i]()->type().bt() == Type::BT_INT) {
                    GCLock lock;
                    IntSetVal* isv = eval_intset(env,dom);
                    BinOpType bot;
                    bool needToConstrain;
                    if (args[i]()->type().st() == Type::ST_SET) {
                      bot = BOT_SUBSET;
                      needToConstrain = true;
                    } else {
                      bot = BOT_IN;
                      if (args[i]()->type().dim() > 0) {
                        needToConstrain = true;
                      } else {
                        IntBounds ib = compute_int_bounds(env,args[i]());
                        needToConstrain = !ib.valid || isv->size()==0 || ib.l < isv->min(0) || ib.u > isv->max(isv->size()-1);
                      }
                    }
                    if (needToConstrain) {
                      GCLock lock;
                      Expression* domconstraint;
                      if (args[i]()->type().dim() > 0) {
                        std::vector<Expression*> domargs(2);
                        domargs[0] = args[i]();
                        domargs[1] = dom;
                        Call* c = new Call(Location().introduce(),"var_dom",domargs);
                        c->type(Type::varbool());
                        c->decl(env.orig->matchFn(env,c));
                        domconstraint = c;
                      } else {
                        domconstraint = new BinOp(Location().introduce(),args[i](),bot,dom);
                      }
                      domconstraint->type(args[i]()->type().ispar() ? Type::parbool() : Type::varbool());
                      if (ctx.b == C_ROOT) {
                        (void) flat_exp(env, Ctx(), domconstraint, constants().var_true, constants().var_true);
                      } else {
                        EE ee = flat_exp(env, Ctx(), domconstraint, NULL, constants().var_true);
                        ee.b = ee.r;
                        args_ee.push_back(ee);
                      }
                    }
                  } else if (args[i]()->type().bt() == Type::BT_FLOAT) {
                    GCLock lock;
                    BinOp* bo = dom->cast<BinOp>();
                    FloatVal dom_min = eval_float(env,bo->lhs());
                    FloatVal dom_max = eval_float(env,bo->rhs());
                    bool needToConstrain;
                    if (args[i]()->type().dim() > 0) {
                      needToConstrain = true;
                    } else {
                      FloatBounds fb = compute_float_bounds(env,args[i]());
                      needToConstrain = !fb.valid || dom_min > dom_max || fb.l < dom_min || fb.u > dom_max;
                    }
                    if (needToConstrain) {
                      GCLock lock;
                      Expression* domconstraint;
                      std::vector<Expression*> domargs(3);
                      domargs[0] = args[i]();
                      domargs[1] = bo->lhs();
                      domargs[2] = bo->rhs();
                      Call* c = new Call(Location().introduce(),"var_dom",domargs);
                      c->type(Type::varbool());
                      c->decl(env.orig->matchFn(env,c));
                      domconstraint = c;
                      domconstraint->type(args[i]()->type().ispar() ? Type::parbool() : Type::varbool());
                      if (ctx.b == C_ROOT) {
                        (void) flat_exp(env, Ctx(), domconstraint, constants().var_true, constants().var_true);
                      } else {
                        EE ee = flat_exp(env, Ctx(), domconstraint, NULL, constants().var_true);
                        ee.b = ee.r;
                        args_ee.push_back(ee);
                      }
                    }
                  } else if (args[i]()->type().bt() == Type::BT_BOT) {
                    // Nothing to be done for empty arrays/sets
                  } else {
                    throw EvalError(env,decl->params()[i]->loc(),"domain restrictions other than int and float not supported yet");
                  }
                }
              }
            }
            if (cr()->type().isbool() &&  !cr()->type().ispar() && !cr()->type().isopt() && (ctx.b != C_ROOT || r != constants().var_true)) {
              std::vector<Type> argtypes(args.size());
              for (unsigned int i=0; i<args.size(); i++)
                argtypes[i] = args[i]()->type();
              argtypes.push_back(Type::varbool());
              GCLock lock;
              ASTString r_cid = env.reifyId(cid);
              FunctionI* reif_decl = env.orig->matchFn(env, r_cid, argtypes);
              if (reif_decl && reif_decl->e()) {
                addPathAnnotation(env, reif_decl->e());
                VarDecl* reif_b;
                if (r==NULL || (r != NULL && r->e() != NULL)) {
                  reif_b = newVarDecl(env, Ctx(), new TypeInst(Location().introduce(),Type::varbool()), NULL, NULL, NULL);
                  if (reif_b->ti()->domain()) {
                    if (reif_b->ti()->domain() == constants().lit_true) {
                      bind(env,ctx,r,constants().lit_true);
                      r = constants().var_true;
                      ctx.b = C_ROOT;
                      goto call_nonreif;
                    } else {
                      std::vector<Expression*> args_e(args.size()+1);
                      for (unsigned int i=0; i<args.size(); i++)
                        args_e[i] = args[i]();
                      args_e[args.size()] = constants().lit_false;
                      Call* reif_call = new Call(Location().introduce(), r_cid, args_e);
                      reif_call->type(Type::varbool());
                      reif_call->decl(reif_decl);
                      flat_exp(env, Ctx(), reif_call, constants().var_true, constants().var_true);
                      args_ee.push_back(EE(NULL,constants().lit_false));
                      ret.r = conj(env,r,ctx,args_ee);
                      ret.b = bind(env,ctx,b,constants().lit_true);
                      return ret;
                    }
                  }
                } else {
                  reif_b = r;
                }

                // Annotate cr() with getPath()
                addPathAnnotation(env, cr());

                reif_b->e(cr());
                if (r != NULL && r->e() != NULL) {
                  bind(env,Ctx(),r,reif_b->id());
                }
                env.vo_add_exp(reif_b);
                ret.b = bind(env,Ctx(),b,constants().lit_true);
                args_ee.push_back(EE(NULL,reif_b->id()));
                ret.r = conj(env,NULL,ctx,args_ee);
                return ret;
              }
            }
          call_nonreif:
            if ( (cr()->type().ispar() && !cr()->type().isann()) || decl->e()==NULL) {
              Call* cr_c = cr()->cast<Call>();
              /// All builtins are total
              std::vector<Type> argt(cr_c->args().size());
              for (unsigned int i=argt.size(); i--;)
                argt[i] = cr_c->args()[i]->type();
              Type callt = decl->rtype(env,argt);
              if (callt.ispar() && callt.bt()!=Type::BT_ANN) {
                GCLock lock;
                ret.b = conj(env,b,Ctx(),args_ee);
                ret.r = bind(env,ctx,r,eval_par(env,cr_c));
                // Do not insert into map, since par results will quickly become
                // garbage anyway and then disappear from the map
              } else if (decl->_builtins.e) {
                KeepAlive callres = decl->_builtins.e(env,cr_c);
                EE res = flat_exp(env,ctx,callres(),r,b);
                args_ee.push_back(res);
                ret.b = conj(env,b,Ctx(),args_ee);
                ret.r = bind(env,ctx,r,res.r());
                if (!ctx.neg && !cr_c->type().isann())
                  env.map_insert(cr_c,ret);
              } else {
                ret.b = conj(env,b,Ctx(),args_ee);
                ret.r = bind(env,ctx,r,cr_c);
                if (!ctx.neg && !cr_c->type().isann())
                  env.map_insert(cr_c,ret);
              }
            } else {
              std::vector<KeepAlive> previousParameters(decl->params().size());
              for (unsigned int i=decl->params().size(); i--;) {
                VarDecl* vd = decl->params()[i];
                previousParameters[i] = vd->e();
                vd->flat(vd);
                vd->e(args[i]());
              }
              
              if (decl->e()->type().isbool() && !decl->e()->type().isopt()) {
                ret.b = bind(env,Ctx(),b,constants().lit_true);
                if (ctx.b==C_ROOT && r==constants().var_true) {
                  (void) flat_exp(env,Ctx(),decl->e(),r,constants().var_true);
                } else {
                  Ctx nctx;
                  if (!isTotal(decl)) {
                    nctx = ctx;
                    nctx.neg = false;
                  }
                  EE ee = flat_exp(env,nctx,decl->e(),NULL,constants().var_true);
                  ee.b = ee.r;
                  args_ee.push_back(ee);
                }
                ret.r = conj(env,r,ctx,args_ee);
              } else {
                if (isTotal(decl)) {
                  EE ee = flat_exp(env,Ctx(),decl->e(),r,constants().var_true);
                  ret.r = bind(env,ctx,r,ee.r());
                } else {
                  ret = flat_exp(env,ctx,decl->e(),r,NULL);
                  args_ee.push_back(ret);
                }
                ret.b = conj(env,b,Ctx(),args_ee);
              }
              if (!ctx.neg && !cr()->type().isann())
                env.map_insert(cr(),ret);

              // Restore previous mapping
              for (unsigned int i=decl->params().size(); i--;) {
                VarDecl* vd = decl->params()[i];
                vd->e(previousParameters[i]());
                vd->flat(vd->e() ? vd : NULL);
              }
            }
          }
        }
      }
      break;
    case Expression::E_VARDECL:
      {
        CallStackItem _csi(env,e);
        GCLock lock;
        if (ctx.b != C_ROOT)
          throw FlatteningError(env,e->loc(), "not in root context");
        VarDecl* v = e->cast<VarDecl>();
        VarDecl* it = v->flat();
        if (it==NULL) {
          TypeInst* ti = eval_typeinst(env,v);
          VarDecl* vd = newVarDecl(env, ctx, ti, v->id()->idn()==-1 && !v->toplevel() ? NULL : v->id(), v, NULL);
          v->flat(vd);
          Ctx nctx;
          if (v->e() && v->e()->type().bt() == Type::BT_BOOL)
            nctx.b = C_MIX;
          if (v->e()) {
            (void) flat_exp(env,nctx,v->e(),vd,constants().var_true);
            if (v->e()->type().dim() > 0) {
              Expression* ee = follow_id_to_decl(vd->e());
              if (ee->isa<VarDecl>())
                ee = ee->cast<VarDecl>()->e();
              assert(ee && ee->isa<ArrayLit>());
              ArrayLit* al = ee->cast<ArrayLit>();
              if (vd->ti()->domain()) {
                for (unsigned int i=0; i<al->v().size(); i++) {
                  if (Id* ali_id = al->v()[i]->dyn_cast<Id>()) {
                    if (ali_id->decl()->ti()->domain()==NULL) {
                      ali_id->decl()->ti()->domain(vd->ti()->domain());
                    }
                  }
                }
              }
            }
          }

          ret.r = bind(env,Ctx(),r,vd->id());
        } else {
          ret.r = bind(env,Ctx(),r,it);
        }
        ret.b = bind(env,Ctx(),b,constants().lit_true);
      }
      break;
    case Expression::E_LET:
      {
        CallStackItem _csi(env,e);
        Let* let = e->cast<Let>();
        GC::mark();
        std::vector<EE> cs;
        std::vector<KeepAlive> flatmap;
        let->pushbindings();
        for (unsigned int i=0; i<let->let().size(); i++) {
          Expression* le = let->let()[i];
          if (VarDecl* vd = le->dyn_cast<VarDecl>()) {
            Expression* let_e = NULL;
            if (vd->e()) {
              Ctx nctx = ctx;
              nctx.neg = false;
              if (vd->e()->type().bt()==Type::BT_BOOL)
                nctx.b = C_MIX;

              EE ee = flat_exp(env,nctx,vd->e(),NULL,NULL);
              let_e = ee.r();
              cs.push_back(ee);
              if (vd->ti()->domain() != NULL) {
                GCLock lock;
                std::vector<Expression*> domargs(2);
                domargs[0] = ee.r();
                if (vd->ti()->type().isfloat()) {
                  BinOp* bo_dom = vd->ti()->domain()->cast<BinOp>();
                  domargs[1] = bo_dom->lhs();
                  domargs.push_back(bo_dom->rhs());
                } else {
                  domargs[1] = vd->ti()->domain();
                }
                Call* c = new Call(vd->ti()->loc().introduce(),"var_dom",domargs);
                c->type(Type::varbool());
                c->decl(env.orig->matchFn(env,c));
                VarDecl* b_b = (nctx.b==C_ROOT && b==constants().var_true) ? b : NULL;
                VarDecl* r_r = (nctx.b==C_ROOT && b==constants().var_true) ? b : NULL;
                ee = flat_exp(env, nctx, c, r_r, b_b);
                cs.push_back(ee);
                ee.b = ee.r;
                cs.push_back(ee);
              }
              if (vd->type().dim() > 0) {
                checkIndexSets(env, vd, let_e);
              }
            } else {
              if ((ctx.b==C_NEG || ctx.b==C_MIX) && !vd->ann().contains(constants().ann.promise_total)) {
                CallStackItem csi_vd(env, vd);
                throw FlatteningError(env,vd->loc(),
                                      "free variable in non-positive context");
              }
              CallStackItem csi_vd(env, vd);
              GCLock lock;
              TypeInst* ti = eval_typeinst(env,vd);
              VarDecl* nvd = newVarDecl(env, ctx, ti, NULL, vd, NULL);
              let_e = nvd->id();
            }
            vd->e(let_e);
            flatmap.push_back(vd->flat());
            if (Id* id = let_e->dyn_cast<Id>()) {
              vd->flat(id->decl());
            } else {
              vd->flat(vd);
            }
          } else {
            if (ctx.b==C_ROOT || le->ann().contains(constants().ann.promise_total)) {
              (void) flat_exp(env,Ctx(),le,constants().var_true,constants().var_true);
            } else {
              EE ee = flat_exp(env,ctx,le,NULL,constants().var_true);
              ee.b = ee.r;
              cs.push_back(ee);
            }
          }
        }
        if (r==constants().var_true && ctx.b==C_ROOT && !ctx.neg) {
          ret.b = bind(env,Ctx(),b,constants().lit_true);
          (void) flat_exp(env,ctx,let->in(),r,b);
          ret.r = conj(env,r,Ctx(),cs);
        } else {
          Ctx nctx = ctx;
          nctx.neg = false;
          EE ee = flat_exp(env,nctx,let->in(),NULL,NULL);
          if (let->type().isbool() && !let->type().isopt()) {
            ee.b = ee.r;
            cs.push_back(ee);
            ret.r = conj(env,r,ctx,cs);
            ret.b = bind(env,Ctx(),b,constants().lit_true);
          } else {
            cs.push_back(ee);
            ret.r = bind(env,Ctx(),r,ee.r());
            ret.b = conj(env,b,Ctx(),cs);
          }
        }
        let->popbindings();
        // Restore previous mapping
        for (unsigned int i=0; i<let->let().size(); i++) {
          if (VarDecl* vd = let->let()[i]->dyn_cast<VarDecl>()) {
            vd->flat(Expression::cast<VarDecl>(flatmap.back()()));
            flatmap.pop_back();
          }
        }
      }
      break;
    case Expression::E_TI:
      throw InternalError("not supported yet");
      break;
    case Expression::E_TIID:
      throw InternalError("not supported yet");
      break;
    }
    assert(ret.r());
    return ret;
  }
  
  bool isBuiltin(FunctionI* decl) {
    return (decl->loc().filename == "builtins.mzn" ||
            decl->loc().filename.endsWith("/builtins.mzn") ||
            decl->loc().filename == "stdlib.mzn" ||
            decl->loc().filename.endsWith("/stdlib.mzn") ||
            decl->loc().filename == "flatzinc_builtins.mzn" ||
            decl->loc().filename.endsWith("/flatzinc_builtins.mzn"));
  }
  
  void outputVarDecls(EnvI& env, Item* ci, Expression* e);

  bool cannotUseRHSForOutput(EnvI& env, Expression* e) {
    if (e==NULL)
      return true;

    class V : public EVisitor {
    public:
      EnvI& env;
      bool success;
      V(EnvI& env0) : env(env0), success(true) {}
      /// Visit anonymous variable
      void vAnonVar(const AnonVar&) { success = false; }
      /// Visit array literal
      void vArrayLit(const ArrayLit&) {}
      /// Visit array access
      void vArrayAccess(const ArrayAccess&) {}
      /// Visit array comprehension
      void vComprehension(const Comprehension&) {}
      /// Visit if-then-else
      void vITE(const ITE&) {}
      /// Visit binary operator
      void vBinOp(const BinOp&) {}
      /// Visit unary operator
      void vUnOp(const UnOp&) {}
      /// Visit call
      void vCall(Call& c) {
        std::vector<Type> tv(c.args().size());
        for (unsigned int i=c.args().size(); i--;) {
          tv[i] = c.args()[i]->type();
          tv[i].ti(Type::TI_PAR);
        }
        FunctionI* decl = env.output->matchFn(env,c.id(), tv);
        Type t;
        if (decl==NULL) {
          FunctionI* origdecl = env.orig->matchFn(env, c.id(), tv);
          if (origdecl == NULL) {
            throw FlatteningError(env,c.loc(),"function is used in output, par version needed");
          }

          if (origdecl->e() && cannotUseRHSForOutput(env, origdecl->e())) {
            success = false;
          } else {
            if (!isBuiltin(origdecl)) {
              decl = copy(env,env.cmap,origdecl)->cast<FunctionI>();
              CollectOccurrencesE ce(env.output_vo,decl);
              topDown(ce, decl->e());
              topDown(ce, decl->ti());
              for (unsigned int i = decl->params().size(); i--;)
                topDown(ce, decl->params()[i]);
              env.output->registerFn(env, decl);
              env.output->addItem(decl);
              outputVarDecls(env,origdecl,decl->e());
              outputVarDecls(env,origdecl,decl->ti());
            } else {
              decl = origdecl;
            }
            c.decl(decl);
          }
        }
        if (success) {
          t = decl->rtype(env, tv);
          if (!t.ispar())
            success = false;
        }
      }
      void vId(const Id& id) {}
      /// Visit let
      void vLet(const Let&) { success = false; }
      /// Visit variable declaration
      void vVarDecl(const VarDecl& vd) {}
      /// Visit type inst
      void vTypeInst(const TypeInst&) {}
      /// Visit TIId
      void vTIId(const TIId&) {}
      /// Determine whether to enter node
      bool enter(Expression* e) { return success; }
    } _v(env);
    topDown(_v, e);
    
    return !_v.success;
  }
  
  void removeIsOutput(VarDecl* vd) {
    if (vd==NULL)
      return;
    vd->ann().remove(constants().ann.output_var);
    vd->ann().removeCall(constants().ann.output_array);
  }
  
  void makePar(EnvI& env, Expression* e) {
    class Par : public EVisitor {
    public:
      /// Visit variable declaration
      void vVarDecl(VarDecl& vd) {
        vd.ti()->type(vd.type());
      }
      /// Determine whether to enter node
      bool enter(Expression* e) {
        Type t = e->type();
        t.ti(Type::TI_PAR);
        e->type(t);
        return true;
      }
    } _par;
    topDown(_par, e);
    class Decls : public EVisitor {
    public:
      EnvI& env;
      Decls(EnvI& env0) : env(env0) {}
      void vCall(Call& c) {
        c.decl(env.orig->matchFn(env,&c));
      }
    } _decls(env);
    topDown(_decls, e);
  }
  
  void outputVarDecls(EnvI& env, Item* ci, Expression* e) {
    class O : public EVisitor {
    public:
      EnvI& env;
      Item* ci;
      O(EnvI& env0, Item* ci0) : env(env0), ci(ci0) {}
      void vId(Id& id) {
        if (&id==constants().absent)
          return;
        if (!id.decl()->toplevel())
          return;
        VarDecl* vd = id.decl();
        VarDecl* reallyFlat = vd->flat();
        while (reallyFlat != NULL && reallyFlat != reallyFlat->flat())
          reallyFlat = reallyFlat->flat();
        IdMap<int>::iterator idx = reallyFlat ? env.output_vo.idx.find(reallyFlat->id()) : env.output_vo.idx.end();
        IdMap<int>::iterator idx2 = env.output_vo.idx.find(vd->id());
        if (idx==env.output_vo.idx.end() && idx2==env.output_vo.idx.end()) {
          VarDeclI* nvi = new VarDeclI(Location().introduce(), copy(env,env.cmap,vd)->cast<VarDecl>());
          Type t = nvi->e()->ti()->type();
          if (t.ti() != Type::TI_PAR) {
            t.ti(Type::TI_PAR);
          }
          makePar(env,nvi->e());
          nvi->e()->ti()->domain(NULL);
          nvi->e()->flat(vd->flat());
          nvi->e()->ann().clear();
          nvi->e()->introduced(false);
          if (reallyFlat)
            env.output_vo.add(reallyFlat, env.output->size());
          env.output_vo.add(nvi, env.output->size());
          env.output_vo.add(nvi->e(), ci);
          env.output->addItem(nvi);
          
          IdMap<KeepAlive>::iterator it;
          if ( (it = env.reverseMappers.find(nvi->e()->id())) != env.reverseMappers.end()) {
            Call* rhs = copy(env,env.cmap,it->second())->cast<Call>();
            {
              std::vector<Type> tv(rhs->args().size());
              for (unsigned int i=rhs->args().size(); i--;) {
                tv[i] = rhs->args()[i]->type();
                tv[i].ti(Type::TI_PAR);
              }
              FunctionI* decl = env.output->matchFn(env, rhs->id(), tv);
              Type t;
              if (decl==NULL) {
                FunctionI* origdecl = env.orig->matchFn(env, rhs->id(), tv);
                if (origdecl == NULL) {
                  throw FlatteningError(env,rhs->loc(),"function is used in output, par version needed");
                }
                if (!isBuiltin(origdecl)) {
                  decl = copy(env,env.cmap,origdecl)->cast<FunctionI>();
                  CollectOccurrencesE ce(env.output_vo,decl);
                  topDown(ce, decl->e());
                  topDown(ce, decl->ti());
                  for (unsigned int i = decl->params().size(); i--;)
                    topDown(ce, decl->params()[i]);
                  env.output->registerFn(env, decl);
                  env.output->addItem(decl);
                } else {
                  decl = origdecl;
                }
              }
              rhs->decl(decl);
            }
            outputVarDecls(env,nvi,it->second());
            nvi->e()->e(rhs);
          } else if (reallyFlat && cannotUseRHSForOutput(env, reallyFlat->e())) {
            assert(nvi->e()->flat());
            nvi->e()->e(NULL);
            if (nvi->e()->type().dim() == 0) {
              reallyFlat->addAnnotation(constants().ann.output_var);
            } else {
              std::vector<Expression*> args(reallyFlat->e()->type().dim());
              for (unsigned int i=0; i<args.size(); i++) {
                if (nvi->e()->ti()->ranges()[i]->domain() == NULL) {
                  args[i] = new SetLit(Location().introduce(), eval_intset(env,reallyFlat->ti()->ranges()[i]->domain()));
                } else {
                  args[i] = new SetLit(Location().introduce(), eval_intset(env,nvi->e()->ti()->ranges()[i]->domain()));
                }
              }
              ArrayLit* al = new ArrayLit(Location().introduce(), args);
              args.resize(1);
              args[0] = al;
              reallyFlat->addAnnotation(new Call(Location().introduce(),constants().ann.output_array,args,NULL));
            }
          } else {
            outputVarDecls(env, nvi, nvi->e()->e());
          }
          CollectOccurrencesE ce(env.output_vo,nvi);
          topDown(ce, nvi->e());
        }
      }
    } _o(env,ci);
    topDown(_o, e);
  }

  
  void copyOutput(EnvI& e) {
    struct CopyOutput : public EVisitor {
      EnvI& env;
      CopyOutput(EnvI& env0) : env(env0) {}
      void vId(Id& _id) {
        _id.decl(_id.decl()->flat());
      }
      void vCall(Call& c) {
        std::vector<Type> tv(c.args().size());
        for (unsigned int i=c.args().size(); i--;) {
          tv[i] = c.args()[i]->type();
          tv[i].ti(Type::TI_PAR);
        }
        FunctionI* decl = c.decl();
        if (!isBuiltin(decl)) {
          env.flat_addItem(decl);
        }
      }
    };
    for (unsigned int i=e.orig->size(); i--;) {
      if (OutputI* oi = (*e.orig)[i]->dyn_cast<OutputI>()) {
        GCLock lock;
        OutputI* noi = copy(e,oi)->cast<OutputI>();
        CopyOutput co(e);
        topDown(co, noi->e());
        e.flat_addItem(noi);
        break;
      }
    }
  }
  
  void createOutput(EnvI& e) {
    if (e.output->size() > 0) {
      // Adapt existing output model
      // (generated by repeated flattening)
      e.output_vo.clear();
      for (unsigned int i=0; i<e.output->size(); i++) {
        Item* item = (*e.output)[i];
        if (item->removed())
          continue;
        switch (item->iid()) {
          case Item::II_VD:
          {
            VarDecl* vd = item->cast<VarDeclI>()->e();
            IdMap<KeepAlive>::iterator it;
            GCLock lock;
            VarDecl* reallyFlat = vd->flat();
            while (reallyFlat && reallyFlat!=reallyFlat->flat())
              reallyFlat=reallyFlat->flat();
            if (vd->e()==NULL) {
              if (vd->flat()->e() && vd->flat()->e()->type().ispar()) {
                VarDecl* reallyFlat = vd->flat();
                while (reallyFlat!=reallyFlat->flat())
                  reallyFlat=reallyFlat->flat();
                removeIsOutput(reallyFlat);
                Expression* flate = copy(e,e.cmap,follow_id(reallyFlat->id()));
                outputVarDecls(e,item,flate);
                vd->e(flate);
              } else if ( (it = e.reverseMappers.find(vd->id())) != e.reverseMappers.end()) {
                Call* rhs = copy(e,e.cmap,it->second())->cast<Call>();
                std::vector<Type> tv(rhs->args().size());
                for (unsigned int i=rhs->args().size(); i--;) {
                  tv[i] = rhs->args()[i]->type();
                  tv[i].ti(Type::TI_PAR);
                }
                FunctionI* decl = e.output->matchFn(e, rhs->id(), tv);
                if (decl==NULL) {
                  FunctionI* origdecl = e.orig->matchFn(e, rhs->id(), tv);
                  if (origdecl == NULL) {
                    throw FlatteningError(e,rhs->loc(),"function is used in output, par version needed");
                  }
                  if (!isBuiltin(origdecl)) {
                    decl = copy(e,e.cmap,origdecl)->cast<FunctionI>();
                    CollectOccurrencesE ce(e.output_vo,decl);
                    topDown(ce, decl->e());
                    topDown(ce, decl->ti());
                    for (unsigned int i = decl->params().size(); i--;)
                      topDown(ce, decl->params()[i]);
                    e.output->registerFn(e, decl);
                    e.output->addItem(decl);
                  } else {
                    decl = origdecl;
                  }
                }
                rhs->decl(decl);
                removeIsOutput(reallyFlat);
                
                if (e.vo.occurrences(reallyFlat)==0 && reallyFlat->e()==NULL) {
                  IdMap<int>::iterator cur_idx = e.vo.idx.find(reallyFlat->id());
                  if (cur_idx != e.vo.idx.end()) {
                    VarDeclI* vdi = (*e.flat())[cur_idx->second]->cast<VarDeclI>();
                    vdi->remove();
                  }
                  
                }
                
                outputVarDecls(e,item,it->second()->cast<Call>());
                vd->e(rhs);
              } else {
                // If the VarDecl does not have a usable right hand side, it needs to be
                // marked as output in the FlatZinc
                assert(vd->flat());

                bool needOutputAnn = true;
                if (reallyFlat->e() && reallyFlat->e()->isa<ArrayLit>()) {
                  ArrayLit* al = reallyFlat->e()->cast<ArrayLit>();
                  for (unsigned int i=0; i<al->v().size(); i++) {
                    if (Id* id = al->v()[i]->dyn_cast<Id>()) {
                      if (e.reverseMappers.find(id) != e.reverseMappers.end()) {
                        needOutputAnn = false;
                        break;
                      }
                    }
                  }
                  if (!needOutputAnn) {
                    removeIsOutput(vd);
                    outputVarDecls(e, item, al);
                    vd->e(copy(e,e.cmap,al));
                  }
                }
                if (needOutputAnn) {
                  if (!isOutput(vd->flat())) {
                    GCLock lock;
                    if (vd->type().dim() == 0) {
                      vd->flat()->addAnnotation(constants().ann.output_var);
                    } else {
                      std::vector<Expression*> args(vd->type().dim());
                      for (unsigned int i=0; i<args.size(); i++) {
                        if (vd->ti()->ranges()[i]->domain() == NULL) {
                          args[i] = new SetLit(Location().introduce(), eval_intset(e,vd->flat()->ti()->ranges()[i]->domain()));
                        } else {
                          args[i] = new SetLit(Location().introduce(), eval_intset(e,vd->ti()->ranges()[i]->domain()));
                        }
                      }
                      ArrayLit* al = new ArrayLit(Location().introduce(), args);
                      args.resize(1);
                      args[0] = al;
                      vd->flat()->addAnnotation(new Call(Location().introduce(),constants().ann.output_array,args,NULL));
                    }
                  }
                }
              }
              vd->flat(NULL);
            }
            e.output_vo.add(item->cast<VarDeclI>(), i);
            CollectOccurrencesE ce(e.output_vo,item);
            topDown(ce, vd);
          }
            break;
          case Item::II_OUT:
          {
            CollectOccurrencesE ce(e.output_vo,item);
            topDown(ce, item->cast<OutputI>()->e());
          }
            break;
          case Item::II_FUN:
          {
            CollectOccurrencesE ce(e.output_vo,item);
            topDown(ce, item->cast<FunctionI>()->e());
            topDown(ce, item->cast<FunctionI>()->ti());
            for (unsigned int i = item->cast<FunctionI>()->params().size(); i--;)
              topDown(ce, item->cast<FunctionI>()->params()[i]);
          }
            break;
          default:
            throw FlatteningError(e,item->loc(), "invalid item in output model");
        }
      }
    } else {
      // Create new output model
      OutputI* outputItem = NULL;

      class OV1 : public ItemVisitor {
      public:
        EnvI& env;
        VarOccurrences& vo;
        OutputI*& outputItem;
        OV1(EnvI& env0, VarOccurrences& vo0, OutputI*& outputItem0)
        : env(env0), vo(vo0), outputItem(outputItem0) {}
        void vOutputI(OutputI* oi) {
          GCLock lock;
          outputItem = copy(env,env.cmap, oi)->cast<OutputI>();
          makePar(env,outputItem->e());
          env.output->addItem(outputItem);
        }
      } _ov1(e,e.output_vo,outputItem);
      iterItems(_ov1,e.orig);
      
      if (outputItem==NULL) {
        // Create output item for all variables defined at toplevel in the MiniZinc source
        GCLock lock;
        std::vector<Expression*> outputVars;
        for (unsigned int i=0; i<e.orig->size(); i++) {
          if (VarDeclI* vdi = (*e.orig)[i]->dyn_cast<VarDeclI>()) {
            VarDecl* vd = vdi->e();
            if (vd->type().isvar() && vd->e()==NULL) {
              std::ostringstream s;
              s << vd->id()->str().str() << " = ";
              if (vd->type().dim() > 0) {
                s << "array" << vd->type().dim() << "d(";
                for (unsigned int i=0; i<vd->type().dim(); i++) {
                  IntSetVal* idxset = eval_intset(e,vd->ti()->ranges()[i]->domain());
                  s << *idxset << ",";
                }
              }
              StringLit* sl = new StringLit(Location().introduce(),s.str());
              outputVars.push_back(sl);
              
              std::vector<Expression*> showArgs(1);
              showArgs[0] = vd->id();
              Call* show = new Call(Location().introduce(),constants().ids.show,showArgs);
              show->type(Type::parstring());
              FunctionI* fi = e.orig->matchFn(e, show);
              assert(fi);
              show->decl(fi);
              outputVars.push_back(show);
              std::string ends = vd->type().dim() > 0 ? ")" : "";
              ends += ";\n";
              StringLit* eol = new StringLit(Location().introduce(),ends);
              outputVars.push_back(eol);
            }
          }
        }
        OutputI* newOutputItem = new OutputI(Location().introduce(),new ArrayLit(Location().introduce(),outputVars));
        e.orig->addItem(newOutputItem);
        outputItem = copy(e,e.cmap, newOutputItem)->cast<OutputI>();
        e.output->addItem(outputItem);
      }
      
      class CollectFunctions : public EVisitor {
      public:
        EnvI& env;
        CollectFunctions(EnvI& env0) : env(env0) {}
        bool enter(Expression* e) {
          if (e->type().isvar()) {
            Type t = e->type();
            t.ti(Type::TI_PAR);
            e->type(t);
          }
          return true;
        }
        void vCall(Call& c) {
          std::vector<Type> tv(c.args().size());
          for (unsigned int i=c.args().size(); i--;) {
            tv[i] = c.args()[i]->type();
            tv[i].ti(Type::TI_PAR);
          }
          FunctionI* decl = env.output->matchFn(env, c.id(), tv);
          Type t;
          if (decl==NULL) {
            FunctionI* origdecl = env.orig->matchFn(env, c.id(), tv);
            if (origdecl == NULL || !origdecl->rtype(env, tv).ispar()) {
              throw FlatteningError(env,c.loc(),"function is used in output, par version needed");
            }
            if (!isBuiltin(origdecl)) {
              GCLock lock;
              decl = copy(env,env.cmap,origdecl)->cast<FunctionI>();
              CollectOccurrencesE ce(env.output_vo,decl);
              topDown(ce, decl->e());
              topDown(ce, decl->ti());
              for (unsigned int i = decl->params().size(); i--;)
                topDown(ce, decl->params()[i]);
              env.output->registerFn(env, decl);
              env.output->addItem(decl);
              topDown(*this, decl->e());
            } else {
              decl = origdecl;
            }
          }
          c.decl(decl);
        }
      } _cf(e);
      topDown(_cf, outputItem->e());
      
      class OV2 : public ItemVisitor {
      public:
        EnvI& env;
        OV2(EnvI& env0) : env(env0) {}
        void vVarDeclI(VarDeclI* vdi) {
          IdMap<int>::iterator idx = env.output_vo.idx.find(vdi->e()->id());
          if (idx!=env.output_vo.idx.end())
            return;
          if (Expression* vd_e = env.cmap.find(vdi->e())) {
            VarDecl* vd = vd_e->cast<VarDecl>();
            GCLock lock;
            VarDeclI* vdi_copy = copy(env,env.cmap,vdi)->cast<VarDeclI>();
            Type t = vdi_copy->e()->ti()->type();
            t.ti(Type::TI_PAR);
            vdi_copy->e()->ti()->domain(NULL);
            vdi_copy->e()->flat(vdi->e()->flat());
            vdi_copy->e()->ann().clear();
            vdi_copy->e()->introduced(false);
            IdMap<KeepAlive>::iterator it;
            if (!vdi->e()->type().ispar()) {
              if (vd->flat() == NULL && vdi->e()->e()!=NULL && vdi->e()->e()->type().ispar()) {
                Expression* flate = eval_par(env, vdi->e()->e());
                outputVarDecls(env,vdi_copy,flate);
                vd->e(flate);
              } else {
                vd = follow_id_to_decl(vd->id())->cast<VarDecl>();
                VarDecl* reallyFlat = vd->flat();
              
                while (reallyFlat!=reallyFlat->flat())
                  reallyFlat=reallyFlat->flat();
                if (vd->flat()->e() && vd->flat()->e()->type().ispar()) {
                  Expression* flate = copy(env,env.cmap,follow_id(reallyFlat->id()));
                  outputVarDecls(env,vdi_copy,flate);
                  vd->e(flate);
                } else if ( (it = env.reverseMappers.find(vd->id())) != env.reverseMappers.end()) {
                  Call* rhs = copy(env,env.cmap,it->second())->cast<Call>();
                  {
                    std::vector<Type> tv(rhs->args().size());
                    for (unsigned int i=rhs->args().size(); i--;) {
                      tv[i] = rhs->args()[i]->type();
                      tv[i].ti(Type::TI_PAR);
                    }
                    FunctionI* decl = env.output->matchFn(env, rhs->id(), tv);
                    if (decl==NULL) {
                      FunctionI* origdecl = env.orig->matchFn(env, rhs->id(), tv);
                      if (origdecl == NULL) {
                        throw FlatteningError(env,rhs->loc(),"function is used in output, par version needed");
                      }
                      if (!isBuiltin(origdecl)) {
                        decl = copy(env,env.cmap,origdecl)->cast<FunctionI>();
                        CollectOccurrencesE ce(env.output_vo,decl);
                        topDown(ce, decl->e());
                        topDown(ce, decl->ti());
                        for (unsigned int i = decl->params().size(); i--;)
                          topDown(ce, decl->params()[i]);
                        env.output->registerFn(env, decl);
                        env.output->addItem(decl);
                      } else {
                        decl = origdecl;
                      }
                    }
                    rhs->decl(decl);
                  }
                  outputVarDecls(env,vdi_copy,rhs);
                  vd->e(rhs);
                } else if (cannotUseRHSForOutput(env,vd->e())) {
                  // If the VarDecl does not have a usable right hand side, it needs to be
                  // marked as output in the FlatZinc
                  vd->e(NULL);
                  assert(vd->flat());
                  if (vd->type().dim() == 0) {
                    vd->flat()->addAnnotation(constants().ann.output_var);
                  } else {
                    bool needOutputAnn = true;
                    if (reallyFlat->e() && reallyFlat->e()->isa<ArrayLit>()) {
                      ArrayLit* al = reallyFlat->e()->cast<ArrayLit>();
                      for (unsigned int i=0; i<al->v().size(); i++) {
                        if (Id* id = al->v()[i]->dyn_cast<Id>()) {
                          if (env.reverseMappers.find(id) != env.reverseMappers.end()) {
                            needOutputAnn = false;
                            break;
                          }
                        }
                      }
                      if (!needOutputAnn) {
                        outputVarDecls(env, vdi_copy, al);
                        vd->e(copy(env,env.cmap,al));
                      }
                    }
                    if (needOutputAnn) {
                      std::vector<Expression*> args(vdi->e()->type().dim());
                      for (unsigned int i=0; i<args.size(); i++) {
                        if (vdi->e()->ti()->ranges()[i]->domain() == NULL) {
                          args[i] = new SetLit(Location().introduce(), eval_intset(env,vd->flat()->ti()->ranges()[i]->domain()));
                        } else {
                          args[i] = new SetLit(Location().introduce(), eval_intset(env,vd->ti()->ranges()[i]->domain()));
                        }
                      }
                      ArrayLit* al = new ArrayLit(Location().introduce(), args);
                      args.resize(1);
                      args[0] = al;
                      vd->flat()->addAnnotation(new Call(Location().introduce(),constants().ann.output_array,args,NULL));
                    }
                  }
                }
                if (env.output_vo.find(reallyFlat) == -1)
                  env.output_vo.add(reallyFlat, env.output->size());
              }
            }
            makePar(env,vdi_copy->e());
            env.output_vo.add(vdi_copy, env.output->size());
            CollectOccurrencesE ce(env.output_vo,vdi_copy);
            topDown(ce, vdi_copy->e());
            env.output->addItem(vdi_copy);
          }
        }
      } _ov2(e);
      iterItems(_ov2,e.orig);
      
      CollectOccurrencesE ce(e.output_vo,outputItem);
      topDown(ce, outputItem->e());

    }
    
    std::vector<VarDecl*> deletedVarDecls;
    for (unsigned int i=0; i<e.output->size(); i++) {
      if (VarDeclI* vdi = (*e.output)[i]->dyn_cast<VarDeclI>()) {
        if (!vdi->removed() && e.output_vo.occurrences(vdi->e())==0) {
          CollectDecls cd(e.output_vo,deletedVarDecls,vdi);
          topDown(cd, vdi->e()->e());
          removeIsOutput(vdi->e()->flat());
          if (e.output_vo.find(vdi->e())!=-1)
            e.output_vo.remove(vdi->e());
          vdi->remove();
        }
      }
    }
    while (!deletedVarDecls.empty()) {
      VarDecl* cur = deletedVarDecls.back(); deletedVarDecls.pop_back();
      if (e.output_vo.occurrences(cur) == 0) {
        IdMap<int>::iterator cur_idx = e.output_vo.idx.find(cur->id());
        if (cur_idx != e.output_vo.idx.end()) {
          VarDeclI* vdi = (*e.output)[cur_idx->second]->cast<VarDeclI>();
          if (!vdi->removed()) {
            CollectDecls cd(e.output_vo,deletedVarDecls,vdi);
            topDown(cd,cur->e());
            removeIsOutput(vdi->e()->flat());
            if (e.output_vo.find(vdi->e())!=-1)
              e.output_vo.remove(vdi->e());
            vdi->remove();
          }
        }
      }
    }

    for (IdMap<VarOccurrences::Items>::iterator it = e.output_vo._m.begin();
         it != e.output_vo._m.end(); ++it) {
      std::vector<Item*> toRemove;
      for (VarOccurrences::Items::iterator iit = it->second.begin();
           iit != it->second.end(); ++iit) {
        if ((*iit)->removed()) {
          toRemove.push_back(*iit);
        }
      }
      for (unsigned int i=0; i<toRemove.size(); i++) {
        it->second.erase(toRemove[i]);
      }
    }
  }
  
  void cleanupOutput(EnvI& env) {
    for (unsigned int i=0; i<env.output->size(); i++) {
      if (VarDeclI* vdi = (*env.output)[i]->dyn_cast<VarDeclI>()) {
        vdi->e()->flat(NULL);
      }
    }
  }

  bool checkParDomain(EnvI& env, Expression* e, Expression* domain) {
    if (e->type()==Type::parint()) {
      IntSetVal* isv = eval_intset(env,domain);
      if (!isv->contains(eval_int(env,e)))
        return false;
    } else if (e->type()==Type::parfloat()) {
      BinOp* bo = domain->cast<BinOp>();
      assert(bo->op()==BOT_DOTDOT);
      FloatVal d_min = eval_float(env,bo->lhs());
      FloatVal d_max = eval_float(env,bo->rhs());
      FloatVal de = eval_float(env,e);
      if (de < d_min || de > d_max)
        return false;
    } else if (e->type()==Type::parsetint()) {
      IntSetVal* isv = eval_intset(env,domain);
      IntSetRanges ir(isv);
      IntSetVal* rsv = eval_intset(env,e);
      IntSetRanges rr(rsv);
      if (!Ranges::subset(rr, ir))
        return false;
    }
    return true;
  }

  void flatten(Env& e, FlatteningOptions opt) {
    EnvI& env = e.envi();
    env.fopts = opt;

    bool onlyRangeDomains;
    {
      GCLock lock;
      Call* check_only_range =
        new Call(Location(),"mzn_check_only_range_domains", std::vector<Expression*>());
      check_only_range->type(Type::parbool());
      check_only_range->decl(env.orig->matchFn(e.envi(), check_only_range));
      onlyRangeDomains = eval_bool(e.envi(), check_only_range);
    }

    class ExpandArrayDecls : public ItemVisitor {
    public:
      EnvI& env;
      ExpandArrayDecls(EnvI& env0) : env(env0) {}
      void vVarDeclI(VarDeclI* v) {
        if (v->e()->type().isvar() && v->e()->type().dim() > 0 && v->e()->e() == NULL) {
          (void) flat_exp(env,Ctx(),v->e()->id(),NULL,constants().var_true);
        }
      }
    } _ead(env);
    iterItems<ExpandArrayDecls>(_ead,e.model());;

    bool hadSolveItem = false;
    // Flatten main model
    class FV : public ItemVisitor {
    public:
      EnvI& env;
      bool& hadSolveItem;
      FV(EnvI& env0, bool& hadSolveItem0) : env(env0), hadSolveItem(hadSolveItem0) {}
      bool enter(Item* i) {
        return !(i->isa<ConstraintI>()  && env.flat()->failed());
      }
      void vVarDeclI(VarDeclI* v) {
        if (v->e()->type().isvar() || v->e()->type().isann()) {
          (void) flat_exp(env,Ctx(),v->e()->id(),NULL,constants().var_true);
        } else {
          if (v->e()->e()==NULL) {
            if (!v->e()->type().isann())
              throw EvalError(env, v->e()->loc(), "Undefined parameter", v->e()->id()->v());
          } else {
            CallStackItem csi(env,v->e());
            GCLock lock;
            Location v_loc = v->e()->e()->loc();
            if (!v->e()->e()->type().cv()) {
              v->e()->e(eval_par(env,v->e()->e()));
            } else {
              EE ee = flat_exp(env, Ctx(), v->e()->e(), NULL, constants().var_true);
              v->e()->e(ee.r());
            }
            if (v->e()->type().dim() > 0) {
              checkIndexSets(env,v->e(), v->e()->e());
              if (v->e()->ti()->domain() != NULL) {
                ArrayLit* al = eval_array_lit(env,v->e()->e());
                for (unsigned int i=0; i<al->v().size(); i++) {
                  if (!checkParDomain(env,al->v()[i], v->e()->ti()->domain())) {
                    throw EvalError(env, v_loc, "parameter value out of range");
                  }
                }
              }
            } else {
              if (v->e()->ti()->domain() != NULL) {
                if (!checkParDomain(env,v->e()->e(), v->e()->ti()->domain())) {
                  throw EvalError(env, v_loc, "parameter value out of range");
                }
              }
            }
          }
        }
      }
      void vConstraintI(ConstraintI* ci) {
        (void) flat_exp(env,Ctx(),ci->e(),constants().var_true,constants().var_true);
      }
      void vSolveI(SolveI* si) {
        if (hadSolveItem)
          throw FlatteningError(env,si->loc(), "Only one solve item allowed");
        hadSolveItem = true;
        GCLock lock;
        SolveI* nsi = NULL;
        switch (si->st()) {
        case SolveI::ST_SAT:
          nsi = SolveI::sat(Location());
          break;
        case SolveI::ST_MIN:
          nsi = SolveI::min(Location().introduce(),flat_exp(env,Ctx(),si->e(),NULL,constants().var_true).r());
          break;
        case SolveI::ST_MAX:
          nsi = SolveI::max(Location().introduce(),flat_exp(env,Ctx(),si->e(),NULL,constants().var_true).r());
          break;
        }
        for (ExpressionSetIter it = si->ann().begin(); it != si->ann().end(); ++it) {
          nsi->ann().add(flat_exp(env,Ctx(),*it,NULL,constants().var_true).r());
        }
        env.flat_addItem(nsi);
      }
    } _fv(env,hadSolveItem);
    iterItems<FV>(_fv,e.model());
    
    if (!hadSolveItem) {
      e.envi().errorStack.clear();
      Location modelLoc;
      modelLoc.filename = e.model()->filepath();
      throw FlatteningError(e.envi(),modelLoc, "Model does not have a solve item");
    }
    
    // Create output model
    if (opt.keepOutputInFzn) {
      copyOutput(env);
    } else {
      createOutput(env);
    }
    
    // Flatten remaining redefinitions
    Model& m = *e.flat();
    int startItem = 0;
    int endItem = m.size()-1;
    
    FunctionI* int_lin_eq;
    {
      std::vector<Type> int_lin_eq_t(3);
      int_lin_eq_t[0] = Type::parint(1);
      int_lin_eq_t[1] = Type::varint(1);
      int_lin_eq_t[2] = Type::parint(0);
      GCLock lock;
      FunctionI* fi = env.orig->matchFn(env, constants().ids.int_.lin_eq, int_lin_eq_t);
      int_lin_eq = (fi && fi->e()) ? fi : NULL;
    }
    FunctionI* array_bool_and;
    FunctionI* array_bool_or;
    FunctionI* array_bool_clause;
    FunctionI* array_bool_clause_reif;
    FunctionI* bool_xor;
    {
      std::vector<Type> array_bool_andor_t(2);
      array_bool_andor_t[0] = Type::varbool(1);
      array_bool_andor_t[1] = Type::varbool(0);
      GCLock lock;
      FunctionI* fi = env.orig->matchFn(env, ASTString("array_bool_and"), array_bool_andor_t);
      array_bool_and = (fi && fi->e()) ? fi : NULL;
      fi = env.orig->matchFn(env, ASTString("array_bool_or"), array_bool_andor_t);
      array_bool_or = (fi && fi->e()) ? fi : NULL;

      array_bool_andor_t[1] = Type::varbool(1);
      fi = env.orig->matchFn(env, ASTString("bool_clause"), array_bool_andor_t);
      array_bool_clause = (fi && fi->e()) ? fi : NULL;

      array_bool_andor_t.push_back(Type::varbool());
      fi = env.orig->matchFn(env, ASTString("bool_clause_reif"), array_bool_andor_t);
      array_bool_clause_reif = (fi && fi->e()) ? fi : NULL;
      
      std::vector<Type> bool_xor_t(3);
      bool_xor_t[0] = Type::varbool();
      bool_xor_t[1] = Type::varbool();
      bool_xor_t[2] = Type::varbool();
      fi = env.orig->matchFn(env, constants().ids.bool_xor, bool_xor_t);
      bool_xor = (fi && fi->e()) ? fi : NULL;
    }
    
    std::vector<VarDecl*> deletedVarDecls;
    std::vector<VarDeclI*> removedItems;
    env.collectVarDecls(true);

    while (startItem <= endItem || !env.modifiedVarDecls.empty()) {
      if (env.flat()->failed())
        return;
      std::vector<int> agenda;
      for (int i=startItem; i<=endItem; i++) {
        agenda.push_back(i);
      }
      for (unsigned int i=0; i<env.modifiedVarDecls.size(); i++) {
        agenda.push_back(env.modifiedVarDecls[i]);
      }
      env.modifiedVarDecls.clear();
      
      for (int ai=0; ai<agenda.size(); ai++) {
        int i=agenda[ai];
        VarDeclI* vdi = m[i]->dyn_cast<VarDeclI>();
        bool keptVariable = true;
        if (vdi!=NULL && !isOutput(vdi->e()) && env.vo.occurrences(vdi->e())==0 ) {
          if (vdi->e()->e() && vdi->e()->ti()->domain()) {
            if (vdi->e()->type().isvar() && vdi->e()->type().isbool() &&
                !vdi->e()->type().isopt() &&
                Expression::equal(vdi->e()->ti()->domain(),constants().lit_true)) {
              GCLock lock;
              ConstraintI* ci = new ConstraintI(vdi->loc(),vdi->e()->e());
              if (vdi->e()->introduced()) {
                removedItems.push_back(vdi);
                vdi->remove();
                keptVariable = false;
              } else {
                vdi->e()->e(NULL);
              }
              env.flat_addItem(ci);
            } else if (vdi->e()->type().ispar() || vdi->e()->ti()->computedDomain()) {
              removedItems.push_back(vdi);
              keptVariable = false;
            }
          } else {
            removedItems.push_back(vdi);
            vdi->remove();
            keptVariable = false;
          }
        }
        if (vdi && keptVariable && vdi->e()->type().dim() > 0 && vdi->e()->type().isvar()) {
          vdi->e()->ti()->domain(NULL);
        }
        if (vdi && keptVariable &&
            vdi->e()->type().isint() && vdi->e()->type().isvar() &&
            vdi->e()->ti()->domain() != NULL) {

          GCLock lock;
          IntSetVal* dom = eval_intset(env,vdi->e()->ti()->domain());

          bool needRangeDomain = onlyRangeDomains;
          if (!needRangeDomain && dom->size() > 0) {
            if (dom->min(0).isMinusInfinity() || dom->max(dom->size()-1).isPlusInfinity())
              needRangeDomain = true;
          }
          if (needRangeDomain) {
            if (dom->min(0).isMinusInfinity() || dom->max(dom->size()-1).isPlusInfinity()) {
              TypeInst* nti = copy(env,vdi->e()->ti())->cast<TypeInst>();
              nti->domain(NULL);
              vdi->e()->ti(nti);
              if (dom->min(0).isFinite()) {
                std::vector<Expression*> args(2);
                args[0] = IntLit::a(dom->min(0));
                args[1] = vdi->e()->id();
                Call* call = new Call(Location().introduce(),constants().ids.int_.le,args);
                call->type(Type::varbool());
                call->decl(env.orig->matchFn(env, call));
                env.flat_addItem(new ConstraintI(Location().introduce(), call));
              } else if (dom->max(dom->size()-1).isFinite()) {
                std::vector<Expression*> args(2);
                args[0] = vdi->e()->id();
                args[1] = IntLit::a(dom->max(dom->size()-1));
                Call* call = new Call(Location().introduce(),constants().ids.int_.le,args);
                call->type(Type::varbool());
                call->decl(env.orig->matchFn(env, call));
                env.flat_addItem(new ConstraintI(Location().introduce(), call));
              }
            } else if (dom->size() > 1) {
              SetLit* newDom = new SetLit(Location().introduce(),IntSetVal::a(dom->min(0),dom->max(dom->size()-1)));
              TypeInst* nti = copy(env,vdi->e()->ti())->cast<TypeInst>();
              nti->domain(newDom);
              vdi->e()->ti(nti);
            }
            if (dom->size() > 1) {
              IntVal firstHole = dom->max(0)+1;
              IntSetRanges domr(dom);
              ++domr;
              for (; domr(); ++domr) {
                for (IntVal i=firstHole; i<domr.min(); i++) {
                  std::vector<Expression*> args(2);
                  args[0] = vdi->e()->id();
                  args[1] = IntLit::a(i);

                  // Give distinct location to each int_ne introduced
                  Location loc = vdi->e()->loc();
                  loc.first_column += i.toInt();
                  Call* call = new Call(Location().introduce(),constants().ids.int_.ne,args);
                  call->type(Type::varbool());
                  call->decl(env.orig->matchFn(env, call));
                  env.flat_addItem(new ConstraintI(Location().introduce(), call));
                  firstHole = domr.max().plus(1);
                }
              }
            }
          }
        }
        if (vdi && keptVariable &&
            vdi->e()->type().isfloat() && vdi->e()->type().isvar() &&
            vdi->e()->ti()->domain() != NULL) {
          GCLock lock;
          BinOp* bo = vdi->e()->ti()->domain()->cast<BinOp>();
          FloatVal vmin = eval_float(env, bo->lhs());
          FloatVal vmax = eval_float(env, bo->rhs());
          if (vmin == -std::numeric_limits<FloatVal>::infinity() && vmax == std::numeric_limits<FloatVal>::infinity()) {
            vdi->e()->ti()->domain(NULL);
          } else if (vmin == -std::numeric_limits<FloatVal>::infinity()) {
            vdi->e()->ti()->domain(NULL);
            std::vector<Expression*> args(2);
            args[0] = vdi->e()->id();
            args[1] = FloatLit::a(vmax);
            Call* call = new Call(Location().introduce(),constants().ids.float_.le,args);
            call->type(Type::varbool());
            call->decl(env.orig->matchFn(env, call));
            env.flat_addItem(new ConstraintI(Location().introduce(), call));
          } else if (vmax == std::numeric_limits<FloatVal>::infinity()) {
            vdi->e()->ti()->domain(NULL);
            std::vector<Expression*> args(2);
            args[0] = FloatLit::a(vmin);
            args[1] = vdi->e()->id();
            Call* call = new Call(Location().introduce(),constants().ids.float_.le,args);
            call->type(Type::varbool());
            call->decl(env.orig->matchFn(env, call));
            env.flat_addItem(new ConstraintI(Location().introduce(), call));
          }
        }
      }

      // rewrite some constraints if there are redefinitions
      for (int ai=0; ai<agenda.size(); ai++) {
        int i=agenda[ai];
        if (VarDeclI* vdi = m[i]->dyn_cast<VarDeclI>()) {
          VarDecl* vd = vdi->e();
          if (!vdi->removed() && vd->e()) {
            if (Call* c = vd->e()->dyn_cast<Call>()) {
              GCLock lock;
              Call* nc = NULL;
              if (c->id() == constants().ids.lin_exp) {
                if (int_lin_eq) {
                  std::vector<Expression*> args(c->args().size());
                  ArrayLit* le_c = follow_id(c->args()[0])->cast<ArrayLit>();
                  std::vector<Expression*> nc_c(le_c->v().size());
                  std::copy(le_c->v().begin(),le_c->v().end(),nc_c.begin());
                  nc_c.push_back(IntLit::a(-1));
                  args[0] = new ArrayLit(Location().introduce(),nc_c);
                  args[0]->type(Type::parint(1));
                  ArrayLit* le_x = follow_id(c->args()[1])->cast<ArrayLit>();
                  std::vector<Expression*> nx(le_x->v().size());
                  std::copy(le_x->v().begin(),le_x->v().end(),nx.begin());
                  nx.push_back(vd->id());
                  args[1] = new ArrayLit(Location().introduce(),nx);
                  args[1]->type(Type::varint(1));
                  IntVal d = c->args()[2]->cast<IntLit>()->v();
                  args[2] = IntLit::a(-d);
                  args[2]->type(Type::parint(0));
                  nc = new Call(c->loc().introduce(),ASTString("int_lin_eq"),args);
                  nc->type(Type::varbool());
                  nc->decl(int_lin_eq);
                }
              } else if (c->id() == constants().ids.exists) {
                if (array_bool_or) {
                  std::vector<Expression*> args(2);
                  args[0] = c->args()[0];
                  args[1] = vd->id();
                  nc = new Call(c->loc().introduce(),array_bool_or->id(),args);
                  nc->type(Type::varbool());
                  nc->decl(array_bool_or);
                }
              } else if (c->id() == constants().ids.forall) {
                if (array_bool_and) {
                  std::vector<Expression*> args(2);
                  args[0] = c->args()[0];
                  args[1] = vd->id();
                  nc = new Call(c->loc().introduce(),array_bool_and->id(),args);
                  nc->type(Type::varbool());
                  nc->decl(array_bool_and);
                }
              } else if (c->id() == constants().ids.clause && array_bool_clause_reif) {
                std::vector<Expression*> args(3);
                args[0] = c->args()[0];
                args[1] = c->args()[1];
                args[2] = vd->id();
                nc = new Call(c->loc().introduce(),array_bool_clause_reif->id(),args);
                nc->type(Type::varbool());
                nc->decl(array_bool_clause_reif);
              } else {
                if ( (!vd->type().isbool()) || (!Expression::equal(vd->ti()->domain(), constants().lit_true))) {
                  std::vector<Expression*> args(c->args().size());
                  std::copy(c->args().begin(),c->args().end(),args.begin());
                  args.push_back(vd->id());
                  ASTString cid = c->id();
                  if (cid == constants().ids.clause && array_bool_clause_reif) {
                    nc = new Call(c->loc().introduce(),array_bool_clause_reif->id(),args);
                    nc->type(Type::varbool());
                    nc->decl(array_bool_clause_reif);
                  } else {
                    if (c->type().isbool() && vd->type().isbool()) {
                      cid = env.reifyId(c->id());
                    }
                    FunctionI* decl = env.orig->matchFn(env,cid,args);
                    if (decl && decl->e()) {
                      nc = new Call(c->loc().introduce(),cid,args);
                      nc->type(Type::varbool());
                      nc->decl(decl);
                    }
                  }
                } else {
                  FunctionI* decl = env.orig->matchFn(env,c);
                  if (decl->e()) {
                    addPathAnnotation(env, decl->e());
                    c->decl(decl);
                    nc = c;
                  }
                }
              }
              if (nc != NULL) {
                CollectDecls cd(env.vo,deletedVarDecls,vdi);
                topDown(cd,c);
                vd->e(NULL);
                if (nc != c) {
                  vd->addAnnotation(constants().ann.is_defined_var);
                  nc->addAnnotation(definesVarAnn(vd->id()));
                }             

                StringLit* sl = getLongestMznPathAnnotation(env, c);
                CallStackItem* csi=NULL;
                if(sl)
                  csi = new CallStackItem(env, sl);
                (void) flat_exp(env, Ctx(), nc, constants().var_true, constants().var_true);
                if(csi) delete csi;
              }
            }
          }
        } else if (ConstraintI* ci = m[i]->dyn_cast<ConstraintI>()) {
          if (Call* c = ci->e()->dyn_cast<Call>()) {
            GCLock lock;
            Call* nc = NULL;
            if (c->id() == constants().ids.exists) {
              if (array_bool_or) {
                std::vector<Expression*> args(2);
                args[0] = c->args()[0];
                args[1] = constants().lit_true;
                nc = new Call(c->loc().introduce(),array_bool_or->id(),args);
                nc->type(Type::varbool());
                nc->decl(array_bool_or);
              }
            } else if (c->id() == constants().ids.forall) {
              if (array_bool_and) {
                std::vector<Expression*> args(2);
                args[0] = c->args()[0];
                args[1] = constants().lit_true;
                nc = new Call(c->loc().introduce(),array_bool_and->id(),args);
                nc->type(Type::varbool());
                nc->decl(array_bool_and);
              }
            } else if (c->id() == constants().ids.clause) {
              if (array_bool_clause) {
                std::vector<Expression*> args(2);
                args[0] = c->args()[0];
                args[1] = c->args()[1];
                nc = new Call(c->loc().introduce(),array_bool_clause->id(),args);
                nc->type(Type::varbool());
                nc->decl(array_bool_clause);
              }
            } else if (c->id() == constants().ids.bool_xor) {
              if (bool_xor) {
                std::vector<Expression*> args(3);
                args[0] = c->args()[0];
                args[1] = c->args()[1];
                args[2] = c->args().size()==2 ? constants().lit_true : c->args()[2];
                nc = new Call(c->loc().introduce(),bool_xor->id(),args);
                nc->type(Type::varbool());
                nc->decl(bool_xor);
              }
            } else {
              FunctionI* decl = env.orig->matchFn(env,c);
              if (decl && decl->e()) {
                nc = c;
                nc->decl(decl);
              }
            }
            if (nc != NULL) {
              CollectDecls cd(env.vo,deletedVarDecls,ci);
              topDown(cd,c);
              ci->e(constants().lit_true);
              env.flat_removeItem(i);
              StringLit* sl = getLongestMznPathAnnotation(env, c);
              CallStackItem* csi=NULL;
              if(sl)
                csi = new CallStackItem(env, sl);
              (void) flat_exp(env, Ctx(), nc, constants().var_true, constants().var_true);
              if(csi) delete csi;
            }
          }
          
        }
      }

      startItem = endItem+1;
      endItem = m.size()-1;
    }

    for (unsigned int i=0; i<removedItems.size(); i++) {
      if (env.vo.occurrences(removedItems[i]->e())==0) {
        CollectDecls cd(env.vo,deletedVarDecls,removedItems[i]);
        topDown(cd,removedItems[i]->e()->e());
        env.flat_removeItem(removedItems[i]);
      }
    }
    
    // Add redefinitions for output variables that may have been redefined since createOutput
    for (unsigned int i=0; i<env.output->size(); i++) {
      if (VarDeclI* vdi = (*env.output)[i]->dyn_cast<VarDeclI>()) {
        IdMap<KeepAlive>::iterator it;
        GCLock lock;
        if (!vdi->e()->type().ispar() &&
            vdi->e()->e()==NULL &&
            (it = env.reverseMappers.find(vdi->e()->id())) != env.reverseMappers.end()) {
          GCLock lock;
          Call* rhs = copy(env,env.cmap,it->second())->cast<Call>();
          std::vector<Type> tv(rhs->args().size());
          for (unsigned int i=rhs->args().size(); i--;) {
            tv[i] = rhs->args()[i]->type();
            tv[i].ti(Type::TI_PAR);
          }
          FunctionI* decl = env.output->matchFn(env, rhs->id(), tv);
          Type t;
          if (decl==NULL) {
            FunctionI* origdecl = env.orig->matchFn(env, rhs->id(), tv);
            if (origdecl == NULL) {
              throw FlatteningError(env,rhs->loc(),"function is used in output, par version needed");
            }
            if (!isBuiltin(origdecl)) {
              decl = copy(env,env.cmap,origdecl)->cast<FunctionI>();
              CollectOccurrencesE ce(env.output_vo,decl);
              topDown(ce, decl->e());
              topDown(ce, decl->ti());
              for (unsigned int i = decl->params().size(); i--;)
                topDown(ce, decl->params()[i]);
              env.output->registerFn(env, decl);
              env.output->addItem(decl);
            } else {
              decl = origdecl;
            }
          }
          rhs->decl(decl);
          outputVarDecls(env,vdi,rhs);
          
          removeIsOutput(vdi->e()->flat());
          vdi->e()->e(rhs);
        }
      }
    }

    for (unsigned int i=0; i<m.size(); i++) {
      if (ConstraintI* ci = m[i]->dyn_cast<ConstraintI>()) {
        if (Call* c = ci->e()->dyn_cast<Call>()) {
          if (c->decl()==constants().var_redef) {
            CollectDecls cd(env.vo,deletedVarDecls,ci);
            topDown(cd,c);
            env.flat_removeItem(i);
          }
        }
      }
    }
    
    while (!deletedVarDecls.empty()) {
      VarDecl* cur = deletedVarDecls.back(); deletedVarDecls.pop_back();
      if (env.vo.occurrences(cur) == 0 && !isOutput(cur)) {
        IdMap<int>::iterator cur_idx = env.vo.idx.find(cur->id());
        if (cur_idx != env.vo.idx.end() && !m[cur_idx->second]->removed()) {
          CollectDecls cd(env.vo,deletedVarDecls,m[cur_idx->second]->cast<VarDeclI>());
          topDown(cd,cur->e());
          env.flat_removeItem(cur_idx->second);
        }
      }
    }

    if (!opt.keepOutputInFzn) {
      createOutput(env);
    }
    cleanupOutput(env);
  }
  
  void oldflatzinc(Env& e) {
    Model* m = e.flat();
    for (unsigned int i=0; i<m->size(); i++) {
      Item* item = (*m)[i];
      if(VarDeclI* vdi = item->dyn_cast<VarDeclI>()) {
        if(vdi->e()->e())
          vdi->e()->e()->ann().removeCall(constants().ann.mzn_path);
        if(item->cast<VarDeclI>()->e()->type().ot() == Type::OT_OPTIONAL ||
            item->cast<VarDeclI>()->e()->type().bt() == Type::BT_ANN) {
            e.envi().flat_removeItem(i);
        }
      } else if(ConstraintI* ci = item->dyn_cast<ConstraintI>()) {
        ci->e()->ann().removeCall(constants().ann.mzn_path);
      } else if(SolveI* si = item->dyn_cast<SolveI>()) {
        si->ann().removeCall(constants().ann.mzn_path);
        if(si->e())
          si->e()->ann().removeCall(constants().ann.mzn_path);
          }
    }

    m->compact();
    EnvI& env = e.envi();
    
    int msize = m->size();
    UNORDERED_NAMESPACE::unordered_set<Item*> globals;
    std::vector<int> declsWithIds;
    for (int i=0; i<msize; i++) {
      if ((*m)[i]->removed())
        continue;
      if (VarDeclI* vdi = (*m)[i]->dyn_cast<VarDeclI>()) {
        GCLock lock;
        VarDecl* vd = vdi->e();
        if (vd->type().ispar()) {
          vd->ann().clear();
          vd->introduced(false);
          vd->ti()->domain(NULL);
        }
        vd->ann().remove(constants().ctx.mix);
        vd->ann().remove(constants().ctx.pos);
        vd->ann().remove(constants().ctx.neg);
        vd->ann().remove(constants().ctx.root);
        vd->ann().remove(constants().ann.promise_total);
        
        if (vd->e() && vd->e()->isa<Id>()) {
          declsWithIds.push_back(i);
          vdi->e()->payload(-static_cast<int>(i)-1);
        } else {
          vdi->e()->payload(i);
        }
        
        if (vd->type().isvar() && vd->type().isbool()) {
          if (Expression::equal(vd->ti()->domain(),constants().lit_true)) {
            Expression* ve = vd->e();
            vd->e(constants().lit_true);
            vd->ti()->domain(NULL);
            if (ve != NULL) {
              if (Call* vcc = ve->dyn_cast<Call>()) {
                ASTString cid;
                std::vector<Expression*> args;
                if (vcc->id() == constants().ids.exists) {
                  cid = constants().ids.array_bool_or;
                  args.push_back(vcc->args()[0]);
                  args.push_back(constants().lit_true);
                } else if (vcc->id() == constants().ids.forall) {
                  cid = constants().ids.array_bool_and;
                  args.push_back(vcc->args()[0]);
                  args.push_back(constants().lit_true);
                } else if (vcc->id() == constants().ids.clause) {
                  cid = constants().ids.bool_clause;
                  args.push_back(vcc->args()[0]);
                  args.push_back(vcc->args()[1]);
                }
                if (args.size()==0) {
                  ve = vcc;
                } else {
                  Call* nc = new Call(vcc->loc().introduce(),cid,args);
                  nc->type(vcc->type());
                  nc->ann().merge(vcc->ann());
                  ve = nc;
                }
              } else if (Id* id = ve->dyn_cast<Id>()) {
                if (id->decl()->ti()->domain() != constants().lit_true) {
                  std::vector<Expression*> args(2);
                  args[0] = id;
                  args[1] = constants().lit_true;
                  GCLock lock;
                  ve = new Call(Location().introduce(),constants().ids.bool_eq,args);
                } else {
                  ve = constants().lit_true;
                }
              }
              if (ve != constants().lit_true) {
                e.envi().flat_addItem(new ConstraintI(Location().introduce(),ve));
              }
            }
          } else {
            if (vd->e() != NULL) {
              if (vd->e()->eid()==Expression::E_CALL) {
                const Call* c = vd->e()->cast<Call>();
                GCLock lock;
                vd->e(NULL);
                vd->addAnnotation(constants().ann.is_defined_var);
                ASTString cid;
                if (c->id() == constants().ids.exists) {
                  cid = constants().ids.array_bool_or;
                } else if (c->id() == constants().ids.forall) {
                  cid = constants().ids.array_bool_and;
                } else if (c->id() == constants().ids.clause) {
                  cid = constants().ids.bool_clause_reif;
                } else {
                  cid = e.envi().reifyId(c->id());
                }
                std::vector<Expression*> args(c->args().size());
                std::copy(c->args().begin(),c->args().end(),args.begin());
                args.push_back(vd->id());
                Call * nc = new Call(c->loc().introduce(),cid,args);
                nc->type(c->type());
                nc->decl(env.orig->matchFn(env, nc));
                if (nc->decl()==NULL) {
                  throw FlatteningError(env,c->loc(),"'"+c->id().str()+"' is used in a reified context but no reified version is available");
                }
                nc->addAnnotation(definesVarAnn(vd->id()));
                nc->ann().merge(c->ann());
                e.envi().flat_addItem(new ConstraintI(Location().introduce(),nc));
              } else {
                assert(vd->e()->eid() == Expression::E_ID ||
                       vd->e()->eid() == Expression::E_BOOLLIT);
              }
            }
            if (Expression::equal(vd->ti()->domain(),constants().lit_false)) {
              vd->ti()->domain(NULL);
              vd->e(constants().lit_false);
            }
          }
        } else if (vd->type().isvar() && vd->type().dim()==0) {
          if (vd->e() != NULL) {
            if (const Call* cc = vd->e()->dyn_cast<Call>()) {
              vd->e(NULL);
              vd->addAnnotation(constants().ann.is_defined_var);
              std::vector<Expression*> args(cc->args().size());
              ASTString cid;
              if (cc->id() == constants().ids.lin_exp) {
                ArrayLit* le_c = follow_id(cc->args()[0])->cast<ArrayLit>();
                std::vector<Expression*> nc(le_c->v().size());
                std::copy(le_c->v().begin(),le_c->v().end(),nc.begin());
                if (le_c->type().bt()==Type::BT_INT) {
                  cid = constants().ids.int_.lin_eq;
                  nc.push_back(IntLit::a(-1));
                  args[0] = new ArrayLit(Location().introduce(),nc);
                  args[0]->type(Type::parint(1));
                  ArrayLit* le_x = follow_id(cc->args()[1])->cast<ArrayLit>();
                  std::vector<Expression*> nx(le_x->v().size());
                  std::copy(le_x->v().begin(),le_x->v().end(),nx.begin());
                  nx.push_back(vd->id());
                  args[1] = new ArrayLit(Location().introduce(),nx);
                  args[1]->type(le_x->type());
                  IntVal d = cc->args()[2]->cast<IntLit>()->v();
                  args[2] = IntLit::a(-d);
                } else {
                  // float
                  cid = constants().ids.float_.lin_eq;
                  nc.push_back(FloatLit::a(-1.0));
                  args[0] = new ArrayLit(Location().introduce(),nc);
                  args[0]->type(Type::parfloat(1));
                  ArrayLit* le_x = follow_id(cc->args()[1])->cast<ArrayLit>();
                  std::vector<Expression*> nx(le_x->v().size());
                  std::copy(le_x->v().begin(),le_x->v().end(),nx.begin());
                  nx.push_back(vd->id());
                  args[1] = new ArrayLit(Location().introduce(),nx);
                  args[1]->type(le_x->type());
                  FloatVal d = cc->args()[2]->cast<FloatLit>()->v();
                  args[2] = FloatLit::a(-d);
                }
              } else {
                if (cc->id() == "card") {
                  // card is 'set_card' in old FlatZinc
                  cid = constants().ids.set_card;
                } else {
                  cid = cc->id();
                }
                std::copy(cc->args().begin(),cc->args().end(),args.begin());
                args.push_back(vd->id());
              }
              Call* nc = new Call(cc->loc().introduce(),cid,args);
              nc->type(cc->type());
              nc->addAnnotation(definesVarAnn(vd->id()));
              nc->ann().merge(cc->ann());
              e.envi().flat_addItem(new ConstraintI(Location().introduce(),nc));
            } else {
              assert(vd->e()->eid() == Expression::E_ID ||
                     vd->e()->eid() == Expression::E_INTLIT ||
                     vd->e()->eid() == Expression::E_FLOATLIT ||
                     vd->e()->eid() == Expression::E_BOOLLIT ||
                     vd->e()->eid() == Expression::E_SETLIT);
              
            }
          }
        } else if (vd->type().dim() > 0) {
          if (!vd->e()->isa<ArrayLit>()) {
            vd->e(follow_id(vd->e()));
          }
          if (vd->ti()->ranges().size() == 1 &&
              vd->ti()->ranges()[0]->domain() != NULL &&
              vd->ti()->ranges()[0]->domain()->isa<SetLit>()) {
            IntSetVal* isv = vd->ti()->ranges()[0]->domain()->cast<SetLit>()->isv();
            if (isv && (isv->size()==0 || isv->min(0)==1))
              continue;
          }
          assert(vd->e() != NULL);
          ArrayLit* al = NULL;
          Expression* e = vd->e();
          while (al==NULL) {
            switch (e->eid()) {
              case Expression::E_ARRAYLIT:
                al = e->cast<ArrayLit>();
                break;
              case Expression::E_ID:
                e = e->cast<Id>()->decl()->e();
                break;
              default:
                assert(false);
            }
          }
          std::vector<int> dims(2);
          dims[0] = 1;
          dims[1] = al->length();
          al->setDims(ASTIntVec(dims));
          IntSetVal* isv = IntSetVal::a(1,al->length());
          if (vd->ti()->ranges().size() == 1) {
            vd->ti()->ranges()[0]->domain(new SetLit(Location().introduce(),isv));
          } else {
            std::vector<TypeInst*> r(1);
            r[0] = new TypeInst(vd->ti()->ranges()[0]->loc(),
                                vd->ti()->ranges()[0]->type(),
                                new SetLit(Location().introduce(),isv));
            ASTExprVec<TypeInst> ranges(r);
            TypeInst* ti = new TypeInst(vd->ti()->loc(),vd->ti()->type(),ranges,vd->ti()->domain());
            vd->ti(ti);
          }
        }
      } else if (ConstraintI* ci = (*m)[i]->dyn_cast<ConstraintI>()) {
        
        std::vector<Expression*> removeAnns;
        for (ExpressionSetIter anns = ci->e()->ann().begin(); anns != ci->e()->ann().end(); ++anns) {
          if (Call* c = (*anns)->dyn_cast<Call>()) {
            if (c->id() == constants().ann.defines_var && c->args()[0]->type().ispar()) {
              removeAnns.push_back(c);
            }
          }
        }
        for (unsigned int i=0; i<removeAnns.size(); i++) {
          ci->e()->ann().remove(removeAnns[i]);
        }
        
        if (Call* vc = ci->e()->dyn_cast<Call>()) {
          for (unsigned int i=0; i<vc->args().size(); i++) {
            if (ArrayLit* al = vc->args()[i]->dyn_cast<ArrayLit>()) {
              if (al->dims()>1 || al->min(0)!= 1) {
                std::vector<int> dims(2);
                dims[0] = 1;
                dims[1] = al->length();
                GCLock lock;
                al->setDims(ASTIntVec(dims));
              }
            }
          }
          if (vc->id() == constants().ids.exists) {
            GCLock lock;
            vc->id(ASTString("array_bool_or"));
            std::vector<Expression*> args(2);
            args[0] = vc->args()[0];
            args[1] = constants().lit_true;
            ASTExprVec<Expression> argsv(args);
            vc->args(argsv);
            vc->decl(e.envi().orig->matchFn(env, vc));
          } else if (vc->id() == constants().ids.forall) {
            GCLock lock;
            vc->id(ASTString("array_bool_and"));
            std::vector<Expression*> args(2);
            args[0] = vc->args()[0];
            args[1] = constants().lit_true;
            ASTExprVec<Expression> argsv(args);
            vc->args(argsv);
            vc->decl(e.envi().orig->matchFn(env, vc));
          } else if (vc->id() == constants().ids.clause) {
            GCLock lock;
            vc->id(ASTString("bool_clause"));
            vc->decl(e.envi().orig->matchFn(env, vc));
          } else if (vc->id() == constants().ids.bool_xor && vc->args().size()==2) {
            GCLock lock;
            std::vector<Expression*> args(3);
            args[0] = vc->args()[0];
            args[1] = vc->args()[1];
            args[2] = constants().lit_true;
            ASTExprVec<Expression> argsv(args);
            vc->args(argsv);
            vc->decl(e.envi().orig->matchFn(env, vc));
          }
          if (vc->decl() && vc->decl() != constants().var_redef &&
              !isBuiltin(vc->decl()) &&
              globals.find(vc->decl())==globals.end()) {
            e.envi().flat_addItem(vc->decl());
            globals.insert(vc->decl());
          }
        } else if (Id* id = ci->e()->dyn_cast<Id>()) {
          std::vector<Expression*> args(2);
          args[0] = id;
          args[1] = constants().lit_true;
          GCLock lock;
          ci->e(new Call(Location().introduce(),constants().ids.bool_eq,args));
        } else if (BoolLit* bl = ci->e()->dyn_cast<BoolLit>()) {
          if (!bl->v()) {
            GCLock lock;
            std::vector<Expression*> args(2);
            args[0] = constants().lit_false;
            args[1] = constants().lit_true;
            Call* neq = new Call(Location().introduce(),constants().ids.bool_eq,args);
            ci->e(neq);
          } else {
            ci->remove();
          }
        }
      } else if (SolveI* si = (*m)[i]->dyn_cast<SolveI>()) {
        if (si->e() && si->e()->type().ispar()) {
          GCLock lock;
          TypeInst* ti = new TypeInst(Location().introduce(),si->e()->type(),NULL);
          VarDecl* constantobj = new VarDecl(Location().introduce(),ti,e.envi().genId(),si->e());
          si->e(constantobj->id());
          e.envi().flat_addItem(new VarDeclI(Location().introduce(),constantobj));
        }
      }
    }
    
    std::vector<VarDeclI*> sortedVarDecls(declsWithIds.size());
    int vdCount = 0;
    for (unsigned int i=0; i<declsWithIds.size(); i++) {
      VarDecl* cur = (*m)[declsWithIds[i]]->cast<VarDeclI>()->e();
      std::vector<int> stack;
      while (cur && cur->payload() < 0) {
        stack.push_back(cur->payload());
        if (Id* id = cur->e()->dyn_cast<Id>()) {
          cur = id->decl();
        } else {
          cur = NULL;
        }
      }
      for (unsigned int i=stack.size(); i--;) {
        VarDeclI* vdi = (*m)[-stack[i]-1]->cast<VarDeclI>();
        vdi->e()->payload(-vdi->e()->payload()-1);
        sortedVarDecls[vdCount++] = vdi;
      }
    }
    for (unsigned int i=0; i<declsWithIds.size(); i++) {
      (*m)[declsWithIds[i]] = sortedVarDecls[i];
    }
    
    m->compact();
    e.envi().output->compact();

    for (IdMap<VarOccurrences::Items>::iterator it = env.vo._m.begin();
         it != env.vo._m.end(); ++it) {
      std::vector<Item*> toRemove;
      for (VarOccurrences::Items::iterator iit = it->second.begin();
           iit != it->second.end(); ++iit) {
        if ((*iit)->removed()) {
          toRemove.push_back(*iit);
        }
      }
      for (unsigned int i=0; i<toRemove.size(); i++) {
        it->second.erase(toRemove[i]);
      }
    }

    class Cmp {
    public:
      bool operator() (Item* i, Item* j) {
        if (i->iid()==Item::II_FUN || j->iid()==Item::II_FUN) {
          if (i->iid()==j->iid())
            return false;
          return i->iid()==Item::II_FUN;
        }
        if (i->iid()==Item::II_SOL) {
          assert(j->iid() != i->iid());
          return false;
        }
        if (j->iid()==Item::II_SOL) {
          assert(j->iid() != i->iid());
          return true;
        }
        if (i->iid()==Item::II_VD) {
          if (j->iid() != i->iid())
            return true;
          if (i->cast<VarDeclI>()->e()->type().ispar() &&
              j->cast<VarDeclI>()->e()->type().isvar())
            return true;
          if (j->cast<VarDeclI>()->e()->type().ispar() &&
              i->cast<VarDeclI>()->e()->type().isvar())
            return false;
          if (i->cast<VarDeclI>()->e()->type().dim() == 0 &&
              j->cast<VarDeclI>()->e()->type().dim() != 0)
            return true;
          if (i->cast<VarDeclI>()->e()->type().dim() != 0 &&
              j->cast<VarDeclI>()->e()->type().dim() == 0)
            return false;
          if (i->cast<VarDeclI>()->e()->e()==NULL &&
              j->cast<VarDeclI>()->e()->e() != NULL)
            return true;
          if (i->cast<VarDeclI>()->e()->e() &&
              j->cast<VarDeclI>()->e()->e() &&
              !i->cast<VarDeclI>()->e()->e()->isa<Id>() &&
              j->cast<VarDeclI>()->e()->e()->isa<Id>())
            return true;
        }
        return false;
      }
    } _cmp;
    std::stable_sort(m->begin(),m->end(),_cmp);

  }

  FlatModelStatistics statistics(Env& m) {
    Model* flat = m.flat();
    FlatModelStatistics stats;
    for (unsigned int i=0; i<flat->size(); i++) {
      if (!(*flat)[i]->removed()) {
        if (VarDeclI* vdi = (*flat)[i]->dyn_cast<VarDeclI>()) {
          Type t = vdi->e()->type();
          if (t.isvar() && t.dim()==0) {
            if (t.is_set())
              stats.n_set_vars++;
            else if (t.isint())
              stats.n_int_vars++;
            else if (t.isbool())
              stats.n_bool_vars++;
            else if (t.isfloat())
              stats.n_float_vars++;
          }
        } else if (ConstraintI* ci = (*flat)[i]->dyn_cast<ConstraintI>()) {
          if (Call* call = ci->e()->dyn_cast<Call>()) {
            if (call->args().size() > 0) {
              Type all_t;
              for (unsigned int i=0; i<call->args().size(); i++) {
                Type t = call->args()[i]->type();
                if (t.isvar()) {
                  if (t.st()==Type::ST_SET)
                    all_t = t;
                  else if (t.bt()==Type::BT_FLOAT && all_t.st()!=Type::ST_SET)
                    all_t = t;
                  else if (t.bt()==Type::BT_INT && all_t.bt()!=Type::BT_FLOAT && all_t.st()!=Type::ST_SET)
                    all_t = t;
                  else if (t.bt()==Type::BT_BOOL && all_t.bt()!=Type::BT_INT && all_t.bt()!=Type::BT_FLOAT && all_t.st()!=Type::ST_SET)
                    all_t = t;
                }
              }
              if (all_t.isvar()) {
                if (all_t.st()==Type::ST_SET)
                  stats.n_set_ct++;
                else if (all_t.bt()==Type::BT_INT)
                  stats.n_int_ct++;
                else if (all_t.bt()==Type::BT_BOOL)
                  stats.n_bool_ct++;
                else if (all_t.bt()==Type::BT_FLOAT)
                  stats.n_float_ct++;
              }
            }
          }
        }
      }
    }
    return stats;
  }
  
}<|MERGE_RESOLUTION|>--- conflicted
+++ resolved
@@ -235,7 +235,7 @@
           if(vd->ti()->type().isvarint()) {
             vd->type(Type::parint());
             vd->ti(new TypeInst(vd->loc(), Type::parint()));
-            vd->e(new IntLit(vd->loc(), intval));
+            vd->e(IntLit::a(intval));
           } else if(vd->ti()->type().isvarfloat()) {
             vd->type(Type::parfloat());
             vd->ti(new TypeInst(vd->loc(), Type::parfloat()));
@@ -3396,7 +3396,7 @@
             
             std::vector<Expression*> elems(static_cast<int>(asize.toInt()));
             for (int i=0; i<static_cast<int>(asize.toInt()); i++) {
-              CallStackItem csi(env, new IntLit(vd->loc().introduce(), i));
+              CallStackItem csi(env, IntLit::a(i));
               TypeInst* vti = new TypeInst(Location().introduce(),tt,vd->ti()->domain());
               VarDecl* nvd = newVarDecl(env,ctx,vti,NULL,vd,NULL);
               elems[i] = nvd->id();
@@ -4989,11 +4989,7 @@
           {
             GCLock lock;
             std::vector<Expression*> e_args = toExpVec(args);
-<<<<<<< HEAD
-            Call* cr_c = new Call(e->loc().introduce(),cid,e_args);
-=======
             Call* cr_c = new Call(c->loc().introduce(),cid,e_args);
->>>>>>> 03066721
             decl = env.orig->matchFn(env,cr_c);
             if (decl==NULL)
               throw FlatteningError(env,cr_c->loc(), "cannot find matching declaration");
