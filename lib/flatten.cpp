--- conflicted
+++ resolved
@@ -1268,16 +1268,16 @@
                       }
                     } else {
                       // at this point, can only be a constant
-                      assert(al->v()[i]->type().ispar());
+                      assert((*al)[i]->type().ispar());
                       if (e->type().st()==Type::ST_PLAIN) {
-                        IntVal iv = eval_int(env, al->v()[i]);
+                        IntVal iv = eval_int(env, (*al)[i]);
                         if (!isv->contains(iv)) {
                           std::ostringstream oss;
                           oss << "value " << iv << " outside declared array domain " << *isv;
                           env.fail(oss.str());
                         }
                       } else {
-                        IntSetVal* aisv = eval_intset(env, al->v()[i]);
+                        IntSetVal* aisv = eval_intset(env, (*al)[i]);
                         IntSetRanges aisv_r(aisv);
                         IntSetRanges isv_r(isv);
                         if (!Ranges::subset(aisv_r,isv_r)) {
@@ -1315,8 +1315,8 @@
                       }
                     } else {
                       // at this point, can only be a constant
-                      assert(al->v()[i]->type().ispar());
-                      FloatVal fv = eval_float(env, al->v()[i]);
+                      assert((*al)[i]->type().ispar());
+                      FloatVal fv = eval_float(env, (*al)[i]);
                       if (!fsv->contains(fv)) {
                         std::ostringstream oss;
                         oss << "value " << fv << " outside declared array domain " << *fsv;
@@ -1507,17 +1507,15 @@
               if (c->id() == constants().ids.lin_exp) {
                 ArrayLit* le_c = follow_id(c->arg(0))->cast<ArrayLit>();
                 std::vector<Expression*> ncoeff(le_c->size());
-                for (unsigned int i=0; i<le_c->size(); i++) {
+                for (unsigned int i=ncoeff.size(); i--;)
                   ncoeff[i] = (*le_c)[i];
-                }
                 ncoeff.push_back(IntLit::a(-1));
                 args.push_back(new ArrayLit(Location().introduce(),ncoeff));
                 args[0]->type(le_c->type());
                 ArrayLit* le_x = follow_id(c->arg(1))->cast<ArrayLit>();
                 std::vector<Expression*> nx(le_x->size());
-                for (unsigned int i=0; i<le_x->size(); i++) {
+                for (unsigned int i=nx.size(); i--;)
                   nx[i] = (*le_x)[i];
-                }
                 nx.push_back(vd->id());
                 args.push_back(new ArrayLit(Location().introduce(),nx));
                 args[1]->type(le_x->type());
@@ -1535,9 +1533,8 @@
                 return vd->id();
               } else {
                 args.resize(c->n_args());
-                for (unsigned int i=0; i<args.size(); i++) {
+                for (unsigned int i=args.size(); i--;)
                   args[i] = c->arg(i);
-                }
                 args.push_back(vd->id());
                 ASTString nid = c->id();
 
@@ -4854,26 +4851,7 @@
             break;
           }
           
-<<<<<<< HEAD
           std::vector<EE> args_ee(c->n_args());
-          bool mixContext = decl->e()!=NULL ||
-            (cid != constants().ids.forall && cid != constants().ids.exists && cid != constants().ids.bool2int &&
-             cid != constants().ids.sum && cid != constants().ids.lin_exp && cid != "assert");
-          bool isPartial = false;
-          for (unsigned int i=c->n_args(); i--;) {
-            Ctx argctx = nctx;
-            if (mixContext) {
-              if (cid==constants().ids.clause) {
-                argctx.b = (i==0 ? +nctx.b : -nctx.b);
-              } else if (c->arg(i)->type().bt()==Type::BT_BOOL) {
-                argctx.b = C_MIX;
-              } else if (c->arg(i)->type().bt()==Type::BT_INT) {
-                argctx.i = C_MIX;
-              }
-            }
-            Expression* tmp = follow_id_to_decl(c->arg(i));
-=======
-          std::vector<EE> args_ee(c->args().size());
           bool isPartial = false;
 
           if (cid == constants().ids.lin_exp && c->type().isint()) {
@@ -4881,9 +4859,8 @@
             // the context of a variable expression depends on the corresponding coefficient
             
             // flatten the coefficient array
-            Expression* tmp = follow_id_to_decl(c->args()[0]);
+            Expression* tmp = follow_id_to_decl(c->arg(0));
             ArrayLit* coeffs;
->>>>>>> 0c0cf2ba
             if (VarDecl* vd = tmp->dyn_cast<VarDecl>())
               tmp = vd->id();
             {
@@ -4893,18 +4870,18 @@
               coeffs = eval_array_lit(env, args_ee[0].r());
             }
 
-            ArrayLit* vars = eval_array_lit(env, c->args()[1]);
+            ArrayLit* vars = eval_array_lit(env, c->arg(1));
             if (vars->flat()) {
               args_ee[1].r = vars;
               args_ee[1].b = constants().var_true;
             } else {
               CallArgItem cai(env);
-              CallStackItem _csi(env,c->args()[1]);
-              std::vector<EE> elems_ee(vars->v().size());
-              for (unsigned int i=vars->v().size(); i--;) {
+              CallStackItem _csi(env,c->arg(1));
+              std::vector<EE> elems_ee(vars->size());
+              for (unsigned int i=vars->size(); i--;) {
                 Ctx argctx = nctx;
-                argctx.i = eval_int(env,coeffs->v()[i])<0 ? -nctx.i : +nctx.i;
-                elems_ee[i] = flat_exp(env,argctx,vars->v()[i],NULL,NULL);
+                argctx.i = eval_int(env,(*coeffs)[i])<0 ? -nctx.i : +nctx.i;
+                elems_ee[i] = flat_exp(env,argctx,(*vars)[i],NULL,NULL);
               }
               std::vector<Expression*> elems(elems_ee.size());
               for (unsigned int i=elems.size(); i--;)
@@ -4922,7 +4899,7 @@
             }
 
             {
-              Expression* constant = follow_id_to_decl(c->args()[2]);
+              Expression* constant = follow_id_to_decl(c->arg(2));
               if (VarDecl* vd = constant->dyn_cast<VarDecl>())
                 constant = vd->id();
               CallArgItem cai(env);
@@ -4934,18 +4911,18 @@
             bool mixContext = decl->e()!=NULL ||
               (cid != constants().ids.forall && cid != constants().ids.exists && cid != constants().ids.bool2int &&
                cid != constants().ids.sum && cid != "assert");
-            for (unsigned int i=c->args().size(); i--;) {
+            for (unsigned int i=c->n_args(); i--;) {
               Ctx argctx = nctx;
               if (mixContext) {
                 if (cid==constants().ids.clause) {
                   argctx.b = (i==0 ? +nctx.b : -nctx.b);
-                } else if (c->args()[i]->type().bt()==Type::BT_BOOL) {
+                } else if (c->arg(i)->type().bt()==Type::BT_BOOL) {
                   argctx.b = C_MIX;
-                } else if (c->args()[i]->type().bt()==Type::BT_INT) {
+                } else if (c->arg(i)->type().bt()==Type::BT_INT) {
                   argctx.i = C_MIX;
                 }
               }
-              Expression* tmp = follow_id_to_decl(c->args()[i]);
+              Expression* tmp = follow_id_to_decl(c->arg(i));
               if (VarDecl* vd = tmp->dyn_cast<VarDecl>())
                 tmp = vd->id();
               CallArgItem cai(env);
@@ -5933,17 +5910,15 @@
                     std::vector<Expression*> args(c->n_args());
                     ArrayLit* le_c = follow_id(c->arg(0))->cast<ArrayLit>();
                     std::vector<Expression*> nc_c(le_c->size());
-                    for (unsigned int i=0; i<le_c->size(); i++) {
+                    for (unsigned int i=nc_c.size(); i--;)
                       nc_c[i] = (*le_c)[i];
-                    }
                     nc_c.push_back(IntLit::a(-1));
                     args[0] = new ArrayLit(Location().introduce(),nc_c);
                     args[0]->type(Type::parint(1));
                     ArrayLit* le_x = follow_id(c->arg(1))->cast<ArrayLit>();
                     std::vector<Expression*> nx(le_x->size());
-                    for (unsigned int i=0; i<le_x->size(); i++) {
+                    for (unsigned int i=nx.size(); i--;)
                       nx[i] = (*le_x)[i];
-                    }
                     nx.push_back(vd->id());
                     args[1] = new ArrayLit(Location().introduce(),nx);
                     args[1]->type(Type::varint(1));
@@ -6362,9 +6337,8 @@
             // a = lin_exp([1],[b],5) => int_lin_eq([1,-1],[b,a],-5):: defines_var(a)
             ArrayLit* le_c = follow_id(cc->arg(0))->cast<ArrayLit>();
             std::vector<Expression*> nc(le_c->size());
-            for (unsigned int i=0; i<le_c->size(); i++) {
+            for (unsigned int i=nc.size(); i--;)
               nc[i] = (*le_c)[i];
-            }
             if (le_c->type().bt()==Type::BT_INT) {
               cid = constants().ids.int_.lin_eq;
               nc.push_back(IntLit::a(-1));
@@ -6372,9 +6346,8 @@
               args[0]->type(Type::parint(1));
               ArrayLit* le_x = follow_id(cc->arg(1))->cast<ArrayLit>();
               std::vector<Expression*> nx(le_x->size());
-              for (unsigned int i=0; i<le_x->size(); i++) {
+              for (unsigned int i=nx.size(); i--;)
                 nx[i] = (*le_x)[i];
-              }
               nx.push_back(vd->id());
               args[1] = new ArrayLit(Location().introduce(),nx);
               args[1]->type(le_x->type());
@@ -6388,9 +6361,8 @@
               args[0]->type(Type::parfloat(1));
               ArrayLit* le_x = follow_id(cc->arg(1))->cast<ArrayLit>();
               std::vector<Expression*> nx(le_x->size());
-              for (unsigned int i=0; i<le_x->size(); i++) {
+              for (unsigned int i=nx.size(); i--;)
                 nx[i] = (*le_x)[i];
-              }
               nx.push_back(vd->id());
               args[1] = new ArrayLit(Location().introduce(),nx);
               args[1]->type(le_x->type());
