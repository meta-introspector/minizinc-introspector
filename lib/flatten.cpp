--- conflicted
+++ resolved
@@ -368,13 +368,13 @@
     }
     
     if (!hasBeenAdded) {
-      VarDeclI* ni = new VarDeclI(Location().introduce(),vd);
-      env.flat_addItem(ni);
+    VarDeclI* ni = new VarDeclI(Location().introduce(),vd);
+    env.flat_addItem(ni);
       //TODO: What should we do with the map?
-      EE ee(vd,NULL);
-      env.map_insert(vd->id(),ee);
-    }
-
+    EE ee(vd,NULL);
+    env.map_insert(vd->id(),ee);
+    }
+    
     return vd;
   }
 
@@ -5455,7 +5455,7 @@
           }
         }
       }
-
+      
       // rewrite some constraints if there are redefinitions
       for (int ai=0; ai<agenda.size(); ai++) {
         int i=agenda[ai];
@@ -5617,9 +5617,7 @@
               CollectDecls cd(env.vo,deletedVarDecls,ci);
               topDown(cd,c);
               ci->e(constants().lit_true);
-<<<<<<< HEAD
-              ci->remove();
-
+              env.flat_removeItem(i);
               StringLit* sl = NULL;
               for(ExpressionSetIter it = c->ann().begin(); it != c->ann().end(); ++it) {
                 if(Call* ca = (*it)->dyn_cast<Call>()) {
@@ -5637,9 +5635,6 @@
               CallStackItem* csi=NULL;
               if(sl)
                 csi = new CallStackItem(env, sl);
-=======
-              env.flat_removeItem(i);
->>>>>>> 81e31f72
               (void) flat_exp(env, Ctx(), nc, constants().var_true, constants().var_true);
               if(csi) delete csi;
             }
@@ -5738,13 +5733,12 @@
     Model* m = e.flat();
     for (unsigned int i=0; i<m->size(); i++) {
       Item* item = (*m)[i];
-<<<<<<< HEAD
       if(VarDeclI* vdi = item->dyn_cast<VarDeclI>()) {
         if(vdi->e()->e())
           vdi->e()->e()->ann().removeCall(constants().ann.mzn_path);
         if(item->cast<VarDeclI>()->e()->type().ot() == Type::OT_OPTIONAL ||
             item->cast<VarDeclI>()->e()->type().bt() == Type::BT_ANN) {
-            item->remove();
+            e.envi().flat_removeItem(i);
         }
       } else if(ConstraintI* ci = item->dyn_cast<ConstraintI>()) {
         ci->e()->ann().removeCall(constants().ann.mzn_path);
@@ -5752,12 +5746,6 @@
         si->ann().removeCall(constants().ann.mzn_path);
         if(si->e())
           si->e()->ann().removeCall(constants().ann.mzn_path);
-=======
-      if (item->isa<VarDeclI>() &&
-          (item->cast<VarDeclI>()->e()->type().ot() == Type::OT_OPTIONAL ||
-           item->cast<VarDeclI>()->e()->type().bt() == Type::BT_ANN) ) {
-            e.envi().flat_removeItem(i);
->>>>>>> 81e31f72
           }
     }
 
