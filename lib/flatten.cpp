--- conflicted
+++ resolved
@@ -344,7 +344,7 @@
     // If vd has an e() use bind to turn rhs into a constraint
     if (vd->e()) {
       if(rhs) {
-        bind(env, ctx, vd, rhs);
+      bind(env, ctx, vd, rhs);
       }
     } else {
       vd->e(rhs);
@@ -368,23 +368,19 @@
     }
     
     if (!hasBeenAdded) {
-      VarDeclI* ni = new VarDeclI(Location().introduce(),vd);
-      env.flat_addItem(ni);
+    VarDeclI* ni = new VarDeclI(Location().introduce(),vd);
+    env.flat_addItem(ni);
       //TODO: What should we do with the map?
-      EE ee(vd,NULL);
-      env.map_insert(vd->id(),ee);
-    }
-
+    EE ee(vd,NULL);
+    env.map_insert(vd->id(),ee);
+    }
+    
     return vd;
   }
 
 #define MZN_FILL_REIFY_MAP(T,ID) reifyMap.insert(std::pair<ASTString,ASTString>(constants().ids.T.ID,constants().ids.T ## reif.ID));
 
-<<<<<<< HEAD
-  EnvI::EnvI(Model* orig0) : orig(orig0), output(new Model), ignorePartial(false), _flat(new Model), ids(0), pathUse(0), maxPathDepth(0), pass(0), passes(1) {
-=======
-  EnvI::EnvI(Model* orig0) : orig(orig0), output(new Model), ignorePartial(false), collect_vardecls(false), _flat(new Model), ids(0) {
->>>>>>> 8dca42a2
+  EnvI::EnvI(Model* orig0) : orig(orig0), output(new Model), ignorePartial(false), collect_vardecls(false),_flat(new Model), ids(0), pathUse(0), maxPathDepth(0), pass(0), passes(1) {
     MZN_FILL_REIFY_MAP(int_,lin_eq);
     MZN_FILL_REIFY_MAP(int_,lin_le);
     MZN_FILL_REIFY_MAP(int_,lin_ne);
@@ -572,7 +568,7 @@
     filenameMap = env.filenameMap;
     maxPathDepth = env.maxPathDepth;
   }
-
+  
   class CallStackItem {
   public:
     EnvI& env;
@@ -631,7 +627,7 @@
     if (stack.size() > maxPathDepth) {
       if(pass >= passes-1) {
         return false;
-      }
+  }
       maxPathDepth = stack.size();
     }
 
@@ -2732,6 +2728,7 @@
             }
             Type tt = vd->ti()->type();
             tt.dim(0);
+            
             std::vector<Expression*> elems(static_cast<int>(asize.toInt()));
             for (int i=0; i<static_cast<int>(asize.toInt()); i++) {
               CallStackItem csi(env, new IntLit(vd->loc().introduce(), i));
@@ -5438,7 +5435,7 @@
           }
         }
       }
-      
+
       // rewrite some constraints if there are redefinitions
       for (int ai=0; ai<agenda.size(); ai++) {
         int i=agenda[ai];
@@ -5722,7 +5719,7 @@
           vdi->e()->e()->ann().removeCall(constants().ann.mzn_path);
         if(item->cast<VarDeclI>()->e()->type().ot() == Type::OT_OPTIONAL ||
             item->cast<VarDeclI>()->e()->type().bt() == Type::BT_ANN) {
-          item->remove();
+            item->remove();
         }
       } else if(ConstraintI* ci = item->dyn_cast<ConstraintI>()) {
         ci->e()->ann().removeCall(constants().ann.mzn_path);
@@ -5730,7 +5727,7 @@
         si->ann().removeCall(constants().ann.mzn_path);
         if(si->e())
           si->e()->ann().removeCall(constants().ann.mzn_path);
-      }
+          }
     }
 
     m->compact();
