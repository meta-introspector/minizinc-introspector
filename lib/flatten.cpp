--- conflicted
+++ resolved
@@ -519,6 +519,12 @@
       topDown(ce,toAdd);
     }
   }
+
+  void EnvI::setMaps(EnvI& env) {
+    pathMap = env.pathMap;
+    filenameMap = env.filenameMap;
+    maxPathDepth = env.maxPathDepth;
+  }
   
   void EnvI::flat_removeItem(MiniZinc::Item* i) {
     i->remove();
@@ -572,48 +578,37 @@
     }
   }
   
-<<<<<<< HEAD
   void EnvI::createErrorStack(void) {
     errorStack.clear();
     for (unsigned int i=callStack.size(); i--;) {
       errorStack.push_back(callStack[i]);
-=======
-  void EnvI::setMaps(EnvI& env) {
-    pathMap = env.pathMap;
-    reversePathMap = env.reversePathMap;
-    filenameMap = env.filenameMap;
-    maxPathDepth = env.maxPathDepth;
-  }
-  
-  class CallStackItem {
-  public:
-    EnvI& env;
-    CallStackItem(EnvI& env0, Expression* e) : env(env0) {
-      env.errorStack.clear();
-      if (e->isa<VarDecl>())
-        env.idStack.push_back(env.callStack.size());
-      env.callStack.push_back(e);
-      env.maxCallStack = std::max(env.maxCallStack, static_cast<unsigned int>(env.callStack.size()));
-    }
-    ~CallStackItem(void) {
-      env.errorStack.push_back(env.callStack.back());
-      if (env.callStack.back()->isa<VarDecl>())
-        env.idStack.pop_back();
-      env.callStack.pop_back();
->>>>>>> 7bdb4d17
-    }
-  }
-  
+    }
+  }
+ 
+
+  static int stackCounter = 0;
+
   CallStackItem::CallStackItem(EnvI& env0, Expression* e) : env(env0) {
     if (e->isa<VarDecl>())
       env.idStack.push_back(env.callStack.size());
     env.callStack.push_back(e);
     env.maxCallStack = std::max(env.maxCallStack, static_cast<unsigned int>(env.callStack.size()));
+    std::stringstream ss;
+    ss << "DEBUG: " << ++stackCounter;
+    env.callStack.push_back(new StringLit(Location().introduce(), ss.str()));
   }
   CallStackItem::CallStackItem(EnvI& env0, Id* ident, IntVal i) : env(env0) {
     Expression* ee = reinterpret_cast<Expression*>(reinterpret_cast<ptrdiff_t>(ident) | static_cast<ptrdiff_t>(1));
     env.callStack.push_back(ee);
     env.maxCallStack = std::max(env.maxCallStack, static_cast<unsigned int>(env.callStack.size()));
+
+
+    std::stringstream ss;
+    ss << "DEBUG: " << ++stackCounter;
+    if(stackCounter==460) {
+      std::cerr << "WAH: " << *ident << " = " << i << std::endl;
+    }
+    env.callStack.push_back(new StringLit(Location().introduce(), ss.str()));
   }
   CallStackItem::~CallStackItem(void) {
     if (env.callStack.back()->isa<VarDecl>())
@@ -1473,15 +1468,9 @@
               std::vector<Expression*> args(2);
               args[0] = vd->id();
               args[1] = e_vd->id();
-<<<<<<< HEAD
-              Call* c = new Call(Location().introduce(),cid,args);
+              Call* c = new Call(vd->loc().introduce(),cid,args);
               c->decl(env.orig->matchFn(env,c));
               c->type(c->decl()->rtype(env,args));
-=======
-              Call* c = new Call(vd->loc().introduce(),cid,args);
-              c->decl(env.orig->matchFn(c));
-              c->type(c->decl()->rtype(args));
->>>>>>> 7bdb4d17
               flat_exp(env, Ctx(), c, constants().var_true, constants().var_true);
               return vd->id();
             }
@@ -1576,15 +1565,9 @@
           ArrayLit* al = new ArrayLit(Location().introduce(),nontrue);
           al->type(Type::varbool(1));
           args.push_back(al);
-<<<<<<< HEAD
-          Call* ret = new Call(Location().introduce(),constants().ids.forall,args);
+          Call* ret = new Call(nontrue[0]->loc().introduce(),constants().ids.forall,args);
           ret->decl(env.orig->matchFn(env,ret));
           ret->type(ret->decl()->rtype(env,args));
-=======
-          Call* ret = new Call(nontrue[0]->loc().introduce(),constants().ids.forall,args);
-          ret->decl(env.orig->matchFn(ret));
-          ret->type(ret->decl()->rtype(args));
->>>>>>> 7bdb4d17
           KeepAlive ka(ret);
           GC::unlock();
           return flat_exp(env,ctx,ret,b,constants().var_true).r;
@@ -1628,15 +1611,9 @@
           ArrayLit* al = new ArrayLit(Location().introduce(),nonfalse);
           al->type(Type::varbool(1));
           args.push_back(al);
-<<<<<<< HEAD
-          Call* ret = new Call(Location().introduce().introduce(),constants().ids.exists,args);
+          Call* ret = new Call(Location().introduce(),constants().ids.exists,args);
           ret->decl(env.orig->matchFn(env, ret));
           ret->type(ret->decl()->rtype(env, args));
-=======
-          Call* ret = new Call(Location().introduce(),constants().ids.exists,args);
-          ret->decl(env.orig->matchFn(ret));
-          ret->type(ret->decl()->rtype(args));
->>>>>>> 7bdb4d17
           assert(ret->decl());
           KeepAlive ka(ret);
           GC::unlock();
@@ -4107,13 +4084,8 @@
           {
             GCLock lock;
             std::vector<Expression*> e_args = toExpVec(args);
-<<<<<<< HEAD
-            Call* cr_c = new Call(Location().introduce(),cid,e_args);
+            Call* cr_c = new Call(e->loc().introduce(),cid,e_args);
             decl = env.orig->matchFn(env,cr_c);
-=======
-            Call* cr_c = new Call(e->loc().introduce(),cid,e_args);
-            decl = env.orig->matchFn(cr_c);
->>>>>>> 7bdb4d17
             if (decl==NULL)
               throw FlatteningError(env,cr_c->loc(), "cannot find matching declaration");
             cr_c->type(decl->rtype(env,e_args));
@@ -5222,8 +5194,9 @@
     iterItems(ra, new_mod);
     new_mod->compact();
 
+    Env* fenv = new Env(new_mod);
     std::vector<TypeError> typeErrors;
-    MiniZinc::typecheck(new_mod, typeErrors);
+    MiniZinc::typecheck(*fenv, new_mod, typeErrors);
     if (typeErrors.size() > 0) {
       for (unsigned int i=0; i<typeErrors.size(); i++) {
         std::cerr << std::endl;
@@ -5232,9 +5205,8 @@
       }
       exit(EXIT_FAILURE);
     }
-    registerBuiltins(new_mod);
-
-    Env* fenv = new Env(new_mod);
+    registerBuiltins(*fenv, new_mod);
+
     fenv->envi().setMaps(e.envi());
 
     GC::unlock();
