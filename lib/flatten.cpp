--- conflicted
+++ resolved
@@ -30,7 +30,6 @@
 #include <minizinc/prettyprinter.hh>
 
 #include <fstream>
-
 namespace MiniZinc {
 
   /// Output operator for contexts
@@ -136,11 +135,10 @@
     GCLock lock;
     return e!=NULL && e->type().ispar() && e->type().isbool()
            && !eval_bool(env,e);
-  }
+  }  
 
   EE flat_exp(EnvI& env, Ctx ctx, Expression* e, VarDecl* r, VarDecl* b);
   KeepAlive bind(EnvI& env, Ctx ctx, VarDecl* vd, Expression* e);
-
 
   /// Use bounds from ovd for vd if they are better.
   /// Returns true if ovd's bounds are better.
@@ -379,7 +377,6 @@
     } else {
       vd->e(rhs);
     }
-
     assert(!vd->type().isbot());
     if (origVd && (origVd->id()->idn()!=-1 || origVd->toplevel())) {
       vd->introduced(origVd->introduced());
@@ -398,19 +395,18 @@
     }
     
     if (!hasBeenAdded) {
-      VarDeclI* ni = new VarDeclI(Location().introduce(),vd);
-      env.flat_addItem(ni);
+    VarDeclI* ni = new VarDeclI(Location().introduce(),vd);
+    env.flat_addItem(ni);
       //TODO: What should we do with the map?
-      EE ee(vd,NULL);
-      env.map_insert(vd->id(),ee);
-    }
-
+    EE ee(vd,NULL);
+    env.map_insert(vd->id(),ee);
+    }
+    
     return vd;
   }
 
 #define MZN_FILL_REIFY_MAP(T,ID) reifyMap.insert(std::pair<ASTString,ASTString>(constants().ids.T.ID,constants().ids.T ## reif.ID));
 
-<<<<<<< HEAD
   EnvI::EnvI(Model* orig0) :
     orig(orig0),
     output(new Model),
@@ -421,13 +417,11 @@
     maxCallStack(0),
     collect_vardecls(false),
     in_redundant_constraint(0),
+    in_maybe_partial(0),
     pathUse(0),
     _flat(new Model),
+    _failed(false),
     ids(0) {
-
-=======
-  EnvI::EnvI(Model* orig0) : orig(orig0), output(new Model), ignorePartial(false), maxCallStack(0), collect_vardecls(false), in_redundant_constraint(0), in_maybe_partial(0), _flat(new Model), _failed(false), ids(0) {
->>>>>>> 28b3f377
     MZN_FILL_REIFY_MAP(int_,lin_eq);
     MZN_FILL_REIFY_MAP(int_,lin_le);
     MZN_FILL_REIFY_MAP(int_,lin_ne);
@@ -527,6 +521,7 @@
       case Item::II_CON:
       {
         ConstraintI* ci = i->cast<ConstraintI>();
+
         if (ci->e()->isa<BoolLit>() && !ci->e()->cast<BoolLit>()->v()) {
           fail();
         } else {
@@ -665,7 +660,7 @@
       errorStack.push_back(ka);
     }
   }
- 
+  
   CallStackItem::CallStackItem(EnvI& env0, Expression* e) : env(env0) {
     if (e->isa<VarDecl>())
       env.idStack.push_back(env.callStack.size());
@@ -839,7 +834,7 @@
     }
     return true;
   }
-
+  
   std::ostream&
   EnvI::dumpStack(std::ostream& os, bool errStack) {
     int lastError = 0;
@@ -2245,13 +2240,11 @@
     cmix.i = C_MIX;
 
     for (int i=0; i<ite->size(); i++) {
-
       //std::stringstream ss;
       //ss << "ite:" << i;
       //StringLit* ite_iter = new StringLit(Location(), ss.str());
       //KeepAlive ka(ite_iter);
       //CallStackItem _csi(env, ite_iter);
-
       bool cond = true;
       if (ite->e_if(i)->type()==Type::parbool()) {
         // par bool case: evaluate condition statically
@@ -3293,7 +3286,7 @@
       }
       GCLock lock;
       try {
-        ret.r = bind(env,ctx,r,eval_par(env,e));
+      ret.r = bind(env,ctx,r,eval_par(env,e));
         ret.b = bind(env,Ctx(),b,constants().lit_true);
       } catch (ResultUndefinedError&) {
         ret.b = bind(env,Ctx(),b,constants().lit_false);
@@ -5198,10 +5191,8 @@
                 } else {
                   reif_b = r;
                 }
-
                 // Annotate cr() with getPath()
                 addPathAnnotation(env, cr());
-
                 reif_b->e(cr());
                 if (r != NULL && r->e() != NULL) {
                   bind(env,Ctx(),r,reif_b->id());
@@ -5225,7 +5216,7 @@
                 GCLock lock;
                 try {
                   ret.r = bind(env,ctx,r,eval_par(env,cr_c));
-                  ret.b = conj(env,b,Ctx(),args_ee);
+                ret.b = conj(env,b,Ctx(),args_ee);
                 } catch (ResultUndefinedError&) {
                   ret.b = bind(env,Ctx(),b,constants().lit_false);
                   return ret;
@@ -6138,9 +6129,9 @@
     }
     return true;
   }
-
+  
   void flatten(Env& e, FlatteningOptions opt) {
-<<<<<<< HEAD
+    try {
     EnvI& env = e.envi();
     env.fopts = opt;
 
@@ -6157,7 +6148,7 @@
       check_only_range->decl(env.orig->matchFn(e.envi(), check_only_range));
       onlyRangeDomains = eval_bool(e.envi(), check_only_range);
     }
-
+    
     class ExpandArrayDecls : public ItemVisitor {
     public:
       EnvI& env;
@@ -6169,7 +6160,7 @@
       }
     } _ead(env);
     iterItems<ExpandArrayDecls>(_ead,e.model());;
-
+    
     bool hadSolveItem = false;
     // Flatten main model
     class FV : public ItemVisitor {
@@ -6178,324 +6169,274 @@
       bool& hadSolveItem;
       FV(EnvI& env0, bool& hadSolveItem0) : env(env0), hadSolveItem(hadSolveItem0) {}
       bool enter(Item* i) {
-        return !(i->isa<ConstraintI>()  && env.flat()->failed());
-=======
-    
-    try {
-
-      EnvI& env = e.envi();
-      
-      bool onlyRangeDomains = false;
-      if ( opt.onlyRangeDomains ) {
-        onlyRangeDomains = true;           // compulsory
-      }
-      else
-      {
-        GCLock lock;
-        Call* check_only_range =
-        new Call(Location(),"mzn_check_only_range_domains", std::vector<Expression*>());
-        check_only_range->type(Type::parbool());
-        check_only_range->decl(env.orig->matchFn(e.envi(), check_only_range));
-        onlyRangeDomains = eval_bool(e.envi(), check_only_range);
->>>>>>> 28b3f377
-      }
-      
-      class ExpandArrayDecls : public ItemVisitor {
-      public:
-        EnvI& env;
-        ExpandArrayDecls(EnvI& env0) : env(env0) {}
-        void vVarDeclI(VarDeclI* v) {
-          if (v->e()->type().isvar() && v->e()->type().dim() > 0 && v->e()->e() == NULL) {
-            (void) flat_exp(env,Ctx(),v->e()->id(),NULL,constants().var_true);
-          }
-        }
-      } _ead(env);
-      iterItems<ExpandArrayDecls>(_ead,e.model());;
-      
-      bool hadSolveItem = false;
-      // Flatten main model
-      class FV : public ItemVisitor {
-      public:
-        EnvI& env;
-        bool& hadSolveItem;
-        FV(EnvI& env0, bool& hadSolveItem0) : env(env0), hadSolveItem(hadSolveItem0) {}
-        bool enter(Item* i) {
           return !(i->isa<ConstraintI>()  && env.failed());
-        }
-        void vVarDeclI(VarDeclI* v) {
-          if (v->e()->type().isvar() || v->e()->type().isann()) {
-            (void) flat_exp(env,Ctx(),v->e()->id(),NULL,constants().var_true);
+      }
+      void vVarDeclI(VarDeclI* v) {
+        if (v->e()->type().isvar() || v->e()->type().isann()) {
+          (void) flat_exp(env,Ctx(),v->e()->id(),NULL,constants().var_true);
+        } else {
+          if (v->e()->e()==NULL) {
+            if (!v->e()->type().isann())
+              throw EvalError(env, v->e()->loc(), "Undefined parameter", v->e()->id()->v());
           } else {
-            if (v->e()->e()==NULL) {
-              if (!v->e()->type().isann())
-                throw EvalError(env, v->e()->loc(), "Undefined parameter", v->e()->id()->v());
+            CallStackItem csi(env,v->e());
+            GCLock lock;
+            Location v_loc = v->e()->e()->loc();
+            if (!v->e()->e()->type().cv()) {
+              v->e()->e(eval_par(env,v->e()->e()));
             } else {
-              CallStackItem csi(env,v->e());
-              GCLock lock;
-              Location v_loc = v->e()->e()->loc();
-              if (!v->e()->e()->type().cv()) {
-                v->e()->e(eval_par(env,v->e()->e()));
-              } else {
-                EE ee = flat_exp(env, Ctx(), v->e()->e(), NULL, constants().var_true);
-                v->e()->e(ee.r());
-              }
-              if (v->e()->type().dim() > 0) {
-                checkIndexSets(env,v->e(), v->e()->e());
-                if (v->e()->ti()->domain() != NULL) {
-                  ArrayLit* al = eval_array_lit(env,v->e()->e());
-                  for (unsigned int i=0; i<al->v().size(); i++) {
-                    if (!checkParDomain(env,al->v()[i], v->e()->ti()->domain())) {
-                      throw EvalError(env, v_loc, "parameter value out of range");
-                    }
-                  }
-                }
-              } else {
-                if (v->e()->ti()->domain() != NULL) {
-                  if (!checkParDomain(env,v->e()->e(), v->e()->ti()->domain())) {
+              EE ee = flat_exp(env, Ctx(), v->e()->e(), NULL, constants().var_true);
+              v->e()->e(ee.r());
+            }
+            if (v->e()->type().dim() > 0) {
+              checkIndexSets(env,v->e(), v->e()->e());
+              if (v->e()->ti()->domain() != NULL) {
+                ArrayLit* al = eval_array_lit(env,v->e()->e());
+                for (unsigned int i=0; i<al->v().size(); i++) {
+                  if (!checkParDomain(env,al->v()[i], v->e()->ti()->domain())) {
                     throw EvalError(env, v_loc, "parameter value out of range");
                   }
                 }
               }
-            }
-          }
-        }
-        void vConstraintI(ConstraintI* ci) {
-          (void) flat_exp(env,Ctx(),ci->e(),constants().var_true,constants().var_true);
-        }
-        void vSolveI(SolveI* si) {
-          if (hadSolveItem)
-            throw FlatteningError(env,si->loc(), "Only one solve item allowed");
-          hadSolveItem = true;
+            } else {
+              if (v->e()->ti()->domain() != NULL) {
+                if (!checkParDomain(env,v->e()->e(), v->e()->ti()->domain())) {
+                  throw EvalError(env, v_loc, "parameter value out of range");
+                }
+              }
+            }
+          }
+        }
+      }
+      void vConstraintI(ConstraintI* ci) {
+        (void) flat_exp(env,Ctx(),ci->e(),constants().var_true,constants().var_true);
+      }
+      void vSolveI(SolveI* si) {
+        if (hadSolveItem)
+          throw FlatteningError(env,si->loc(), "Only one solve item allowed");
+        hadSolveItem = true;
+        GCLock lock;
+        SolveI* nsi = NULL;
+        switch (si->st()) {
+        case SolveI::ST_SAT:
+          nsi = SolveI::sat(Location());
+          break;
+        case SolveI::ST_MIN:
+          nsi = SolveI::min(Location().introduce(),flat_exp(env,Ctx(),si->e(),NULL,constants().var_true).r());
+          break;
+        case SolveI::ST_MAX:
+          nsi = SolveI::max(Location().introduce(),flat_exp(env,Ctx(),si->e(),NULL,constants().var_true).r());
+          break;
+        }
+        for (ExpressionSetIter it = si->ann().begin(); it != si->ann().end(); ++it) {
+          nsi->ann().add(flat_exp(env,Ctx(),*it,NULL,constants().var_true).r());
+        }
+        env.flat_addItem(nsi);
+      }
+    } _fv(env,hadSolveItem);
+    iterItems<FV>(_fv,e.model());
+    
+    if (!hadSolveItem) {
+      e.envi().errorStack.clear();
+      Location modelLoc;
+      modelLoc.filename = e.model()->filepath();
+      throw FlatteningError(e.envi(),modelLoc, "Model does not have a solve item");
+    }
+    
+    // Create output model
+    if (opt.keepOutputInFzn) {
+      copyOutput(env);
+    } else {
+      createOutput(env);
+    }
+    
+    // Flatten remaining redefinitions
+    Model& m = *e.flat();
+    int startItem = 0;
+    int endItem = m.size()-1;
+    
+    FunctionI* int_lin_eq;
+    {
+      std::vector<Type> int_lin_eq_t(3);
+      int_lin_eq_t[0] = Type::parint(1);
+      int_lin_eq_t[1] = Type::varint(1);
+      int_lin_eq_t[2] = Type::parint(0);
+      GCLock lock;
+      FunctionI* fi = env.orig->matchFn(env, constants().ids.int_.lin_eq, int_lin_eq_t);
+      int_lin_eq = (fi && fi->e()) ? fi : NULL;
+    }
+    FunctionI* array_bool_and;
+    FunctionI* array_bool_or;
+    FunctionI* array_bool_clause;
+    FunctionI* array_bool_clause_reif;
+    FunctionI* bool_xor;
+    {
+      std::vector<Type> array_bool_andor_t(2);
+      array_bool_andor_t[0] = Type::varbool(1);
+      array_bool_andor_t[1] = Type::varbool(0);
+      GCLock lock;
+      FunctionI* fi = env.orig->matchFn(env, ASTString("array_bool_and"), array_bool_andor_t);
+      array_bool_and = (fi && fi->e()) ? fi : NULL;
+      fi = env.orig->matchFn(env, ASTString("array_bool_or"), array_bool_andor_t);
+      array_bool_or = (fi && fi->e()) ? fi : NULL;
+
+      array_bool_andor_t[1] = Type::varbool(1);
+      fi = env.orig->matchFn(env, ASTString("bool_clause"), array_bool_andor_t);
+      array_bool_clause = (fi && fi->e()) ? fi : NULL;
+
+      array_bool_andor_t.push_back(Type::varbool());
+      fi = env.orig->matchFn(env, ASTString("bool_clause_reif"), array_bool_andor_t);
+      array_bool_clause_reif = (fi && fi->e()) ? fi : NULL;
+      
+      std::vector<Type> bool_xor_t(3);
+      bool_xor_t[0] = Type::varbool();
+      bool_xor_t[1] = Type::varbool();
+      bool_xor_t[2] = Type::varbool();
+      fi = env.orig->matchFn(env, constants().ids.bool_xor, bool_xor_t);
+      bool_xor = (fi && fi->e()) ? fi : NULL;
+    }
+    
+    std::vector<VarDecl*> deletedVarDecls;
+    std::vector<VarDeclI*> removedItems;
+    env.collectVarDecls(true);
+
+    while (startItem <= endItem || !env.modifiedVarDecls.empty()) {
+        if (env.failed())
+        return;
+      std::vector<int> agenda;
+      for (int i=startItem; i<=endItem; i++) {
+        agenda.push_back(i);
+      }
+      for (unsigned int i=0; i<env.modifiedVarDecls.size(); i++) {
+        agenda.push_back(env.modifiedVarDecls[i]);
+      }
+      env.modifiedVarDecls.clear();
+      
+      for (int ai=0; ai<agenda.size(); ai++) {
+        int i=agenda[ai];
+        VarDeclI* vdi = m[i]->dyn_cast<VarDeclI>();
+        bool keptVariable = true;
+        if (vdi!=NULL && !isOutput(vdi->e()) && env.vo.occurrences(vdi->e())==0 ) {
+          if (vdi->e()->e() && vdi->e()->ti()->domain()) {
+            if (vdi->e()->type().isvar() && vdi->e()->type().isbool() &&
+                !vdi->e()->type().isopt() &&
+                Expression::equal(vdi->e()->ti()->domain(),constants().lit_true)) {
+              GCLock lock;
+              ConstraintI* ci = new ConstraintI(vdi->loc(),vdi->e()->e());
+              if (vdi->e()->introduced()) {
+                removedItems.push_back(vdi);
+                vdi->remove();
+                keptVariable = false;
+              } else {
+                vdi->e()->e(NULL);
+              }
+              env.flat_addItem(ci);
+            } else if (vdi->e()->type().ispar() || vdi->e()->ti()->computedDomain()) {
+              removedItems.push_back(vdi);
+              keptVariable = false;
+            }
+          } else {
+            removedItems.push_back(vdi);
+            vdi->remove();
+            keptVariable = false;
+          }
+        }
+        if (vdi && keptVariable && vdi->e()->type().dim() > 0 && vdi->e()->type().isvar()) {
+          vdi->e()->ti()->domain(NULL);
+        }
+        if (vdi && keptVariable &&
+            vdi->e()->type().isint() && vdi->e()->type().isvar() &&
+            vdi->e()->ti()->domain() != NULL) {
+
           GCLock lock;
-          SolveI* nsi = NULL;
-          switch (si->st()) {
-          case SolveI::ST_SAT:
-            nsi = SolveI::sat(Location());
-            break;
-          case SolveI::ST_MIN:
-            nsi = SolveI::min(Location().introduce(),flat_exp(env,Ctx(),si->e(),NULL,constants().var_true).r());
-            break;
-          case SolveI::ST_MAX:
-            nsi = SolveI::max(Location().introduce(),flat_exp(env,Ctx(),si->e(),NULL,constants().var_true).r());
-            break;
-          }
-          for (ExpressionSetIter it = si->ann().begin(); it != si->ann().end(); ++it) {
-            nsi->ann().add(flat_exp(env,Ctx(),*it,NULL,constants().var_true).r());
-          }
-          env.flat_addItem(nsi);
-        }
-      } _fv(env,hadSolveItem);
-      iterItems<FV>(_fv,e.model());
-      
-      if (!hadSolveItem) {
-        e.envi().errorStack.clear();
-        Location modelLoc;
-        modelLoc.filename = e.model()->filepath();
-        throw FlatteningError(e.envi(),modelLoc, "Model does not have a solve item");
-      }
-      
-      // Create output model
-      if (opt.keepOutputInFzn) {
-        copyOutput(env);
-      } else {
-        createOutput(env);
-      }
-      
-      // Flatten remaining redefinitions
-      Model& m = *e.flat();
-      int startItem = 0;
-      int endItem = m.size()-1;
-      
-      FunctionI* int_lin_eq;
-      {
-        std::vector<Type> int_lin_eq_t(3);
-        int_lin_eq_t[0] = Type::parint(1);
-        int_lin_eq_t[1] = Type::varint(1);
-        int_lin_eq_t[2] = Type::parint(0);
-        GCLock lock;
-        FunctionI* fi = env.orig->matchFn(env, constants().ids.int_.lin_eq, int_lin_eq_t);
-        int_lin_eq = (fi && fi->e()) ? fi : NULL;
-      }
-      FunctionI* array_bool_and;
-      FunctionI* array_bool_or;
-      FunctionI* array_bool_clause;
-      FunctionI* array_bool_clause_reif;
-      FunctionI* bool_xor;
-      {
-        std::vector<Type> array_bool_andor_t(2);
-        array_bool_andor_t[0] = Type::varbool(1);
-        array_bool_andor_t[1] = Type::varbool(0);
-        GCLock lock;
-        FunctionI* fi = env.orig->matchFn(env, ASTString("array_bool_and"), array_bool_andor_t);
-        array_bool_and = (fi && fi->e()) ? fi : NULL;
-        fi = env.orig->matchFn(env, ASTString("array_bool_or"), array_bool_andor_t);
-        array_bool_or = (fi && fi->e()) ? fi : NULL;
-
-        array_bool_andor_t[1] = Type::varbool(1);
-        fi = env.orig->matchFn(env, ASTString("bool_clause"), array_bool_andor_t);
-        array_bool_clause = (fi && fi->e()) ? fi : NULL;
-
-        array_bool_andor_t.push_back(Type::varbool());
-        fi = env.orig->matchFn(env, ASTString("bool_clause_reif"), array_bool_andor_t);
-        array_bool_clause_reif = (fi && fi->e()) ? fi : NULL;
-        
-        std::vector<Type> bool_xor_t(3);
-        bool_xor_t[0] = Type::varbool();
-        bool_xor_t[1] = Type::varbool();
-        bool_xor_t[2] = Type::varbool();
-        fi = env.orig->matchFn(env, constants().ids.bool_xor, bool_xor_t);
-        bool_xor = (fi && fi->e()) ? fi : NULL;
-      }
-      
-      std::vector<VarDecl*> deletedVarDecls;
-      std::vector<VarDeclI*> removedItems;
-      env.collectVarDecls(true);
-
-      while (startItem <= endItem || !env.modifiedVarDecls.empty()) {
-        if (env.failed())
-          return;
-        std::vector<int> agenda;
-        for (int i=startItem; i<=endItem; i++) {
-          agenda.push_back(i);
-        }
-        for (unsigned int i=0; i<env.modifiedVarDecls.size(); i++) {
-          agenda.push_back(env.modifiedVarDecls[i]);
-        }
-        env.modifiedVarDecls.clear();
-        
-        for (int ai=0; ai<agenda.size(); ai++) {
-          int i=agenda[ai];
-          VarDeclI* vdi = m[i]->dyn_cast<VarDeclI>();
-          bool keptVariable = true;
-          if (vdi!=NULL && !isOutput(vdi->e()) && env.vo.occurrences(vdi->e())==0 ) {
-            if (vdi->e()->e() && vdi->e()->ti()->domain()) {
-              if (vdi->e()->type().isvar() && vdi->e()->type().isbool() &&
-                  !vdi->e()->type().isopt() &&
-                  Expression::equal(vdi->e()->ti()->domain(),constants().lit_true)) {
-                GCLock lock;
-                ConstraintI* ci = new ConstraintI(vdi->loc(),vdi->e()->e());
-                if (vdi->e()->introduced()) {
-                  removedItems.push_back(vdi);
-                  vdi->remove();
-                  keptVariable = false;
-                } else {
-                  vdi->e()->e(NULL);
-                }
-                env.flat_addItem(ci);
-              } else if (vdi->e()->type().ispar() || vdi->e()->ti()->computedDomain()) {
-                removedItems.push_back(vdi);
-                keptVariable = false;
-              }
-            } else {
-              removedItems.push_back(vdi);
-              vdi->remove();
-              keptVariable = false;
-            }
-          }
-          if (vdi && keptVariable && vdi->e()->type().dim() > 0 && vdi->e()->type().isvar()) {
-            vdi->e()->ti()->domain(NULL);
-          }
-          if (vdi && keptVariable &&
-              vdi->e()->type().isint() && vdi->e()->type().isvar() &&
-              vdi->e()->ti()->domain() != NULL) {
-
-            GCLock lock;
-            IntSetVal* dom = eval_intset(env,vdi->e()->ti()->domain());
-
-            bool needRangeDomain = onlyRangeDomains;
-            if (!needRangeDomain && dom->size() > 0) {
-              if (dom->min(0).isMinusInfinity() || dom->max(dom->size()-1).isPlusInfinity())
-                needRangeDomain = true;
-            }
-            if (needRangeDomain) {
-              if (dom->min(0).isMinusInfinity() || dom->max(dom->size()-1).isPlusInfinity()) {
+          IntSetVal* dom = eval_intset(env,vdi->e()->ti()->domain());
+
+          bool needRangeDomain = onlyRangeDomains;
+          if (!needRangeDomain && dom->size() > 0) {
+            if (dom->min(0).isMinusInfinity() || dom->max(dom->size()-1).isPlusInfinity())
+              needRangeDomain = true;
+          }
+          if (needRangeDomain) {
+            if (dom->min(0).isMinusInfinity() || dom->max(dom->size()-1).isPlusInfinity()) {
+              TypeInst* nti = copy(env,vdi->e()->ti())->cast<TypeInst>();
+              nti->domain(NULL);
+              vdi->e()->ti(nti);
+              if (dom->min(0).isFinite()) {
+                std::vector<Expression*> args(2);
+                args[0] = IntLit::a(dom->min(0));
+                args[1] = vdi->e()->id();
+                Call* call = new Call(Location().introduce(),constants().ids.int_.le,args);
+                call->type(Type::varbool());
+                call->decl(env.orig->matchFn(env, call));
+                env.flat_addItem(new ConstraintI(Location().introduce(), call));
+              } else if (dom->max(dom->size()-1).isFinite()) {
+                std::vector<Expression*> args(2);
+                args[0] = vdi->e()->id();
+                args[1] = IntLit::a(dom->max(dom->size()-1));
+                Call* call = new Call(Location().introduce(),constants().ids.int_.le,args);
+                call->type(Type::varbool());
+                call->decl(env.orig->matchFn(env, call));
+                env.flat_addItem(new ConstraintI(Location().introduce(), call));
+              }
+            } else if (dom->size() > 1) {
+              SetLit* newDom = new SetLit(Location().introduce(),IntSetVal::a(dom->min(0),dom->max(dom->size()-1)));
                 TypeInst* nti = copy(env,vdi->e()->ti())->cast<TypeInst>();
-                nti->domain(NULL);
-                vdi->e()->ti(nti);
-                if (dom->min(0).isFinite()) {
-                  std::vector<Expression*> args(2);
-                  args[0] = IntLit::a(dom->min(0));
-                  args[1] = vdi->e()->id();
-                  Call* call = new Call(Location().introduce(),constants().ids.int_.le,args);
-                  call->type(Type::varbool());
-                  call->decl(env.orig->matchFn(env, call));
-                  env.flat_addItem(new ConstraintI(Location().introduce(), call));
-                } else if (dom->max(dom->size()-1).isFinite()) {
+                nti->domain(newDom);
+                vdi->e()->ti(nti); /// TODO: WHY WAS THIS COMMENTED OUT IN DEBUG???
+            }
+            if (dom->size() > 1) {
+              IntVal firstHole = dom->max(0)+1;
+              IntSetRanges domr(dom);
+              ++domr;
+              for (; domr(); ++domr) {
+                for (IntVal i=firstHole; i<domr.min(); i++) {
                   std::vector<Expression*> args(2);
                   args[0] = vdi->e()->id();
-<<<<<<< HEAD
                   args[1] = IntLit::a(i);
-
                   // Give distinct location to each int_ne introduced
                   Location loc = vdi->e()->loc();
                   loc.first_column += i.toInt();
                   Call* call = new Call(Location().introduce(),constants().ids.int_.ne,args);
-=======
-                  args[1] = IntLit::a(dom->max(dom->size()-1));
-                  Call* call = new Call(Location().introduce(),constants().ids.int_.le,args);
->>>>>>> 28b3f377
                   call->type(Type::varbool());
                   call->decl(env.orig->matchFn(env, call));
                   env.flat_addItem(new ConstraintI(Location().introduce(), call));
+                  firstHole = domr.max().plus(1);
                 }
-              } else if (dom->size() > 1) {
-                SetLit* newDom = new SetLit(Location().introduce(),IntSetVal::a(dom->min(0),dom->max(dom->size()-1)));
-                TypeInst* nti = copy(env,vdi->e()->ti())->cast<TypeInst>();
-                nti->domain(newDom);
-                vdi->e()->ti(nti); /// TODO: WHY WAS THIS COMMENTED OUT IN DEBUG???
-              }
-              if (dom->size() > 1) {
-                IntVal firstHole = dom->max(0)+1;
-                IntSetRanges domr(dom);
-                ++domr;
-                for (; domr(); ++domr) {
-                  for (IntVal i=firstHole; i<domr.min(); i++) {
-                    std::vector<Expression*> args(2);
-                    args[0] = vdi->e()->id();
-                    args[1] = IntLit::a(i);
-                    Call* call = new Call(Location().introduce(),constants().ids.int_.ne,args);
-                    call->type(Type::varbool());
-                    call->decl(env.orig->matchFn(env, call));
-                    env.flat_addItem(new ConstraintI(Location().introduce(), call));
-                    firstHole = domr.max().plus(1);
-                  }
-                }
-              }
-            }
-          }
-          if (vdi && keptVariable &&
-              vdi->e()->type().isfloat() && vdi->e()->type().isvar() &&
-              vdi->e()->ti()->domain() != NULL) {
-            GCLock lock;
-            BinOp* bo = vdi->e()->ti()->domain()->cast<BinOp>();
-            FloatVal vmin = eval_float(env, bo->lhs());
-            FloatVal vmax = eval_float(env, bo->rhs());
-            if (vmin == -std::numeric_limits<FloatVal>::infinity() && vmax == std::numeric_limits<FloatVal>::infinity()) {
-              vdi->e()->ti()->domain(NULL);
-            } else if (vmin == -std::numeric_limits<FloatVal>::infinity()) {
-              vdi->e()->ti()->domain(NULL);
-              std::vector<Expression*> args(2);
-              args[0] = vdi->e()->id();
-              args[1] = FloatLit::a(vmax);
-              Call* call = new Call(Location().introduce(),constants().ids.float_.le,args);
-              call->type(Type::varbool());
-              call->decl(env.orig->matchFn(env, call));
-              env.flat_addItem(new ConstraintI(Location().introduce(), call));
-            } else if (vmax == std::numeric_limits<FloatVal>::infinity()) {
-              vdi->e()->ti()->domain(NULL);
-              std::vector<Expression*> args(2);
-              args[0] = FloatLit::a(vmin);
-              args[1] = vdi->e()->id();
-              Call* call = new Call(Location().introduce(),constants().ids.float_.le,args);
-              call->type(Type::varbool());
-              call->decl(env.orig->matchFn(env, call));
-              env.flat_addItem(new ConstraintI(Location().introduce(), call));
-            }
-          }
-        }
-<<<<<<< HEAD
-      }
-
+              }
+            }
+          }
+        }
+        if (vdi && keptVariable &&
+            vdi->e()->type().isfloat() && vdi->e()->type().isvar() &&
+            vdi->e()->ti()->domain() != NULL) {
+          GCLock lock;
+          BinOp* bo = vdi->e()->ti()->domain()->cast<BinOp>();
+          FloatVal vmin = eval_float(env, bo->lhs());
+          FloatVal vmax = eval_float(env, bo->rhs());
+          if (vmin == -std::numeric_limits<FloatVal>::infinity() && vmax == std::numeric_limits<FloatVal>::infinity()) {
+            vdi->e()->ti()->domain(NULL);
+          } else if (vmin == -std::numeric_limits<FloatVal>::infinity()) {
+            vdi->e()->ti()->domain(NULL);
+            std::vector<Expression*> args(2);
+            args[0] = vdi->e()->id();
+            args[1] = FloatLit::a(vmax);
+            Call* call = new Call(Location().introduce(),constants().ids.float_.le,args);
+            call->type(Type::varbool());
+            call->decl(env.orig->matchFn(env, call));
+            env.flat_addItem(new ConstraintI(Location().introduce(), call));
+          } else if (vmax == std::numeric_limits<FloatVal>::infinity()) {
+            vdi->e()->ti()->domain(NULL);
+            std::vector<Expression*> args(2);
+            args[0] = FloatLit::a(vmin);
+            args[1] = vdi->e()->id();
+            Call* call = new Call(Location().introduce(),constants().ids.float_.le,args);
+            call->type(Type::varbool());
+            call->decl(env.orig->matchFn(env, call));
+            env.flat_addItem(new ConstraintI(Location().introduce(), call));
+          }
+        }
+      }
+      
       // rewrite some constraints if there are redefinitions
       for (int ai=0; ai<agenda.size(); ai++) {
         int i=agenda[ai];
@@ -6524,116 +6465,14 @@
                   args[2] = IntLit::a(-d);
                   args[2]->type(Type::parint(0));
                   nc = new Call(c->loc().introduce(),ASTString("int_lin_eq"),args);
-=======
-        
-        // rewrite some constraints if there are redefinitions
-        for (int ai=0; ai<agenda.size(); ai++) {
-          int i=agenda[ai];
-          if (VarDeclI* vdi = m[i]->dyn_cast<VarDeclI>()) {
-            VarDecl* vd = vdi->e();
-            if (!vdi->removed() && vd->e()) {
-              if (Call* c = vd->e()->dyn_cast<Call>()) {
-                GCLock lock;
-                Call* nc = NULL;
-                if (c->id() == constants().ids.lin_exp) {
-                  if (int_lin_eq) {
-                    std::vector<Expression*> args(c->args().size());
-                    ArrayLit* le_c = follow_id(c->args()[0])->cast<ArrayLit>();
-                    std::vector<Expression*> nc_c(le_c->v().size());
-                    std::copy(le_c->v().begin(),le_c->v().end(),nc_c.begin());
-                    nc_c.push_back(IntLit::a(-1));
-                    args[0] = new ArrayLit(Location().introduce(),nc_c);
-                    args[0]->type(Type::parint(1));
-                    ArrayLit* le_x = follow_id(c->args()[1])->cast<ArrayLit>();
-                    std::vector<Expression*> nx(le_x->v().size());
-                    std::copy(le_x->v().begin(),le_x->v().end(),nx.begin());
-                    nx.push_back(vd->id());
-                    args[1] = new ArrayLit(Location().introduce(),nx);
-                    args[1]->type(Type::varint(1));
-                    IntVal d = c->args()[2]->cast<IntLit>()->v();
-                    args[2] = IntLit::a(-d);
-                    args[2]->type(Type::parint(0));
-                    nc = new Call(c->loc().introduce(),ASTString("int_lin_eq"),args);
-                    nc->type(Type::varbool());
-                    nc->decl(int_lin_eq);
-                  }
-                } else if (c->id() == constants().ids.exists) {
-                  if (array_bool_or) {
-                    std::vector<Expression*> args(2);
-                    args[0] = c->args()[0];
-                    args[1] = vd->id();
-                    nc = new Call(c->loc().introduce(),array_bool_or->id(),args);
-                    nc->type(Type::varbool());
-                    nc->decl(array_bool_or);
-                  }
-                } else if (c->id() == constants().ids.forall) {
-                  if (array_bool_and) {
-                    std::vector<Expression*> args(2);
-                    args[0] = c->args()[0];
-                    args[1] = vd->id();
-                    nc = new Call(c->loc().introduce(),array_bool_and->id(),args);
-                    nc->type(Type::varbool());
-                    nc->decl(array_bool_and);
-                  }
-                } else if (c->id() == constants().ids.clause && array_bool_clause_reif) {
-                  std::vector<Expression*> args(3);
-                  args[0] = c->args()[0];
-                  args[1] = c->args()[1];
-                  args[2] = vd->id();
-                  nc = new Call(c->loc().introduce(),array_bool_clause_reif->id(),args);
->>>>>>> 28b3f377
                   nc->type(Type::varbool());
-                  nc->decl(array_bool_clause_reif);
-                } else {
-                  if ( (!vd->type().isbool()) || (!Expression::equal(vd->ti()->domain(), constants().lit_true))) {
-                    std::vector<Expression*> args(c->args().size());
-                    std::copy(c->args().begin(),c->args().end(),args.begin());
-                    args.push_back(vd->id());
-                    ASTString cid = c->id();
-                    if (cid == constants().ids.clause && array_bool_clause_reif) {
-                      nc = new Call(c->loc().introduce(),array_bool_clause_reif->id(),args);
-                      nc->type(Type::varbool());
-                      nc->decl(array_bool_clause_reif);
-                    } else {
-                      if (c->type().isbool() && vd->type().isbool()) {
-                        cid = env.reifyId(c->id());
-                      }
-                      FunctionI* decl = env.orig->matchFn(env,cid,args);
-                      if (decl && decl->e()) {
-                        nc = new Call(c->loc().introduce(),cid,args);
-                        nc->type(Type::varbool());
-                        nc->decl(decl);
-                      }
-                    }
-                  } else {
-                    FunctionI* decl = env.orig->matchFn(env,c);
-                    if (decl->e()) {
-                      c->decl(decl);
-                      nc = c;
-                    }
-                  }
+                  nc->decl(int_lin_eq);
                 }
-                if (nc != NULL) {
-                  CollectDecls cd(env.vo,deletedVarDecls,vdi);
-                  topDown(cd,c);
-                  vd->e(NULL);
-                  if (nc != c) {
-                    vd->addAnnotation(constants().ann.is_defined_var);
-                    nc->addAnnotation(definesVarAnn(vd->id()));
-                  }
-                  (void) flat_exp(env, Ctx(), nc, constants().var_true, constants().var_true);
-                }
-              }
-            }
-          } else if (ConstraintI* ci = m[i]->dyn_cast<ConstraintI>()) {
-            if (Call* c = ci->e()->dyn_cast<Call>()) {
-              GCLock lock;
-              Call* nc = NULL;
-              if (c->id() == constants().ids.exists) {
+              } else if (c->id() == constants().ids.exists) {
                 if (array_bool_or) {
                   std::vector<Expression*> args(2);
                   args[0] = c->args()[0];
-                  args[1] = constants().lit_true;
+                  args[1] = vd->id();
                   nc = new Call(c->loc().introduce(),array_bool_or->id(),args);
                   nc->type(Type::varbool());
                   nc->decl(array_bool_or);
@@ -6642,32 +6481,20 @@
                 if (array_bool_and) {
                   std::vector<Expression*> args(2);
                   args[0] = c->args()[0];
-                  args[1] = constants().lit_true;
+                  args[1] = vd->id();
                   nc = new Call(c->loc().introduce(),array_bool_and->id(),args);
                   nc->type(Type::varbool());
                   nc->decl(array_bool_and);
                 }
-              } else if (c->id() == constants().ids.clause) {
-                if (array_bool_clause) {
-                  std::vector<Expression*> args(2);
-                  args[0] = c->args()[0];
-                  args[1] = c->args()[1];
-                  nc = new Call(c->loc().introduce(),array_bool_clause->id(),args);
-                  nc->type(Type::varbool());
-                  nc->decl(array_bool_clause);
-                }
-              } else if (c->id() == constants().ids.bool_xor) {
-                if (bool_xor) {
-                  std::vector<Expression*> args(3);
-                  args[0] = c->args()[0];
-                  args[1] = c->args()[1];
-                  args[2] = c->args().size()==2 ? constants().lit_true : c->args()[2];
-                  nc = new Call(c->loc().introduce(),bool_xor->id(),args);
-                  nc->type(Type::varbool());
-                  nc->decl(bool_xor);
-                }
+              } else if (c->id() == constants().ids.clause && array_bool_clause_reif) {
+                std::vector<Expression*> args(3);
+                args[0] = c->args()[0];
+                args[1] = c->args()[1];
+                args[2] = vd->id();
+                nc = new Call(c->loc().introduce(),array_bool_clause_reif->id(),args);
+                nc->type(Type::varbool());
+                nc->decl(array_bool_clause_reif);
               } else {
-<<<<<<< HEAD
                 if ( (!vd->type().isbool()) || (!Expression::equal(vd->ti()->domain(), constants().lit_true))) {
                   std::vector<Expression*> args(c->args().size());
                   std::copy(c->args().begin(),c->args().end(),args.begin());
@@ -6695,87 +6522,73 @@
                     c->decl(decl);
                     nc = c;
                   }
-=======
-                FunctionI* decl = env.orig->matchFn(env,c);
-                if (decl && decl->e()) {
-                  nc = c;
-                  nc->decl(decl);
->>>>>>> 28b3f377
                 }
               }
               if (nc != NULL) {
-                CollectDecls cd(env.vo,deletedVarDecls,ci);
+                CollectDecls cd(env.vo,deletedVarDecls,vdi);
                 topDown(cd,c);
-<<<<<<< HEAD
                 vd->e(NULL);
                 if (nc != c) {
                   vd->addAnnotation(constants().ann.is_defined_var);
                   nc->addAnnotation(definesVarAnn(vd->id()));
-                }             
-
+                }
                 StringLit* sl = getLongestMznPathAnnotation(env, c);
                 CallStackItem* csi=NULL;
                 if(sl)
                   csi = new CallStackItem(env, sl);
-=======
-                ci->e(constants().lit_true);
-                env.flat_removeItem(i);
->>>>>>> 28b3f377
                 (void) flat_exp(env, Ctx(), nc, constants().var_true, constants().var_true);
                 if(csi) delete csi;
               }
             }
-            
-          }
-        }
-
-        startItem = endItem+1;
-        endItem = m.size()-1;
-      }
-
-      for (unsigned int i=0; i<removedItems.size(); i++) {
-        if (env.vo.occurrences(removedItems[i]->e())==0) {
-          CollectDecls cd(env.vo,deletedVarDecls,removedItems[i]);
-          topDown(cd,removedItems[i]->e()->e());
-          env.flat_removeItem(removedItems[i]);
-        }
-      }
-      
-      // Add redefinitions for output variables that may have been redefined since createOutput
-      for (unsigned int i=0; i<env.output->size(); i++) {
-        if (VarDeclI* vdi = (*env.output)[i]->dyn_cast<VarDeclI>()) {
-          IdMap<KeepAlive>::iterator it;
-          if (!vdi->e()->type().ispar() &&
-              vdi->e()->e()==NULL &&
-              (it = env.reverseMappers.find(vdi->e()->id())) != env.reverseMappers.end()) {
+          }
+        } else if (ConstraintI* ci = m[i]->dyn_cast<ConstraintI>()) {
+          if (Call* c = ci->e()->dyn_cast<Call>()) {
             GCLock lock;
-            Call* rhs = copy(env,env.cmap,it->second())->cast<Call>();
-            std::vector<Type> tv(rhs->args().size());
-            for (unsigned int i=rhs->args().size(); i--;) {
-              tv[i] = rhs->args()[i]->type();
-              tv[i].ti(Type::TI_PAR);
-            }
-            FunctionI* decl = env.output->matchFn(env, rhs->id(), tv);
-            Type t;
-            if (decl==NULL) {
-              FunctionI* origdecl = env.orig->matchFn(env, rhs->id(), tv);
-              if (origdecl == NULL) {
-                throw FlatteningError(env,rhs->loc(),"function is used in output, par version needed");
-              }
-              if (!isBuiltin(origdecl)) {
-                decl = copy(env,env.cmap,origdecl)->cast<FunctionI>();
-                CollectOccurrencesE ce(env.output_vo,decl);
-                topDown(ce, decl->e());
-                topDown(ce, decl->ti());
-                for (unsigned int i = decl->params().size(); i--;)
-                  topDown(ce, decl->params()[i]);
-                env.output->registerFn(env, decl);
-                env.output->addItem(decl);
-              } else {
-                decl = origdecl;
-              }
-            }
-<<<<<<< HEAD
+            Call* nc = NULL;
+            if (c->id() == constants().ids.exists) {
+              if (array_bool_or) {
+                std::vector<Expression*> args(2);
+                args[0] = c->args()[0];
+                args[1] = constants().lit_true;
+                nc = new Call(c->loc().introduce(),array_bool_or->id(),args);
+                nc->type(Type::varbool());
+                nc->decl(array_bool_or);
+              }
+            } else if (c->id() == constants().ids.forall) {
+              if (array_bool_and) {
+                std::vector<Expression*> args(2);
+                args[0] = c->args()[0];
+                args[1] = constants().lit_true;
+                nc = new Call(c->loc().introduce(),array_bool_and->id(),args);
+                nc->type(Type::varbool());
+                nc->decl(array_bool_and);
+              }
+            } else if (c->id() == constants().ids.clause) {
+              if (array_bool_clause) {
+                std::vector<Expression*> args(2);
+                args[0] = c->args()[0];
+                args[1] = c->args()[1];
+                nc = new Call(c->loc().introduce(),array_bool_clause->id(),args);
+                nc->type(Type::varbool());
+                nc->decl(array_bool_clause);
+              }
+            } else if (c->id() == constants().ids.bool_xor) {
+              if (bool_xor) {
+                std::vector<Expression*> args(3);
+                args[0] = c->args()[0];
+                args[1] = c->args()[1];
+                args[2] = c->args().size()==2 ? constants().lit_true : c->args()[2];
+                nc = new Call(c->loc().introduce(),bool_xor->id(),args);
+                nc->type(Type::varbool());
+                nc->decl(bool_xor);
+              }
+            } else {
+              FunctionI* decl = env.orig->matchFn(env,c);
+              if (decl && decl->e()) {
+                nc = c;
+                nc->decl(decl);
+              }
+            }
             if (nc != NULL) {
               CollectDecls cd(env.vo,deletedVarDecls,ci);
               topDown(cd,c);
@@ -6788,45 +6601,94 @@
               (void) flat_exp(env, Ctx(), nc, constants().var_true, constants().var_true);
               if(csi) delete csi;
             }
-=======
-            rhs->decl(decl);
-            outputVarDecls(env,vdi,rhs);
-            
-            removeIsOutput(vdi->e()->flat());
-            vdi->e()->e(rhs);
->>>>>>> 28b3f377
-          }
-        }
-      }
-
-      for (unsigned int i=0; i<m.size(); i++) {
-        if (ConstraintI* ci = m[i]->dyn_cast<ConstraintI>()) {
-          if (Call* c = ci->e()->dyn_cast<Call>()) {
-            if (c->decl()==constants().var_redef) {
-              CollectDecls cd(env.vo,deletedVarDecls,ci);
-              topDown(cd,c);
-              env.flat_removeItem(i);
-            }
-          }
-        }
-      }
-      
-      while (!deletedVarDecls.empty()) {
-        VarDecl* cur = deletedVarDecls.back(); deletedVarDecls.pop_back();
-        if (env.vo.occurrences(cur) == 0 && !isOutput(cur)) {
-          IdMap<int>::iterator cur_idx = env.vo.idx.find(cur->id());
-          if (cur_idx != env.vo.idx.end() && !m[cur_idx->second]->removed()) {
-            CollectDecls cd(env.vo,deletedVarDecls,m[cur_idx->second]->cast<VarDeclI>());
-            topDown(cd,cur->e());
-            env.flat_removeItem(cur_idx->second);
-          }
-        }
-      }
-
-      if (!opt.keepOutputInFzn) {
-        createOutput(env);
-      }
-      cleanupOutput(env);
+          }
+          
+        }
+      }
+
+      startItem = endItem+1;
+      endItem = m.size()-1;
+    }
+
+    for (unsigned int i=0; i<removedItems.size(); i++) {
+      if (env.vo.occurrences(removedItems[i]->e())==0) {
+        CollectDecls cd(env.vo,deletedVarDecls,removedItems[i]);
+        topDown(cd,removedItems[i]->e()->e());
+        env.flat_removeItem(removedItems[i]);
+      }
+    }
+    
+    // Add redefinitions for output variables that may have been redefined since createOutput
+    for (unsigned int i=0; i<env.output->size(); i++) {
+      if (VarDeclI* vdi = (*env.output)[i]->dyn_cast<VarDeclI>()) {
+        IdMap<KeepAlive>::iterator it;
+        if (!vdi->e()->type().ispar() &&
+            vdi->e()->e()==NULL &&
+            (it = env.reverseMappers.find(vdi->e()->id())) != env.reverseMappers.end()) {
+          GCLock lock;
+          Call* rhs = copy(env,env.cmap,it->second())->cast<Call>();
+          std::vector<Type> tv(rhs->args().size());
+          for (unsigned int i=rhs->args().size(); i--;) {
+            tv[i] = rhs->args()[i]->type();
+            tv[i].ti(Type::TI_PAR);
+          }
+          FunctionI* decl = env.output->matchFn(env, rhs->id(), tv);
+          Type t;
+          if (decl==NULL) {
+            FunctionI* origdecl = env.orig->matchFn(env, rhs->id(), tv);
+            if (origdecl == NULL) {
+              throw FlatteningError(env,rhs->loc(),"function is used in output, par version needed");
+            }
+              if (!isBuiltin(origdecl)) {
+              decl = copy(env,env.cmap,origdecl)->cast<FunctionI>();
+              CollectOccurrencesE ce(env.output_vo,decl);
+              topDown(ce, decl->e());
+              topDown(ce, decl->ti());
+              for (unsigned int i = decl->params().size(); i--;)
+                topDown(ce, decl->params()[i]);
+              env.output->registerFn(env, decl);
+              env.output->addItem(decl);
+            } else {
+              decl = origdecl;
+            }
+          }
+          rhs->decl(decl);
+          outputVarDecls(env,vdi,rhs);
+          
+          removeIsOutput(vdi->e()->flat());
+          vdi->e()->e(rhs);
+        }
+      }
+    }
+
+    for (unsigned int i=0; i<m.size(); i++) {
+      if (ConstraintI* ci = m[i]->dyn_cast<ConstraintI>()) {
+        if (Call* c = ci->e()->dyn_cast<Call>()) {
+          if (c->decl()==constants().var_redef) {
+            CollectDecls cd(env.vo,deletedVarDecls,ci);
+            topDown(cd,c);
+            env.flat_removeItem(i);
+          }
+        }
+      }
+    }
+    
+    while (!deletedVarDecls.empty()) {
+      VarDecl* cur = deletedVarDecls.back(); deletedVarDecls.pop_back();
+      if (env.vo.occurrences(cur) == 0 && !isOutput(cur)) {
+        IdMap<int>::iterator cur_idx = env.vo.idx.find(cur->id());
+        if (cur_idx != env.vo.idx.end() && !m[cur_idx->second]->removed()) {
+          CollectDecls cd(env.vo,deletedVarDecls,m[cur_idx->second]->cast<VarDeclI>());
+          topDown(cd,cur->e());
+          env.flat_removeItem(cur_idx->second);
+        }
+      }
+    }
+
+    if (!opt.keepOutputInFzn) {
+      createOutput(env);
+    }
+    cleanupOutput(env);
     } catch (ModelInconsistent& e) {
       
     }
