--- conflicted
+++ resolved
@@ -380,11 +380,7 @@
 
 #define MZN_FILL_REIFY_MAP(T,ID) reifyMap.insert(std::pair<ASTString,ASTString>(constants().ids.T.ID,constants().ids.T ## reif.ID));
 
-<<<<<<< HEAD
-  EnvI::EnvI(Model* orig0) : orig(orig0), output(new Model), ignorePartial(false), collect_vardecls(false),_flat(new Model), ids(0), pathUse(0), maxPathDepth(0), pass(0), passes(1) {
-=======
-  EnvI::EnvI(Model* orig0) : orig(orig0), output(new Model), ignorePartial(false), maxCallStack(0), collect_vardecls(false), _flat(new Model), ids(0) {
->>>>>>> 878b76d4
+  EnvI::EnvI(Model* orig0) : orig(orig0), output(new Model), ignorePartial(false), maxCallStack(0), collect_vardecls(false), _flat(new Model), ids(0), pathUse(0), maxPathDepth(0), pass(0), passes(1) {
     MZN_FILL_REIFY_MAP(int_,lin_eq);
     MZN_FILL_REIFY_MAP(int_,lin_le);
     MZN_FILL_REIFY_MAP(int_,lin_ne);
@@ -5481,17 +5477,12 @@
                 for (IntVal i=firstHole; i<domr.min(); i++) {
                   std::vector<Expression*> args(2);
                   args[0] = vdi->e()->id();
-<<<<<<< HEAD
-                  args[1] = new IntLit(Location().introduce(),i);
+                  args[1] = IntLit::a(i);
 
                   // Give distinct location to each int_ne introduced
                   Location loc = vdi->e()->loc();
                   loc.first_column += i.toInt();
-                  Call* call = new Call(loc.introduce(),constants().ids.int_.ne,args);
-=======
-                  args[1] = IntLit::a(i);
                   Call* call = new Call(Location().introduce(),constants().ids.int_.ne,args);
->>>>>>> 878b76d4
                   call->type(Type::varbool());
                   call->decl(env.orig->matchFn(call));
                   env.flat_addItem(new ConstraintI(Location().introduce(), call));
