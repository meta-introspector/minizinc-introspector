/* -*- mode: C++; c-basic-offset: 2; indent-tabs-mode: nil -*- */

/*
 *  Main authors:
 *     Guido Tack <guido.tack@monash.edu>
 */

/* This Source Code Form is subject to the terms of the Mozilla Public
 * License, v. 2.0. If a copy of the MPL was not distributed with this
 * file, You can obtain one at http://mozilla.org/MPL/2.0/. */

#include <minizinc/flatten.hh>
#include <minizinc/eval_par.hh>
#include <minizinc/copy.hh>
#include <minizinc/hash.hh>
#include <minizinc/astexception.hh>
#include <minizinc/optimize.hh>
#include <minizinc/astiterator.hh>
#include <minizinc/output.hh>

#include <minizinc/stl_map_set.hh>

#include <minizinc/flatten_internal.hh>

namespace MiniZinc {

  /// Output operator for contexts
  template<class Char, class Traits>
  std::basic_ostream<Char,Traits>&
  operator <<(std::basic_ostream<Char,Traits>& os, Ctx& ctx) {
    switch (ctx.b) {
    case C_ROOT: os << "R"; break;
    case C_POS: os << "+"; break;
    case C_NEG: os << "-"; break;
    case C_MIX: os << "M"; break;
    default: assert(false); break;
    }
    switch (ctx.i) {
    case C_ROOT: os << "R"; break;
    case C_POS: os << "+"; break;
    case C_NEG: os << "-"; break;
    case C_MIX: os << "M"; break;
    default: assert(false); break;
    }
    if (ctx.neg) os << "!";
    return os;
  }

  BCtx operator +(const BCtx& c) {
    switch (c) {
    case C_ROOT: return C_POS;
    case C_POS: return C_POS;
    case C_NEG: return C_NEG;
    case C_MIX: return C_MIX;
    default: assert(false); return C_ROOT;
    }
  }

  BCtx operator -(const BCtx& c) {
    switch (c) {
    case C_ROOT: return C_NEG;
    case C_POS: return C_NEG;
    case C_NEG: return C_POS;
    case C_MIX: return C_MIX;
    default: assert(false); return C_ROOT;
    }
  }

  /// Check if \a c is non-positive
  bool nonpos(const BCtx& c) {
    return c==C_NEG || c==C_MIX;
  }
  /// Check if \a c is non-negative
  bool nonneg(const BCtx& c) {
    return c==C_ROOT || c==C_POS;
  }

  void dumpEEb(const std::vector<EE>& ee) {
    for (unsigned int i=0; i<ee.size(); i++)
      std::cerr << *ee[i].b() << "\n";
  }
  void dumpEEr(const std::vector<EE>& ee) {
    for (unsigned int i=0; i<ee.size(); i++)
      std::cerr << *ee[i].r() << "\n";
  }
  std::vector<Expression*> toExpVec(std::vector<KeepAlive>& v) {
    std::vector<Expression*> r(v.size());
    for (unsigned int i=v.size(); i--;)
      r[i] = v[i]();
    return r;
  }

  void addCtxAnn(VarDecl* vd, BCtx& c) {
    if (vd) {
      Id* ctx_id = NULL;
      switch (c) {
        case C_ROOT: ctx_id=constants().ctx.root; break;
        case C_POS: ctx_id=constants().ctx.pos; break;
        case C_NEG: ctx_id=constants().ctx.neg; break;
        case C_MIX: ctx_id=constants().ctx.mix; break;
        default: assert(false);;
      }
      vd->addAnnotation(ctx_id);
    }
  }

  Expression* definesVarAnn(Id* id) {
    std::vector<Expression*> args(1);
    args[0] = id;
    Call* c = new Call(Location().introduce(),constants().ann.defines_var,args);
    c->type(Type::ann());
    return c;
  }

  bool isDefinesVarAnn(Expression* e) {
    return e->isa<Call>() && e->cast<Call>()->id()==constants().ann.defines_var;
  }
  
  /// Check if \a e is NULL or true
  bool istrue(EnvI& env, Expression* e) {
    GCLock lock;
    return e==NULL || (e->type().ispar() && e->type().isbool()
                       && eval_bool(env,e));
  }  
  /// Check if \a e is non-NULL and false
  bool isfalse(EnvI& env, Expression* e) {
    GCLock lock;
    return e!=NULL && e->type().ispar() && e->type().isbool()
           && !eval_bool(env,e);
  }  

  EE flat_exp(EnvI& env, Ctx ctx, Expression* e, VarDecl* r, VarDecl* b);
  KeepAlive bind(EnvI& env, Ctx ctx, VarDecl* vd, Expression* e);

  /// Use bounds from ovd for vd if they are better.
  /// Returns true if ovd's bounds are better.
  bool updateBounds(EnvI& envi, VarDecl* ovd, VarDecl* vd) {
    bool tighter = false;
    bool fixed = false;
    if(ovd->ti()->domain() || ovd->e()) {
      IntVal intval;
      FloatVal doubleval;
      bool boolval;

      if(vd->type().isint()) {
        IntBounds oldbounds = compute_int_bounds(envi, ovd->id());
        IntBounds bounds(0,0,false);
        if(vd->ti()->domain() || vd->e())
          bounds = compute_int_bounds(envi, vd->id());

        if((vd->ti()->domain() || vd->e()) && bounds.valid && bounds.l.isFinite() && bounds.u.isFinite()) {
          if(oldbounds.valid && oldbounds.l.isFinite() && oldbounds.u.isFinite()) {
            fixed = oldbounds.u == oldbounds.l || bounds.u == bounds.l;
            if(fixed) {
              tighter = true;
              intval = oldbounds.u == oldbounds.l ? oldbounds.u : bounds.l;
              ovd->ti()->domain(new SetLit(ovd->loc(), IntSetVal::a(intval, intval)));
            } else {
              IntSetVal* olddom = ovd->ti()->domain() ? eval_intset(envi, ovd->ti()->domain()) : NULL;
              IntSetVal* newdom =  vd->ti()->domain() ? eval_intset(envi,  vd->ti()->domain()) : NULL;

              if(olddom) {
                if(!newdom) {
                  tighter = true;
                } else {
                  IntSetRanges oisr(olddom);
                  IntSetRanges nisr(newdom);
                  IntSetRanges nisr_card(newdom);

                  Ranges::Inter<IntVal, IntSetRanges, IntSetRanges> inter(oisr, nisr);

                  if(Ranges::cardinality(inter) < Ranges::cardinality(nisr_card)) {
                    IntSetRanges oisr_inter(olddom);
                    IntSetRanges nisr_inter(newdom);
                    Ranges::Inter<IntVal, IntSetRanges, IntSetRanges> inter_card(oisr_inter, nisr_inter);
                    tighter = true;
                    ovd->ti()->domain(new SetLit(ovd->loc(), IntSetVal::ai(inter_card)));
                  }
                }
              }
            }
          }
        } else {
          if(oldbounds.valid && oldbounds.l.isFinite() && oldbounds.u.isFinite()) {
            tighter = true;
            fixed = oldbounds.u == oldbounds.l;
            if(fixed) {
              intval = oldbounds.u;
              ovd->ti()->domain(new SetLit(ovd->loc(), IntSetVal::a(intval, intval)));
            }
          }
        }
      } else if(vd->type().isfloat()) {
        FloatBounds oldbounds = compute_float_bounds(envi, ovd->id());
        FloatBounds bounds(0.0, 0.0, false);
        if(vd->ti()->domain() || vd->e())
          bounds = compute_float_bounds(envi, vd->id());
        if((vd->ti()->domain() || vd->e()) && bounds.valid) {
          if(oldbounds.valid) {
            fixed = oldbounds.u == oldbounds.l || bounds.u == bounds.l;
            if(fixed) doubleval = oldbounds.u == oldbounds.l ? oldbounds.u : bounds.l;
            tighter = fixed || (oldbounds.u - oldbounds.l < bounds.u - bounds.l);
          }
        } else {
          if(oldbounds.valid) {
            tighter = true;
            fixed = oldbounds.u == oldbounds.l;
            if(fixed) doubleval = oldbounds.u;
          }
        }
      } else if(vd->type().isbool()) {
        if(ovd->ti()->domain()) {
          fixed = tighter = true;
          boolval = eval_bool(envi, ovd->ti()->domain());
        } else {
          fixed = tighter = (ovd->e() && ovd->e()->isa<BoolLit>());
          if(fixed)
            boolval = ovd->e()->cast<BoolLit>()->v();
        }
      }

      if(tighter) {
        vd->ti()->domain(ovd->ti()->domain());
        if(vd->e() == NULL && fixed) {
          if(vd->ti()->type().isvarint()) {
            vd->type(Type::parint());
            vd->ti(new TypeInst(vd->loc(), Type::parint()));
            vd->e(IntLit::a(intval));
          } else if(vd->ti()->type().isvarfloat()) {
            vd->type(Type::parfloat());
            vd->ti(new TypeInst(vd->loc(), Type::parfloat()));
            vd->e(new FloatLit(vd->loc(), doubleval));
          } else if(vd->ti()->type().isvarbool()) {
            vd->type(Type::parbool());
            vd->ti(new TypeInst(vd->loc(), Type::parbool()));
            vd->ti()->domain(boolval ? constants().lit_true : constants().lit_false);
            vd->e(new BoolLit(vd->loc(), boolval));
          }
        }
      }
    }

    return tighter;
  }

  std::string getPath(EnvI& env) {
    std::string path;
    std::stringstream ss;
    if(env.dumpPath(ss))
      path = ss.str();

    return path;
  }

  inline Location getLoc(EnvI& env, Expression* e1, Expression* e2) {
    if(e1) {
      return e1->loc().introduce();
    } else if(e2) {
      return e2->loc().introduce();
    } else {
      return Location().introduce();
    }
  }
  inline Id* getId(EnvI& env, Id* origId) {
    return origId ? origId : new Id(Location().introduce(),env.genId(), NULL);
  }

  StringLit* getLongestMznPathAnnotation(EnvI& env, const Expression* e) {
    StringLit* sl = NULL;

    if(const VarDecl* vd = e->dyn_cast<const VarDecl>()) {
      EnvI::ReversePathMap& reversePathMap = env.getReversePathMap();
      KeepAlive vd_decl_ka (vd->id()->decl());
      EnvI::ReversePathMap::iterator it = reversePathMap.find(vd_decl_ka);
      if(it != reversePathMap.end()) {
        sl = new StringLit(Location(), it->second);
      }
    } else {
      for(ExpressionSetIter it = e->ann().begin(); it != e->ann().end(); ++it) {
        if(Call* ca = (*it)->dyn_cast<Call>()) {
          if(ca->id() == constants().ann.mzn_path) {
            StringLit* sl1 = ca->args()[0]->cast<StringLit>();
            if(sl) {
              if(sl1->v().size() > sl->v().size())
                sl = sl1;
            } else {
              sl = sl1;
            }
          }
        }
      }
    }
    return sl;
  }

  void addPathAnnotation(EnvI& env, Expression* e) {
    if(!(e->type().isann() || e->isa<Id>()) && e->type().dim() == 0) {
      GCLock lock;
      Annotation& ann = e->ann();
      if(ann.containsCall(constants().ann.mzn_path))
        return;

      EnvI::ReversePathMap& reversePathMap = env.getReversePathMap();

      std::vector<Expression*> path_args(1);
      std::string p;
      KeepAlive e_ka (e);
      EnvI::ReversePathMap::iterator it = reversePathMap.find(e_ka);
      if(it == reversePathMap.end()) {
        p = getPath(env);
      } else {
        p = it->second;
      }

      if(p.size() != 0) {
        path_args[0] = new StringLit(Location(), p);
        Call* path_call = new Call(e->loc(), constants().ann.mzn_path, path_args);
        path_call->type(Type::ann());
        e->addAnnotation(path_call);
      }
    }
  }

  VarDecl* newVarDecl(EnvI& env, Ctx ctx, TypeInst* ti, Id* origId, VarDecl* origVd, Expression* rhs) {
    VarDecl* vd = nullptr;

    // Is this vardecl already in the FlatZinc (for unification)
    bool hasBeenAdded = false;

    // Don't use paths for arrays or annotations
    if(ti->type().dim() == 0 && !ti->type().isann()) {
      std::string path = getPath(env);
      if(!path.empty()) {
        EnvI::ReversePathMap& reversePathMap = env.getReversePathMap();
        EnvI::PathMap& pathMap = env.getPathMap();
        EnvI::PathMap::iterator it = pathMap.find(path);

        if(it != pathMap.end()) {
          VarDecl* ovd = Expression::cast<VarDecl>((it->second.decl)());
          unsigned int ovd_pass = it->second.pass_no;

          if(ovd) {
            // If ovd was introduced during the same pass, we can unify
            if(env.current_pass_no == ovd_pass) {
              vd = ovd;
              if(origId)
                origId->decl(vd);
              hasBeenAdded = true;
            } else {
              vd = new VarDecl(getLoc(env, origVd, rhs), ti, getId(env, origId));
              hasBeenAdded = false;
              updateBounds(env, ovd, vd);
            }

            // Check whether ovd was unified in a previous pass
            if(ovd->id() != ovd->id()->decl()->id()) {
              // We may not have seen the pointed to decl just yet
              KeepAlive ovd_decl_ka(ovd->id()->decl());
              EnvI::ReversePathMap::iterator path2It = reversePathMap.find(ovd_decl_ka);
              if(path2It != reversePathMap.end()) {
                std::string path2 = path2It->second;
                EnvI::PathVar vd_tup {vd, env.current_pass_no};

                pathMap[path] = vd_tup;
                pathMap[path2] = vd_tup;
                KeepAlive vd_ka(vd);
                reversePathMap.insert(vd_ka, path);
              }
            }
          }
        } else {
          // Create new VarDecl and add it to the maps
          vd = new VarDecl(getLoc(env, origVd, rhs), ti, getId(env, origId));
          hasBeenAdded = false;
          EnvI::PathVar vd_tup {vd, env.current_pass_no};
          pathMap       [path] = vd_tup;
          KeepAlive vd_ka(vd);
          reversePathMap.insert(vd_ka, path);
        }
      }
    }
    if(vd == nullptr) {
      vd = new VarDecl(getLoc(env, origVd, rhs), ti, getId(env, origId));
      hasBeenAdded = false;
    }

    // If vd has an e() use bind to turn rhs into a constraint
    if (vd->e()) {
      if(rhs) {
        bind(env, ctx, vd, rhs);
      }
    } else {
      vd->e(rhs);
    }
    assert(!vd->type().isbot());
    if (origVd && (origVd->id()->idn()!=-1 || origVd->toplevel())) {
      vd->introduced(origVd->introduced());
    } else {
      vd->introduced(true);
    }

    vd->flat(vd);

    // Copy annotations from origVd
    if (origVd) {
      for (ExpressionSetIter it = origVd->ann().begin(); it != origVd->ann().end(); ++it) {
        EE ee_ann = flat_exp(env, Ctx(), *it, NULL, constants().var_true);
        vd->addAnnotation(ee_ann.r());
      }
    }

    if (!hasBeenAdded) {
      VarDeclI* ni = new VarDeclI(Location().introduce(),vd);
      env.flat_addItem(ni);
      //TODO: What should we do with the map?
      EE ee(vd,NULL);
      env.map_insert(vd->id(),ee);
    }

    return vd;
  }

#define MZN_FILL_REIFY_MAP(T,ID) reifyMap.insert(std::pair<ASTString,ASTString>(constants().ids.T.ID,constants().ids.T ## reif.ID));

  EnvI::EnvI(Model* orig0) :
    orig(orig0),
    output(new Model),
    current_pass_no(0),
    final_pass_no(1),
    maxPathDepth(0),
    ignorePartial(false),
    maxCallStack(0),
    collect_vardecls(false),
    in_redundant_constraint(0),
    in_maybe_partial(0),
    pathUse(0),
    _flat(new Model),
    _failed(false),
    ids(0) {
    MZN_FILL_REIFY_MAP(int_,lin_eq);
    MZN_FILL_REIFY_MAP(int_,lin_le);
    MZN_FILL_REIFY_MAP(int_,lin_ne);
    MZN_FILL_REIFY_MAP(int_,plus);
    MZN_FILL_REIFY_MAP(int_,minus);
    MZN_FILL_REIFY_MAP(int_,times);
    MZN_FILL_REIFY_MAP(int_,div);
    MZN_FILL_REIFY_MAP(int_,mod);
    MZN_FILL_REIFY_MAP(int_,lt);
    MZN_FILL_REIFY_MAP(int_,le);
    MZN_FILL_REIFY_MAP(int_,gt);
    MZN_FILL_REIFY_MAP(int_,ge);
    MZN_FILL_REIFY_MAP(int_,eq);
    MZN_FILL_REIFY_MAP(int_,ne);
    MZN_FILL_REIFY_MAP(float_,lin_eq);
    MZN_FILL_REIFY_MAP(float_,lin_le);
    MZN_FILL_REIFY_MAP(float_,lin_lt);
    MZN_FILL_REIFY_MAP(float_,lin_ne);
    MZN_FILL_REIFY_MAP(float_,plus);
    MZN_FILL_REIFY_MAP(float_,minus);
    MZN_FILL_REIFY_MAP(float_,times);
    MZN_FILL_REIFY_MAP(float_,div);
    MZN_FILL_REIFY_MAP(float_,mod);
    MZN_FILL_REIFY_MAP(float_,lt);
    MZN_FILL_REIFY_MAP(float_,le);
    MZN_FILL_REIFY_MAP(float_,gt);
    MZN_FILL_REIFY_MAP(float_,ge);
    MZN_FILL_REIFY_MAP(float_,eq);
    MZN_FILL_REIFY_MAP(float_,ne);
    reifyMap.insert(std::pair<ASTString,ASTString>(constants().ids.forall,constants().ids.forall_reif));
    reifyMap.insert(std::pair<ASTString,ASTString>(constants().ids.bool_eq,constants().ids.bool_eq_reif));
    reifyMap.insert(std::pair<ASTString,ASTString>(constants().ids.bool_clause,constants().ids.bool_clause_reif));
    reifyMap.insert(std::pair<ASTString,ASTString>(constants().ids.clause,constants().ids.bool_clause_reif));
  }
  EnvI::~EnvI(void) {
    delete _flat;
    delete output;
  }
  long long int
  EnvI::genId(void) {
      return ids++;
    }
  void EnvI::map_insert(Expression* e, const EE& ee) {
      KeepAlive ka(e);
      map.insert(ka,WW(ee.r(),ee.b()));
    }
  EnvI::Map::iterator EnvI::map_find(Expression* e) {
    KeepAlive ka(e);
    Map::iterator it = map.find(ka);
    if (it != map.end()) {
      if (it->second.r()) {
        if (it->second.r()->isa<VarDecl>()) {
          int idx = vo.find(it->second.r()->cast<VarDecl>());
          if (idx == -1 || (*_flat)[idx]->removed())
            return map.end();
        }
      } else {
        return map.end();
      }
    }
    return it;
  }
  void EnvI::map_remove(Expression* e) {
    KeepAlive ka(e);
    map.remove(ka);
  }
  EnvI::Map::iterator EnvI::map_end(void) {
    return map.end();
  }
  void EnvI::dump(void) {
    struct EED {
      static std::string d(const WW& ee) {
        std::ostringstream oss;
        oss << ee.r() << " " << ee.b();
        return oss.str();
      }
    };
    map.dump<EED>();
  }
  
  void EnvI::flat_addItem(Item* i) {
    assert(_flat);
    if (_failed)
      return;
    _flat->addItem(i);

    Expression* toAnnotate = NULL;
    Expression* toAdd = NULL;
    switch (i->iid()) {
      case Item::II_VD:
      {
        VarDeclI* vd = i->cast<VarDeclI>();
        addPathAnnotation(*this, vd->e());
        toAnnotate = vd->e()->e();
        vo.add_idx(vd, _flat->size()-1);
        toAdd = vd->e();
        break;
      }
      case Item::II_CON:
      {
        ConstraintI* ci = i->cast<ConstraintI>();

        if (ci->e()->isa<BoolLit>() && !ci->e()->cast<BoolLit>()->v()) {
          fail();
        } else {
          toAnnotate = ci->e();
          addPathAnnotation(*this, ci->e());
          toAdd = ci->e();
        }
        break;
      }
      case Item::II_SOL:
      {
        SolveI* si = i->cast<SolveI>();
        CollectOccurrencesE ce(vo,si);
        topDown(ce,si->e());
        for (ExpressionSetIter it = si->ann().begin(); it != si->ann().end(); ++it)
          topDown(ce,*it);
        break;
      }
      case Item::II_OUT:
      {
        OutputI* si = i->cast<OutputI>();
        toAdd = si->e();
        break;
      }
      default:
        break;
    }
    if (toAnnotate && toAnnotate->isa<Call>()) {
      int prev = idStack.size() > 0 ? idStack.back() : 0;
      bool allCalls = true;
      for (int i = callStack.size()-1; i >= prev; i--) {
        Expression* ee = callStack[i]->untag();
        allCalls = allCalls && (i==callStack.size()-1 || ee->isa<Call>());
        for (ExpressionSetIter it = ee->ann().begin(); it != ee->ann().end(); ++it) {
          EE ee_ann = flat_exp(*this, Ctx(), *it, NULL, constants().var_true);
          if (allCalls || !isDefinesVarAnn(ee_ann.r()))
            toAnnotate->addAnnotation(ee_ann.r());
        }
      }
    }
    if (toAdd) {
      CollectOccurrencesE ce(vo,i);
      topDown(ce,toAdd);
    }
  }

  void EnvI::copyPathMapsAndState(EnvI& env) {
    final_pass_no = env.final_pass_no;
    maxPathDepth = env.maxPathDepth;
    current_pass_no = env.current_pass_no;
    filenameMap = env.filenameMap;
    maxPathDepth = env.maxPathDepth;
    pathMap = env.getPathMap();
    reversePathMap = env.getReversePathMap();
  }
  
  void EnvI::flat_removeItem(MiniZinc::Item* i) {
    i->remove();
  }
  void EnvI::flat_removeItem(int i) {
    (*_flat)[i]->remove();
  }
  
  void EnvI::fail(void) {
    if (!_failed) {
      addWarning("model inconsistency detected");
      _failed = true;
      for (unsigned int i=0; i<_flat->size(); i++) {
        (*_flat)[i]->remove();
      }
      ConstraintI* failedConstraint = new ConstraintI(Location().introduce(),constants().lit_false);
      _flat->addItem(failedConstraint);
      _flat->addItem(SolveI::sat(Location().introduce()));
      for (unsigned int i=0; i<output->size(); i++) {
        (*output)[i]->remove();
      }
      output->addItem(new OutputI(Location().introduce(),new ArrayLit(Location(),std::vector<Expression*>())));
      throw ModelInconsistent(*this, Location().introduce());
    }
  }
  
  bool EnvI::failed() const {
    return _failed;
  }
  
  
  unsigned int EnvI::registerEnum(VarDeclI* vdi) {
    EnumMap::iterator it = enumMap.find(vdi);
    unsigned int ret;
    if (it == enumMap.end()) {
      ret = enumVarDecls.size();
      enumVarDecls.push_back(vdi);
      enumMap.insert(std::make_pair(vdi, ret));
    } else {
      ret = it->second;
    }
    return ret+1;
  }
  VarDeclI* EnvI::getEnum(unsigned int i) const {
    assert(i > 0 && i <= enumVarDecls.size());
    return enumVarDecls[i-1];
  }
  unsigned int EnvI::registerArrayEnum(const std::vector<unsigned int>& arrayEnum) {
    std::ostringstream oss;
    for (unsigned int i=0; i<arrayEnum.size(); i++) {
      assert(arrayEnum[i] <= enumVarDecls.size());
      oss << arrayEnum[i] << ".";
    }
    ArrayEnumMap::iterator it = arrayEnumMap.find(oss.str());
    unsigned int ret;
    if (it == arrayEnumMap.end()) {
      ret = arrayEnumDecls.size();
      arrayEnumDecls.push_back(arrayEnum);
      arrayEnumMap.insert(std::make_pair(oss.str(), ret));
    } else {
      ret = it->second;
    }
    return ret+1;
  }
  const std::vector<unsigned int>& EnvI::getArrayEnum(unsigned int i) const {
    assert(i > 0 && i <= arrayEnumDecls.size());
    return arrayEnumDecls[i-1];
  }
  bool EnvI::isSubtype(const Type& t1, const Type& t2, bool strictEnums) {
    if (!t1.isSubtypeOf(t2,strictEnums))
      return false;
    if (strictEnums && t1.dim()==0 && t2.dim()!=0 && t2.enumId() != 0) {
      // set assigned to an array
      const std::vector<unsigned int>& t2enumIds = getArrayEnum(t2.enumId());
      if (t2enumIds[t2enumIds.size()-1] != 0 && t1.enumId() != t2enumIds[t2enumIds.size()-1])
        return false;
    }
    if (strictEnums && t1.dim() > 0 && t1.enumId() != t2.enumId()) {
      if (t1.enumId()==0) {
        return t1.isbot();
      }
      if (t2.enumId()!=0) {
        const std::vector<unsigned int>& t1enumIds = getArrayEnum(t1.enumId());
        const std::vector<unsigned int>& t2enumIds = getArrayEnum(t2.enumId());
        assert(t1enumIds.size() == t2enumIds.size());
        for (unsigned int i=0; i<t1enumIds.size()-1; i++) {
          if (t2enumIds[i] != 0 && t1enumIds[i] != t2enumIds[i])
            return false;
        }
        if (!t1.isbot() && t2enumIds[t1enumIds.size()-1]!=0 && t1enumIds[t1enumIds.size()-1]!=t2enumIds[t2enumIds.size()-1])
          return false;
      }
    }
    return true;
  }
  
  void EnvI::collectVarDecls(bool b) {
    collect_vardecls = b;
  }
  void EnvI::vo_add_exp(VarDecl* vd) {
    if (vd->e() && vd->e()->isa<Call>()) {
      int prev = idStack.size() > 0 ? idStack.back() : 0;
      for (int i = callStack.size()-1; i >= prev; i--) {
        Expression* ee = callStack[i]->untag();
        for (ExpressionSetIter it = ee->ann().begin(); it != ee->ann().end(); ++it) {
          EE ee_ann = flat_exp(*this, Ctx(), *it, NULL, constants().var_true);
          vd->e()->addAnnotation(ee_ann.r());
        }
      }
    }
    int idx = vo.find(vd);
    CollectOccurrencesE ce(vo,(*_flat)[idx]);
    topDown(ce, vd->e());
    if (collect_vardecls)
      modifiedVarDecls.push_back(idx);
  }
  Model* EnvI::flat(void) {
    return _flat;
  }
  void EnvI::swap() {
    Model* tmp = orig;
    orig = _flat;
    _flat = tmp;
  }
  ASTString EnvI::reifyId(const ASTString& id) {
    ASTStringMap<ASTString>::t::iterator it = reifyMap.find(id);
    if (it == reifyMap.end()) {
      return id.str()+"_reif";
    } else {
      return it->second;
    }
  }
#undef MZN_FILL_REIFY_MAP
  
  void EnvI::addWarning(const std::string& msg) {
    if (warnings.size()>20)
      return;
    if (warnings.size()==20) {
      warnings.push_back("Further warnings have been suppressed.\n");
    } else {
      std::ostringstream oss;
      createErrorStack();
      dumpStack(oss, true);
      warnings.push_back(msg+"\n"+oss.str());
    }
  }
  
  void EnvI::createErrorStack(void) {
    errorStack.clear();
    for (unsigned int i=callStack.size(); i--;) {
      Expression* e = callStack[i]->untag();
      bool isCompIter = callStack[i]->isTagged();
      KeepAlive ka(e);
      errorStack.push_back(std::make_pair(ka,isCompIter));
    }
  }
  
  Call* EnvI::surroundingCall(void) const {
    if (callStack.size() >= 2)
      return callStack[callStack.size()-2]->untag()->dyn_cast<Call>();
    return NULL;
  }
 
  void EnvI::cleanupExceptOutput() {
    cmap.clear();
    map.clear();
    delete _flat;
    delete orig;
    _flat=0;
    orig=0;
  }
 
  CallStackItem::CallStackItem(EnvI& env0, Expression* e) : env(env0) {
    if (e->isa<VarDecl>())
      env.idStack.push_back(env.callStack.size());
    if (e->isa<Call>() && e->cast<Call>()->id()=="redundant_constraint")
      env.in_redundant_constraint++;
    if (e->ann().contains(constants().ann.maybe_partial))
      env.in_maybe_partial++;
    env.callStack.push_back(e);
    env.maxCallStack = std::max(env.maxCallStack, static_cast<unsigned int>(env.callStack.size()));
  }
  CallStackItem::CallStackItem(EnvI& env0, Id* ident, IntVal i) : env(env0) {
    Expression* ee = ident->tag();
    env.callStack.push_back(ee);
    env.maxCallStack = std::max(env.maxCallStack, static_cast<unsigned int>(env.callStack.size()));
  }
  CallStackItem::~CallStackItem(void) {
    Expression* e = env.callStack.back()->untag();
    if (e->isa<VarDecl>())
      env.idStack.pop_back();
    if (e->isa<Call>() && e->cast<Call>()->id()=="redundant_constraint")
      env.in_redundant_constraint--;
    if (e->ann().contains(constants().ann.maybe_partial))
      env.in_maybe_partial--;
    env.callStack.pop_back();
  }
  
  class CallArgItem {
  public:
    EnvI& env;
    CallArgItem(EnvI& env0) : env(env0) {
      env.idStack.push_back(env.callStack.size());
    }
    ~CallArgItem(void) {
      env.idStack.pop_back();
    }
  };
  
  FlatteningError::FlatteningError(EnvI& env, const Location& loc, const std::string& msg)
  : LocationException(env,loc,msg) {}
  
  Env::Env(void) : e(new EnvI(NULL)) {}
  Env::Env(Model* m) : e(new EnvI(m)) {}
  Env::~Env(void) {
    delete e;
  }
  
  Model*
  Env::model(void) { return e->orig; }
  void
  Env::model(Model* m) { e->orig = m; }
  Model*
  Env::flat(void) { return e->flat(); }
  void
  Env::swap() { e->swap(); }
  Model*
  Env::output(void) { return e->output; }

  std::ostream& 
  Env::evalOutput(std::ostream& os) { return e->evalOutput(os); }
  EnvI&
  Env::envi(void) { return *e; }
  const EnvI&
  Env::envi(void) const { return *e; }
  std::ostream&
  Env::dumpErrorStack(std::ostream& os) {
    return e->dumpStack(os, true);
  }
 
  bool
  EnvI::dumpPath(std::ostream& os, bool force) {
    force = force ? force : fopts.keep_mzn_paths;
    if (callStack.size() > maxPathDepth) {
      if(!force && current_pass_no >= final_pass_no-1) {
        return false;
      }
      maxPathDepth = callStack.size();
    }

    unsigned int lastError = callStack.size();

    std::string major_sep = ";";
    std::string minor_sep = "|";
    for (unsigned int i=0; i<lastError; i++) {
      Expression* e = callStack[i]->untag();
      bool isCompIter = callStack[i]->isTagged();
      Location loc = e->loc();
      int filenameId;
      UNORDERED_NAMESPACE::unordered_map<std::string, int>::iterator findFilename = filenameMap.find(loc.filename().str());
      if (findFilename == filenameMap.end()) {
        if(!force && current_pass_no >= final_pass_no-1)
          return false;
        filenameId = filenameMap.size();
        filenameMap.insert(std::make_pair(loc.filename().str(), filenameMap.size()));
      } else {
        filenameId = findFilename->second;
      }


      // If this call is not a dummy StringLit with empty Location (so that deferred compilation doesn't drop the paths)
      if(e->eid() != Expression::E_STRINGLIT || loc.first_line() || loc.first_column() || loc.last_line() || loc.last_column()) {
        os << loc.filename().str() << minor_sep
           << loc.first_line()     << minor_sep
           << loc.first_column()   << minor_sep
           << loc.last_line()      << minor_sep
           << loc.last_column()    << minor_sep;
      switch (e->eid()) {
        case Expression::E_INTLIT:
          os << "il" << minor_sep << *e;
          break;
        case Expression::E_FLOATLIT:
          os << "fl" << minor_sep << *e;
          break;
        case Expression::E_SETLIT:
          os << "sl" << minor_sep << *e;
          break;
        case Expression::E_BOOLLIT:
          os << "bl" << minor_sep << *e;
          break;
        case Expression::E_STRINGLIT:
          os << "stl" << minor_sep << *e;
          break;
        case Expression::E_ID:
          if (isCompIter) {
            //if (e->cast<Id>()->decl()->e()->type().ispar())
              os << *e << "=" << *e->cast<Id>()->decl()->e();
            //else
            //  os << *e << "=?";
          } else {
            os << "id" << minor_sep << *e;
          }
          break;
        case Expression::E_ANON:
          os << "anon";
          break;
        case Expression::E_ARRAYLIT:
          os << "al";
          break;
        case Expression::E_ARRAYACCESS:
          os << "aa";
          break;
        case Expression::E_COMP:
        {
          const Comprehension* cmp = e->cast<Comprehension>();
          if (cmp->set())
            os << "sc";
          else
            os << "ac";
        }
          break;
        case Expression::E_ITE:
          os << "ite";
          break;
        case Expression::E_BINOP:
          os << "bin" << minor_sep << e->cast<BinOp>()->opToString();
          break;
        case Expression::E_UNOP:
          os << "un" << minor_sep << e->cast<UnOp>()->opToString();
          break;
        case Expression::E_CALL:
          if(fopts.only_toplevel_paths)
            return false;
          os << "ca" << minor_sep << e->cast<Call>()->id();
          break;
        case Expression::E_VARDECL:
          os << "vd";
          break;
        case Expression::E_LET:
          os << "l";
          break;
        case Expression::E_TI:
          os << "ti";
          break;
        case Expression::E_TIID:
          os << "ty";
          break;
        default:
          assert(false);
          os << "unknown expression (internal error)";
          break;
      }
      os << major_sep;
      } else {
        os << e->cast<StringLit>()->v() << major_sep;
      }
    }
    return true;
  }
  
  std::ostream&
  EnvI::dumpStack(std::ostream& os, bool errStack) {
    int lastError = 0;
    
    std::vector<Expression*> errStackCopy;
    if (errStack) {
      errStackCopy.resize(errorStack.size());
      for (unsigned int i=0; i<errorStack.size(); i++) {
        Expression* e = errorStack[i].first();
        if (errorStack[i].second) {
          e = e->tag();
        }
        errStackCopy[i] = e;
      }
    }
    
    std::vector<Expression*>& stack = errStack ? errStackCopy : callStack;
    
    for (; lastError < stack.size(); lastError++) {
      Expression* e = stack[lastError]->untag();
      bool isCompIter = stack[lastError]->isTagged();
      if (e->loc().is_introduced())
        continue;
      if (!isCompIter && e->isa<Id>()) {
        break;
      }
    }

    ASTString curloc_f;
    int curloc_l = -1;

    for (int i=lastError-1; i>=0; i--) {
      Expression* e = stack[i]->untag();
      bool isCompIter = stack[i]->isTagged();
      ASTString newloc_f = e->loc().filename();
      if (e->loc().is_introduced())
        continue;
      int newloc_l = e->loc().first_line();
      if (newloc_f != curloc_f || newloc_l != curloc_l) {
        os << "  " << newloc_f << ":" << newloc_l << ":" << std::endl;
        curloc_f = newloc_f;
        curloc_l = newloc_l;
      }
      if (isCompIter)
        os << "    with ";
      else
        os << "  in ";
      switch (e->eid()) {
        case Expression::E_INTLIT:
          os << "integer literal" << std::endl;
          break;
        case Expression::E_FLOATLIT:
          os << "float literal" << std::endl;
          break;
        case Expression::E_SETLIT:
          os << "set literal" << std::endl;
          break;
        case Expression::E_BOOLLIT:
          os << "bool literal" << std::endl;
          break;
        case Expression::E_STRINGLIT:
          os << "string literal" << std::endl;
          break;
        case Expression::E_ID:
          if (isCompIter) {
            if (e->cast<Id>()->decl()->e()->type().ispar())
              os << *e << " = " << *e->cast<Id>()->decl()->e() << std::endl;
            else
              os << *e << " = <expression>" << std::endl;
          } else {
            os << "identifier" << *e << std::endl;
          }
          break;
        case Expression::E_ANON:
          os << "anonymous variable" << std::endl;
          break;
        case Expression::E_ARRAYLIT:
          os << "array literal" << std::endl;
          break;
        case Expression::E_ARRAYACCESS:
          os << "array access" << std::endl;
          break;
        case Expression::E_COMP:
        {
          const Comprehension* cmp = e->cast<Comprehension>();
          if (cmp->set())
            os << "set ";
          else
            os << "array ";
          os << "comprehension expression" << std::endl;
        }
          break;
        case Expression::E_ITE:
          os << "if-then-else expression" << std::endl;
          break;
        case Expression::E_BINOP:
          os << "binary " << e->cast<BinOp>()->opToString() << " operator expression" << std::endl;
          break;
        case Expression::E_UNOP:
          os << "unary " << e->cast<UnOp>()->opToString() << " operator expression" << std::endl;
          break;
        case Expression::E_CALL:
          os << "call '" << e->cast<Call>()->id() << "'" << std::endl;
          break;
        case Expression::E_VARDECL:
        {
          GCLock lock;
          os << "variable declaration for '" << e->cast<VarDecl>()->id()->str() << "'" << std::endl;
        }
          break;
        case Expression::E_LET:
          os << "let expression" << std::endl;
          break;
        case Expression::E_TI:
          os << "type-inst expression" << std::endl;
          break;
        case Expression::E_TIID:
          os << "type identifier" << std::endl;
          break;
        default:
          assert(false);
          os << "unknown expression (internal error)" << std::endl;
          break;
      }
    }
    return os;
  }

  void populateOutput(Env& env) {
    EnvI& envi = env.envi();
    Model* _flat = envi.flat();
    Model* _output = envi.output;
    std::vector<Expression*> outputVars;
    for (VarDeclIterator it = _flat->begin_vardecls();
         it != _flat->end_vardecls(); ++it) {
      VarDecl* vd = it->e();
      Annotation& ann = vd->ann();
      ArrayLit* dims = NULL;
      bool has_output_ann = false;
      if(!ann.isEmpty()) {
        for(ExpressionSetIter ait = ann.begin();
            ait != ann.end(); ++ait) {
          if (Call* c = (*ait)->dyn_cast<Call>()) {
            if (c->id() == constants().ann.output_array) {
              dims = c->args()[0]->cast<ArrayLit>();
              has_output_ann = true;
              break;
            }
          } else if ((*ait)->isa<Id>() && (*ait)->cast<Id>()->str() == constants().ann.output_var->str()) {
            has_output_ann = true;
          }
        }
        if(has_output_ann) {
          std::ostringstream s;
          s << vd->id()->str().str() << " = ";
          _output->addItem(new VarDeclI(Location().introduce(), vd));

          if (dims) {
            s << "array" << dims->v().size() << "d(";
            for (unsigned int i=0; i<dims->v().size(); i++) {
              IntSetVal* idxset = eval_intset(envi,dims->v()[i]);
              s << *idxset << ",";
            }
          }
          StringLit* sl = new StringLit(Location().introduce(),s.str());
          outputVars.push_back(sl);

          std::vector<Expression*> showArgs(1);
          showArgs[0] = vd->id();
          Call* show = new Call(Location().introduce(),constants().ids.show,showArgs);
          show->type(Type::parstring());
          FunctionI* fi = _flat->matchFn(envi, show, false);
          assert(fi);
          show->decl(fi);
          outputVars.push_back(show);
          std::string ends = dims ? ")" : "";
          ends += ";\n";
          StringLit* eol = new StringLit(Location().introduce(),ends);
          outputVars.push_back(eol);
        }
      }
    }
    OutputI* newOutputItem = new OutputI(Location().introduce(),new ArrayLit(Location().introduce(),outputVars));
    _output->addItem(newOutputItem);
    envi.flat()->mergeStdLib(envi, _output);
  }

  std::ostream&
  EnvI::evalOutput(std::ostream &os) {
    GCLock lock;

    ArrayLit* al = eval_array_lit(*this,output->outputItem()->e());
    bool fLastEOL = true;
    for (int i=0; i<al->v().size(); i++) {
      std::string s = eval_string(*this, al->v()[i]);
      if (!s.empty()) {
        os << s;
        fLastEOL = ( '\n'==s.back() );
      }
    }
    if ( !fLastEOL )
      os << '\n';
    return os;
  }
  
  const std::vector<std::string>& Env::warnings(void) {
    return envi().warnings;
  }
  
  void Env::clearWarnings(void) {
    envi().warnings.clear();
  }
  
  unsigned int Env::maxCallStack(void) const {
    return envi().maxCallStack;
  }
  
  bool isTotal(FunctionI* fi) {
    return fi->ann().contains(constants().ann.promise_total);
  }

  bool isReverseMap(BinOp* e) {
    return e->ann().contains(constants().ann.is_reverse_map);
  }

  void checkIndexSets(EnvI& env, VarDecl* vd, Expression* e) {
    ASTExprVec<TypeInst> tis = vd->ti()->ranges();
    std::vector<TypeInst*> newtis(tis.size());
    bool needNewTypeInst = false;
    GCLock lock;
    switch (e->eid()) {
      case Expression::E_ID:
      {
        Id* id = e->cast<Id>();
        ASTExprVec<TypeInst> e_tis = id->decl()->ti()->ranges();
        assert(tis.size()==e_tis.size());
        for (unsigned int i=0; i<tis.size(); i++) {
          if (tis[i]->domain()==NULL) {
            newtis[i] = e_tis[i];
            needNewTypeInst = true;
          } else {
            if (!eval_intset(env,tis[i]->domain())->equal(eval_intset(env,e_tis[i]->domain())))
              throw EvalError(env, vd->loc(), "Index set mismatch");
            newtis[i] = tis[i];
          }
        }
      }
        break;
      case Expression::E_ARRAYLIT:
      {
        ArrayLit* al = e->cast<ArrayLit>();
        for (unsigned int i=0; i<tis.size(); i++) {
          if (tis[i]->domain()==NULL) {
            newtis[i] = new TypeInst(Location().introduce(),Type(),new SetLit(Location().introduce(),IntSetVal::a(al->min(i),al->max(i))));
            needNewTypeInst = true;
          } else {
            IntSetVal* isv = eval_intset(env,tis[i]->domain());
            assert(isv->size()<=1);
            if ( (isv->size()==0 && al->min(i) <= al->max(i)) ||
                 (isv->size()!=0 && (isv->min(0) != al->min(i) || isv->max(0) != al->max(i))) )
              throw EvalError(env, vd->loc(), "Index set mismatch");
            newtis[i] = tis[i];
          }
        }
      }
        break;
      default:
        throw InternalError("not supported yet");
    }
    if (needNewTypeInst) {
      TypeInst* tic = copy(env,vd->ti())->cast<TypeInst>();
      tic->setRanges(newtis);
      vd->ti(tic);
    }
  }
  
  /// Turn \a c into domain constraints if possible.
  /// Return whether \a c is still required in the model.
  bool checkDomainConstraints(EnvI& env, Call* c) {
    if (c->id()==constants().ids.int_.le) {
      Expression* e0 = c->args()[0];
      Expression* e1 = c->args()[1];
      if (e0->type().ispar() && e1->isa<Id>()) {
        // greater than
        Id* id = e1->cast<Id>();
        IntVal lb = eval_int(env,e0);
        if (id->decl()->ti()->domain()) {
          IntSetVal* domain = eval_intset(env,id->decl()->ti()->domain());
          if (domain->min() >= lb)
            return false;
          if (domain->max() < lb) {
            env.fail();
            return false;
          }
          IntSetRanges dr(domain);
          Ranges::Const<IntVal> cr(lb,IntVal::infinity());
          Ranges::Inter<IntVal,IntSetRanges,Ranges::Const<IntVal> > i(dr,cr);
          IntSetVal* newibv = IntSetVal::ai(i);
          id->decl()->ti()->domain(new SetLit(Location().introduce(), newibv));
          id->decl()->ti()->setComputedDomain(false);
        } else {
          id->decl()->ti()->domain(new SetLit(Location().introduce(), IntSetVal::a(lb,IntVal::infinity())));
        }
        return false;
      } else if (e1->type().ispar() && e0->isa<Id>()) {
        // less than
        Id* id = e0->cast<Id>();
        IntVal ub = eval_int(env,e1);
        if (id->decl()->ti()->domain()) {
          IntSetVal* domain = eval_intset(env,id->decl()->ti()->domain());
          if (domain->max() <= ub)
            return false;
          if (domain->min() > ub) {
            env.fail();
            return false;
          }
          IntSetRanges dr(domain);
          Ranges::Const<IntVal> cr(-IntVal::infinity(), ub);
          Ranges::Inter<IntVal,IntSetRanges,Ranges::Const<IntVal> > i(dr,cr);
          IntSetVal* newibv = IntSetVal::ai(i);
          id->decl()->ti()->domain(new SetLit(Location().introduce(), newibv));
          id->decl()->ti()->setComputedDomain(false);
        } else {
          id->decl()->ti()->domain(new SetLit(Location().introduce(), IntSetVal::a(-IntVal::infinity(), ub)));
        }
      }
    } else if (c->id()==constants().ids.int_.lin_le) {
      ArrayLit* al_c = follow_id(c->args()[0])->cast<ArrayLit>();
      if (al_c->v().size()==1) {
        ArrayLit* al_x = follow_id(c->args()[1])->cast<ArrayLit>();
        IntVal coeff = eval_int(env,al_c->v()[0]);
        IntVal y = eval_int(env,c->args()[2]);
        IntVal lb = -IntVal::infinity();
        IntVal ub = IntVal::infinity();
        IntVal r = y % coeff;
        if (coeff >= 0) {
          ub = y / coeff;
          if (r<0) --ub;
        } else {
          lb = y / coeff;
          if (r<0) ++lb;
        }
        if (Id* id = al_x->v()[0]->dyn_cast<Id>()) {
          if (id->decl()->ti()->domain()) {
            IntSetVal* domain = eval_intset(env,id->decl()->ti()->domain());
            if (domain->max() <= ub && domain->min() >= lb)
              return false;
            if (domain->min() > ub || domain->max() < lb) {
              env.fail();
              return false;
            }
            IntSetRanges dr(domain);
            Ranges::Const<IntVal> cr(lb, ub);
            Ranges::Inter<IntVal,IntSetRanges,Ranges::Const<IntVal> > i(dr,cr);
            IntSetVal* newibv = IntSetVal::ai(i);
            id->decl()->ti()->domain(new SetLit(Location().introduce(), newibv));
            id->decl()->ti()->setComputedDomain(false);
          } else {
            id->decl()->ti()->domain(new SetLit(Location().introduce(), IntSetVal::a(lb, ub)));
          }
          return false;
        }
      }
    }
    return true;
  }
  
  KeepAlive bind(EnvI& env, Ctx ctx, VarDecl* vd, Expression* e) {
    assert(e==NULL || !e->isa<VarDecl>());
    if (vd==constants().var_ignore)
      return e;
    if (Id* ident = e->dyn_cast<Id>()) {
      if (ident->decl()) {
        VarDecl* e_vd = follow_id_to_decl(ident)->cast<VarDecl>();
        e = e_vd->id();
      }
    }
    if (ctx.neg) {
      assert(e->type().bt() == Type::BT_BOOL);
      if (vd==constants().var_true) {
        if (!isfalse(env,e)) {
          if (Id* id = e->dyn_cast<Id>()) {
            while (id != NULL) {
              assert(id->decl() != NULL);
              if (id->decl()->ti()->domain() && istrue(env,id->decl()->ti()->domain())) {
                GCLock lock;
                env.flat_addItem(new ConstraintI(Location().introduce(),constants().lit_false));
              } else {
                id->decl()->ti()->domain(constants().lit_false);
                GCLock lock;
                std::vector<Expression*> args(2);
                args[0] = id;
                args[1] = constants().lit_false;
                Call* c = new Call(Location().introduce(),constants().ids.bool_eq,args);
                c->decl(env.orig->matchFn(env,c,false));
                c->type(c->decl()->rtype(env,args,false));
                if (c->decl()->e()) {
                  flat_exp(env, Ctx(), c, constants().var_true, constants().var_true);
                }
              }
              id = id->decl()->e() ? id->decl()->e()->dyn_cast<Id>() : NULL;
            }
            return constants().lit_true;
          } else {
            GC::lock();
            BinOp* bo = new BinOp(e->loc(),e,BOT_EQUIV,constants().lit_false);
            bo->type(e->type());
            KeepAlive ka(bo);
            GC::unlock();
            EE ee = flat_exp(env,Ctx(),bo,NULL,constants().var_true);
            return bind(env,Ctx(),vd,ee.r());
          }
        }
        return constants().lit_true;
      } else {
        GC::lock();
        BinOp* bo = new BinOp(e->loc(),e,BOT_EQUIV,constants().lit_false);
        bo->type(e->type());
        KeepAlive ka(bo);
        GC::unlock();
        EE ee = flat_exp(env,Ctx(),bo,NULL,constants().var_true);
        return bind(env,Ctx(),vd,ee.r());
      }
    } else {
      if (vd==constants().var_true) {
        if (!istrue(env,e)) {
          if (Id* id = e->dyn_cast<Id>()) {
            assert(id->decl() != NULL);
            while (id != NULL) {
              if (id->decl()->ti()->domain() && isfalse(env,id->decl()->ti()->domain())) {
                GCLock lock;
                env.flat_addItem(new ConstraintI(Location().introduce(),constants().lit_false));
              } else if (id->decl()->ti()->domain()==NULL) {
                id->decl()->ti()->domain(constants().lit_true);
                GCLock lock;
                std::vector<Expression*> args(2);
                args[0] = id;
                args[1] = constants().lit_true;
                Call* c = new Call(Location().introduce(),constants().ids.bool_eq,args);
                c->decl(env.orig->matchFn(env,c,false));
                c->type(c->decl()->rtype(env,args,false));
                if (c->decl()->e()) {
                  flat_exp(env, Ctx(), c, constants().var_true, constants().var_true);
                }
              }
              id = id->decl()->e() ? id->decl()->e()->dyn_cast<Id>() : NULL;
            }
          } else {
            GCLock lock;
            // extract domain information from added constraint if possible
            if (!e->isa<Call>() || checkDomainConstraints(env,e->cast<Call>())) {
              env.flat_addItem(new ConstraintI(Location().introduce(),e));
            }
          }
        }
        return constants().lit_true;
      } else if (vd==constants().var_false) {
        if (!isfalse(env,e)) {
          throw InternalError("not supported yet");
        }
        return constants().lit_true;
      } else if (vd==NULL) {
        if (e==NULL) return NULL;
        switch (e->eid()) {
        case Expression::E_INTLIT:
        case Expression::E_FLOATLIT:
        case Expression::E_BOOLLIT:
        case Expression::E_STRINGLIT:
        case Expression::E_ANON:
        case Expression::E_ID:
        case Expression::E_TIID:
        case Expression::E_SETLIT:
        case Expression::E_VARDECL:
          return e;
        case Expression::E_BINOP:
        case Expression::E_UNOP:
          return e; /// TODO: should not happen once operators are evaluated
        case Expression::E_ARRAYACCESS:
        case Expression::E_COMP:
        case Expression::E_ITE:
        case Expression::E_LET:
        case Expression::E_TI:
          throw InternalError("unevaluated expression");
        case Expression::E_ARRAYLIT:
          {
            GCLock lock;
            ArrayLit* al = e->cast<ArrayLit>();
            /// TODO: review if limit of 10 is a sensible choice
            if (al->type().bt()==Type::BT_ANN || al->v().size() <= 10)
              return e;

            EnvI::Map::iterator it = env.map_find(al);
            if (it != env.map_end()) {
              return it->second.r()->cast<VarDecl>()->id();
            }

            std::vector<TypeInst*> ranges(al->dims());
            for (unsigned int i=0; i<ranges.size(); i++) {
              ranges[i] = new TypeInst(e->loc(),
                                       Type(),
                                       new SetLit(Location().introduce(),IntSetVal::a(al->min(i),al->max(i))));
            }
            ASTExprVec<TypeInst> ranges_v(ranges);
            assert(!al->type().isbot());
            Expression* domain = NULL;
            if (al->v().size() > 0 && al->v()[0]->type().isint()) {
              IntVal min = IntVal::infinity();
              IntVal max = -IntVal::infinity();
              for (unsigned int i=0; i<al->v().size(); i++) {
                IntBounds ib = compute_int_bounds(env,al->v()[i]);
                if (!ib.valid) {
                  min = -IntVal::infinity();
                  max = IntVal::infinity();
                  break;
                }
                min = std::min(min, ib.l);
                max = std::max(max, ib.u);
              }
              if (min != -IntVal::infinity() && max != IntVal::infinity()) {
                domain = new SetLit(Location().introduce(), IntSetVal::a(min,max));
              }
            }
            TypeInst* ti = new TypeInst(e->loc(),al->type(),ranges_v,domain);
            if (domain)
              ti->setComputedDomain(true);

            VarDecl* vd = newVarDecl(env, ctx, ti, NULL, NULL, al);
            EE ee(vd,NULL);
            env.map_insert(al,ee);
            env.map_insert(vd->e(),ee);
            return vd->id();
          }
        case Expression::E_CALL:
          {
            if (e->type().isann())
              return e;
            GCLock lock;
            /// TODO: handle array types
            TypeInst* ti = new TypeInst(Location().introduce(),e->type());
            VarDecl* vd = newVarDecl(env, ctx, ti, NULL, NULL, e);
            if (vd->e()->type().bt()==Type::BT_INT && vd->e()->type().dim()==0) {
              IntSetVal* ibv = NULL;
              if (vd->e()->type().is_set()) {
                ibv = compute_intset_bounds(env,vd->e());
              } else {
                IntBounds ib = compute_int_bounds(env,vd->e());
                if (ib.valid) {
                  ibv = IntSetVal::a(ib.l,ib.u);
                }
              }
              if (ibv) {
                Id* id = vd->id();
                while (id != NULL) {
                  if (id->decl()->ti()->domain()) {
                    IntSetVal* domain = eval_intset(env,id->decl()->ti()->domain());
                    IntSetRanges dr(domain);
                    IntSetRanges ibr(ibv);
                    Ranges::Inter<IntVal,IntSetRanges,IntSetRanges> i(dr,ibr);
                    IntSetVal* newibv = IntSetVal::ai(i);
                    if (ibv->card() == newibv->card()) {
                      id->decl()->ti()->setComputedDomain(true);
                    } else {
                      ibv = newibv;
                    }
                  } else {
                    id->decl()->ti()->setComputedDomain(true);
                  }
                  if (id->type().st()==Type::ST_PLAIN && ibv->size()==0) {
                    env.fail();
                  } else {
                    id->decl()->ti()->domain(new SetLit(Location().introduce(),ibv));
                  }
                  id = id->decl()->e() ? id->decl()->e()->dyn_cast<Id>() : NULL;
                }
              }
            } else if (vd->e()->type().isbool()) {
              addCtxAnn(vd, ctx.b);
            } else if (vd->e()->type().bt()==Type::BT_FLOAT && vd->e()->type().dim()==0) {
              FloatBounds fb = compute_float_bounds(env,vd->e());
              FloatSetVal* ibv = LinearTraits<FloatLit>::intersect_domain(NULL, fb.l, fb.u);
              if (fb.valid) {
                Id* id = vd->id();
                while (id != NULL) {
                  if (id->decl()->ti()->domain()) {
                    FloatSetVal* domain = eval_floatset(env,id->decl()->ti()->domain());
                    FloatSetVal* ndomain = LinearTraits<FloatLit>::intersect_domain(domain, fb.l, fb.u);
                    if (ibv && ndomain==domain) {
                      id->decl()->ti()->setComputedDomain(true);
                    } else {
                      ibv = ndomain;
                    }
                  } else {
                    id->decl()->ti()->setComputedDomain(true);
                  }
                  if (LinearTraits<FloatLit>::domain_empty(ibv)) {
                    env.fail();
                  } else {
                    id->decl()->ti()->domain(new SetLit(Location(), ibv));
                  }
                  id = id->decl()->e() ? id->decl()->e()->dyn_cast<Id>() : NULL;
                }
              }
            }

            return vd->id();
          }
        default:
          assert(false); return NULL;
        }
      } else {
        if (vd->e()==NULL) {
          Expression* ret = e;
          if (e==NULL || (e->type().ispar() && e->type().isbool())) {
            GCLock lock;
            bool isTrue = (e==NULL || eval_bool(env,e));

            // Check if redefinition of bool_eq exists, if yes call it
            std::vector<Expression*> args(2);
            args[0] = vd->id();
            args[1] = constants().boollit(isTrue);
            Call* c = new Call(Location().introduce(),constants().ids.bool_eq,args);
            c->decl(env.orig->matchFn(env,c,false));
            c->type(c->decl()->rtype(env,args,false));
            bool didRewrite = false;
            if (c->decl()->e()) {
              flat_exp(env, Ctx(), c, constants().var_true, constants().var_true);
              didRewrite = true;
            }
            
            vd->e(constants().boollit(isTrue));
            if (vd->ti()->domain()) {
              if (vd->ti()->domain() != vd->e()) {
                env.fail();
                return vd->id();
              }
            } else {
              vd->ti()->domain(vd->e());
              vd->ti()->setComputedDomain(true);
            }
            if (didRewrite) {
              return vd->id();
            }
          } else {
            if (e->type().dim() > 0) {
              // Check that index sets match
              env.errorStack.clear();
              checkIndexSets(env,vd,e);
              if (vd->ti()->domain() && e->isa<ArrayLit>()) {
                ArrayLit* al = e->cast<ArrayLit>();
                if (e->type().bt()==Type::BT_INT) {
                  IntSetVal* isv = eval_intset(env, vd->ti()->domain());
                  for (unsigned int i=0; i<al->v().size(); i++) {
                    if (Id* id = al->v()[i]->dyn_cast<Id>()) {
                      VarDecl* vdi = id->decl();
                      if (vdi->ti()->domain()==NULL) {
                        vdi->ti()->domain(vd->ti()->domain());
                      } else {
                        IntSetVal* vdi_dom = eval_intset(env, vdi->ti()->domain());
                        IntSetRanges isvr(isv);
                        IntSetRanges vdi_domr(vdi_dom);
                        Ranges::Inter<IntVal,IntSetRanges, IntSetRanges> inter(isvr,vdi_domr);
                        IntSetVal* newdom = IntSetVal::ai(inter);
                        if (newdom->size()==0) {
                          env.fail();
                        } else {
                          IntSetRanges vdi_domr2(vdi_dom);
                          IntSetRanges newdomr(newdom);
                          if (!Ranges::equal(vdi_domr2, newdomr)) {
                            vdi->ti()->domain(new SetLit(Location().introduce(),newdom));
                            vdi->ti()->setComputedDomain(false);
                          }
                        }
                      }
                    }
                  }
                } else if (e->type().bt()==Type::BT_FLOAT) {
                  FloatSetVal* fsv = eval_floatset(env, vd->ti()->domain());
                  for (unsigned int i=0; i<al->v().size(); i++) {
                    if (Id* id = al->v()[i]->dyn_cast<Id>()) {
                      VarDecl* vdi = id->decl();
                      if (vdi->ti()->domain()==NULL) {
                        vdi->ti()->domain(vd->ti()->domain());
                      } else {
                        FloatSetVal* vdi_dom = eval_floatset(env, vdi->ti()->domain());
                        FloatSetRanges fsvr(fsv);
                        FloatSetRanges vdi_domr(vdi_dom);
                        Ranges::Inter<FloatVal,FloatSetRanges,FloatSetRanges> inter(fsvr,vdi_domr);
                        FloatSetVal* newdom = FloatSetVal::ai(inter);
                        if (newdom->size()==0) {
                          env.fail();
                        } else {
                          FloatSetRanges vdi_domr2(vdi_dom);
                          FloatSetRanges newdomr(newdom);
                          if (!Ranges::equal(vdi_domr2, newdomr)) {
                            vdi->ti()->domain(new SetLit(Location().introduce(),newdom));
                            vdi->ti()->setComputedDomain(false);
                          }
                        }
                      }
                    }
                  }
                }
              }
            } else if (Id* e_id = e->dyn_cast<Id>()) {
              if (e_id == vd->id()) {
                ret = vd->id();
              } else {
                ASTString cid;
                if (e->type().isint()) {
                  if (e->type().isopt()) {
                    cid = ASTString("int_opt_eq");
                  } else {
                    cid = constants().ids.int_.eq;
                  }
                } else if (e->type().isbool()) {
                  if (e->type().isopt()) {
                    cid = ASTString("bool_opt_eq");
                  } else {
                    cid = constants().ids.bool_eq;
                  }
                } else if (e->type().is_set()) {
                  cid = constants().ids.set_eq;
                } else if (e->type().isfloat()) {
                  cid = constants().ids.float_.eq;
                }
                if (cid != "") {
                  GCLock lock;
                  std::vector<Expression*> args(2);
                  args[0] = vd->id();
                  args[1] = e_id;
                  Call* c = new Call(Location().introduce(),cid,args);
                  c->decl(env.orig->matchFn(env,c,false));
                  c->type(c->decl()->rtype(env,args,false));
                  if (c->decl()->e()) {
                    flat_exp(env, Ctx(), c, constants().var_true, constants().var_true);
                    ret = vd->id();
                    vd->e(e);
                    env.vo_add_exp(vd);
                  }
                }
              }
            }
            
            if (ret != vd->id()) {
              vd->e(ret);
              addPathAnnotation(env, ret);
              env.vo_add_exp(vd);
              ret = vd->id();
            }
            Id* vde_id = Expression::dyn_cast<Id>(vd->e());
            if (vde_id && vde_id->decl()->ti()->domain()==NULL) {
              if (vd->ti()->domain()) {
                GCLock lock;
                Expression* vd_dom = eval_par(env, vd->ti()->domain());
                vde_id->decl()->ti()->domain(vd_dom);
              }
            } else if (vd->e() && vd->e()->type().bt()==Type::BT_INT && vd->e()->type().dim()==0) {
              GCLock lock;
              IntSetVal* ibv = NULL;
              if (vd->e()->type().is_set()) {
                ibv = compute_intset_bounds(env,vd->e());
              } else {
                IntBounds ib = compute_int_bounds(env,vd->e());
                if (ib.valid) {
                  Call* call = vd->e()->dyn_cast<Call>();
                  if (call && call->id()==constants().ids.lin_exp) {
                    ArrayLit* al = eval_array_lit(env, call->args()[1]);
                    if (al->v().size()==1) {
                      IntBounds check_zeroone = compute_int_bounds(env, al->v()[0]);
                      if (check_zeroone.l==0 && check_zeroone.u==1) {
                        ArrayLit* coeffs = eval_array_lit(env, call->args()[0]);
                        std::vector<IntVal> newdom(2);
                        newdom[0] = 0;
                        newdom[1] = eval_int(env, coeffs->v()[0])+eval_int(env, call->args()[2]);
                        ibv = IntSetVal::a(newdom);
                      }
                    }
                  }
                  if (ibv==NULL) {
                    ibv = IntSetVal::a(ib.l,ib.u);
                  }
                }
              }
              if (ibv) {
                if (vd->ti()->domain()) {
                  IntSetVal* domain = eval_intset(env,vd->ti()->domain());
                  IntSetRanges dr(domain);
                  IntSetRanges ibr(ibv);
                  Ranges::Inter<IntVal,IntSetRanges,IntSetRanges> i(dr,ibr);
                  IntSetVal* newibv = IntSetVal::ai(i);
                  if (ibv->card() == newibv->card()) {
                    vd->ti()->setComputedDomain(true);
                  } else {
                    ibv = newibv;
                  }
                } else {
                  vd->ti()->setComputedDomain(true);
                }
                SetLit* ibv_l = new SetLit(Location().introduce(),ibv);
                vd->ti()->domain(ibv_l);
                if (vd->type().isopt()) {
                  std::vector<Expression*> args(2);
                  args[0] = vd->id();
                  args[1] = ibv_l;
                  Call* c = new Call(Location().introduce(), "var_dom", args);
                  c->type(Type::varbool());
                  c->decl(env.orig->matchFn(env, c, false));
                  (void) flat_exp(env, Ctx(), c, constants().var_true, constants().var_true);
                }
              }
            }
          }
          return ret;
        } else if (vd == e) {
          return vd->id();
        } else if (vd->e() != e) {
          e = follow_id_to_decl(e);
          if (vd == e)
            return vd->id();
          switch (e->eid()) {
          case Expression::E_BOOLLIT:
            {
              Id* id = vd->id();
              while (id != NULL) {
                if (id->decl()->ti()->domain() && eval_bool(env,id->decl()->ti()->domain()) == e->cast<BoolLit>()->v()) {
                  return constants().lit_true;
                } else if (id->decl()->ti()->domain() && eval_bool(env,id->decl()->ti()->domain()) != e->cast<BoolLit>()->v()) {
                  GCLock lock;
                  env.flat_addItem(new ConstraintI(Location().introduce(),constants().lit_false));
                } else {
                  id->decl()->ti()->domain(e);
                  GCLock lock;
                  std::vector<Expression*> args(2);
                  args[0] = id;
                  args[1] = e;
                  Call* c = new Call(Location().introduce(),constants().ids.bool_eq,args);
                  c->decl(env.orig->matchFn(env,c,false));
                  c->type(c->decl()->rtype(env,args,false));
                  if (c->decl()->e()) {
                    flat_exp(env, Ctx(), c, constants().var_true, constants().var_true);
                  }
                }
                id = id->decl()->e() ? id->decl()->e()->dyn_cast<Id>() : NULL;
              }
              return constants().lit_true;
            }
          case Expression::E_VARDECL:
            {
              VarDecl* e_vd = e->cast<VarDecl>();
              if (vd->e()==e_vd->id() || e_vd->e()==vd->id())
                return vd->id();
              if (e->type().dim() != 0)
                throw InternalError("not supported yet");
              GCLock lock;
              ASTString cid;
              if (e->type().isint()) {
                cid = constants().ids.int_.eq;
              } else if (e->type().isbool()) {
                cid = constants().ids.bool_eq;
              } else if (e->type().is_set()) {
                cid = constants().ids.set_eq;
              } else if (e->type().isfloat()) {
                cid = constants().ids.float_.eq;
              } else {
                throw InternalError("not yet implemented");
              }
              std::vector<Expression*> args(2);
              args[0] = vd->id();
              args[1] = e_vd->id();
              Call* c = new Call(vd->loc().introduce(),cid,args);
              c->decl(env.orig->matchFn(env,c,false));
              c->type(c->decl()->rtype(env,args,false));
              flat_exp(env, Ctx(), c, constants().var_true, constants().var_true);
              return vd->id();
            }
          case Expression::E_CALL:
            {
              Call* c = e->cast<Call>();
              GCLock lock;
              Call* nc;
              std::vector<Expression*> args;
              if (c->id() == constants().ids.lin_exp) {
                ArrayLit* le_c = follow_id(c->args()[0])->cast<ArrayLit>();
                std::vector<Expression*> ncoeff(le_c->v().size());
                std::copy(le_c->v().begin(),le_c->v().end(),ncoeff.begin());
                ncoeff.push_back(IntLit::a(-1));
                args.push_back(new ArrayLit(Location().introduce(),ncoeff));
                args[0]->type(le_c->type());
                ArrayLit* le_x = follow_id(c->args()[1])->cast<ArrayLit>();
                std::vector<Expression*> nx(le_x->v().size());
                std::copy(le_x->v().begin(),le_x->v().end(),nx.begin());
                nx.push_back(vd->id());
                args.push_back(new ArrayLit(Location().introduce(),nx));
                args[1]->type(le_x->type());
                args.push_back(c->args()[2]);
                nc = new Call(c->loc().introduce(), constants().ids.lin_exp, args);
                nc->decl(env.orig->matchFn(env,nc,false));
                if (nc->decl() == NULL) {
                  throw InternalError("undeclared function or predicate "
                                      +nc->id().str());
                }
                nc->type(nc->decl()->rtype(env,args,false));
                BinOp* bop = new BinOp(nc->loc(), nc, BOT_EQ, IntLit::a(0));
                bop->type(Type::varbool());
                flat_exp(env, Ctx(), bop, constants().var_true, constants().var_true);
                return vd->id();
              } else {
                args.resize(c->args().size());
                std::copy(c->args().begin(),c->args().end(),args.begin());
                args.push_back(vd->id());
                ASTString nid = c->id();

                if (c->id() == constants().ids.exists) {
                  nid = constants().ids.array_bool_or;
                } else if (c->id() == constants().ids.forall) {
                  nid = constants().ids.array_bool_and;
                } else if (vd->type().isbool()) {
                  nid = env.reifyId(c->id());
                }
                nc = new Call(c->loc().introduce(), nid, args);
              }
              nc->decl(env.orig->matchFn(env,nc,false));
              if (nc->decl() == NULL) {
                throw InternalError("undeclared function or predicate "
                                    +nc->id().str());
              }
              nc->type(nc->decl()->rtype(env,args,false));
              nc->addAnnotation(definesVarAnn(vd->id()));
              vd->addAnnotation(constants().ann.is_defined_var);
              flat_exp(env, Ctx(), nc, constants().var_true, constants().var_true);
              return vd->id();
            }
            break;
          default:
            throw InternalError("not supported yet");
          }
        } else {
          return e;
        }
      }
    }
  }

  KeepAlive conj(EnvI& env,VarDecl* b,Ctx ctx,const std::vector<EE>& e) {
    if (!ctx.neg) {
      std::vector<Expression*> nontrue;
      for (unsigned int i=0; i<e.size(); i++) {
        if (istrue(env,e[i].b()))
          continue;
        if (isfalse(env,e[i].b())) {
          return bind(env,Ctx(),b,constants().lit_false);
        }
        nontrue.push_back(e[i].b());
      }
      if (nontrue.empty()) {
        return bind(env,Ctx(),b,constants().lit_true);
      } else if (nontrue.size()==1) {
        return bind(env,ctx,b,nontrue[0]);
      } else {
        if (b==constants().var_true) {
          for (unsigned int i=0; i<nontrue.size(); i++)
            bind(env,ctx,b,nontrue[i]);
          return constants().lit_true;
        } else {
          GC::lock();
          std::vector<Expression*> args;
          ArrayLit* al = new ArrayLit(Location().introduce(),nontrue);
          al->type(Type::varbool(1));
          args.push_back(al);
          Call* ret = new Call(nontrue[0]->loc().introduce(),constants().ids.forall,args);
          ret->decl(env.orig->matchFn(env,ret,false));
          ret->type(ret->decl()->rtype(env,args,false));
          KeepAlive ka(ret);
          GC::unlock();
          return flat_exp(env,ctx,ret,b,constants().var_true).r;
        }
      }
    } else {
      Ctx nctx = ctx;
      nctx.neg = false;
      // negated
      std::vector<Expression*> nonfalse;
      for (unsigned int i=0; i<e.size(); i++) {
        if (istrue(env,e[i].b()))
          continue;
        if (isfalse(env,e[i].b())) {
          return bind(env,Ctx(),b,constants().lit_true);
        }
        nonfalse.push_back(e[i].b());
      }
      if (nonfalse.empty()) {
        return bind(env,Ctx(),b,constants().lit_false);
      } else if (nonfalse.size()==1) {
        GC::lock();
        UnOp* uo = new UnOp(nonfalse[0]->loc(),UOT_NOT,nonfalse[0]);
        uo->type(Type::varbool());
        KeepAlive ka(uo);
        GC::unlock();
        return flat_exp(env,nctx,uo,b,constants().var_true).r;
      } else {
        if (b==constants().var_false) {
          for (unsigned int i=0; i<nonfalse.size(); i++)
            bind(env,nctx,b,nonfalse[i]);
          return constants().lit_false;
        } else {
          GC::lock();
          std::vector<Expression*> args;
          for (unsigned int i=0; i<nonfalse.size(); i++) {
            UnOp* uo = new UnOp(nonfalse[i]->loc(),UOT_NOT,nonfalse[i]);
            uo->type(Type::varbool());
            nonfalse[i] = uo;
          }
          ArrayLit* al = new ArrayLit(Location().introduce(),nonfalse);
          al->type(Type::varbool(1));
          args.push_back(al);
          Call* ret = new Call(Location().introduce(),constants().ids.exists,args);
          ret->decl(env.orig->matchFn(env, ret, false));
          ret->type(ret->decl()->rtype(env, args, false));
          assert(ret->decl());
          KeepAlive ka(ret);
          GC::unlock();
          return flat_exp(env,nctx,ret,b,constants().var_true).r;
        }
      }
      
    }
  }

  TypeInst* eval_typeinst(EnvI& env, VarDecl* vd) {
    bool hasTiVars = vd->ti()->domain() && vd->ti()->domain()->isa<TIId>();
    for (unsigned int i=0; i<vd->ti()->ranges().size(); i++) {
      hasTiVars = hasTiVars || (vd->ti()->ranges()[i]->domain() && vd->ti()->ranges()[i]->domain()->isa<TIId>());
    }
    if (hasTiVars) {
      assert(vd->e());
      if (vd->e()->type().dim()==0)
        return new TypeInst(Location().introduce(),vd->e()->type());
      ArrayLit* al = eval_array_lit(env,vd->e());
      std::vector<TypeInst*> dims(al->dims());
      for (unsigned int i=0; i<dims.size(); i++) {
        dims[i] = new TypeInst(Location().introduce(), Type(), new SetLit(Location().introduce(),IntSetVal::a(al->min(i),al->max(i))));
      }
      return new TypeInst(Location().introduce(), vd->e()->type(), dims, eval_par(env,vd->ti()->domain()));
    } else {
      std::vector<TypeInst*> dims(vd->ti()->ranges().size());
      for (unsigned int i=0; i<vd->ti()->ranges().size(); i++) {
        if (vd->ti()->ranges()[i]->domain()) {
          IntSetVal* isv = eval_intset(env,vd->ti()->ranges()[i]->domain());
          if (isv->size() > 1)
            throw EvalError(env, vd->ti()->ranges()[i]->domain()->loc(),
                            "array index set must be contiguous range");
          SetLit* sl = new SetLit(vd->ti()->ranges()[i]->loc(),isv);
          sl->type(Type::parsetint());
          dims[i] = new TypeInst(vd->ti()->ranges()[i]->loc(), Type(),sl);
        } else {
          dims[i] = new TypeInst(vd->ti()->ranges()[i]->loc(), Type(), NULL);
        }
      }
      Type t = (vd->e() && !vd->e()->type().isbot()) ? vd->e()->type() : vd->ti()->type();
      return new TypeInst(vd->ti()->loc(), t, dims, eval_par(env,vd->ti()->domain()));
    }
  }
  
  ASTString opToBuiltin(BinOp* op, BinOpType bot) {
    std::string builtin;
    if (op->rhs()->type().isint()) {
      switch (bot) {
        case BOT_PLUS: return constants().ids.int_.plus;
        case BOT_MINUS: return constants().ids.int_.minus;
        case BOT_MULT: return constants().ids.int_.times;
        case BOT_IDIV: return constants().ids.int_.div;
        case BOT_MOD: return constants().ids.int_.mod;
        case BOT_LE: return constants().ids.int_.lt;
        case BOT_LQ: return constants().ids.int_.le;
        case BOT_GR: return constants().ids.int_.gt;
        case BOT_GQ: return constants().ids.int_.ge;
        case BOT_EQ: return constants().ids.int_.eq;
        case BOT_NQ: return constants().ids.int_.ne;
        default:
          throw InternalError("not yet implemented");
      }
    } else if (op->rhs()->type().isbool()) {
      if (bot==BOT_EQ || bot==BOT_EQUIV)
        return constants().ids.bool_eq;
      builtin = "bool_";
    } else if (op->rhs()->type().is_set()) {
      builtin = "set_";
    } else if (op->rhs()->type().isfloat()) {
      switch (bot) {
        case BOT_PLUS: return constants().ids.float_.plus;
        case BOT_MINUS: return constants().ids.float_.minus;
        case BOT_MULT: return constants().ids.float_.times;
        case BOT_DIV: return constants().ids.float_.div;
        case BOT_MOD: return constants().ids.float_.mod;
        case BOT_LE: return constants().ids.float_.lt;
        case BOT_LQ: return constants().ids.float_.le;
        case BOT_GR: return constants().ids.float_.gt;
        case BOT_GQ: return constants().ids.float_.ge;
        case BOT_EQ: return constants().ids.float_.eq;
        case BOT_NQ: return constants().ids.float_.ne;
        default:
          throw InternalError("not yet implemented");
      }
    } else if (op->rhs()->type().isopt() &&
               (bot==BOT_EQUIV || bot==BOT_EQ)) {
      /// TODO: extend to all option type operators
      switch (op->lhs()->type().bt()) {
        case Type::BT_BOOL: return constants().ids.bool_eq;
        case Type::BT_FLOAT: return constants().ids.float_.eq;
        case Type::BT_INT:
          if (op->lhs()->type().st()==Type::ST_PLAIN)
            return constants().ids.int_.eq;
          else
            return constants().ids.set_eq;
        default:
          throw InternalError("not yet implemented");
      }
      
    } else {
      throw InternalError(op->opToString().str()+" not yet implemented");
    }
    switch (bot) {
    case BOT_PLUS:
      return builtin+"plus";
    case BOT_MINUS:
      return builtin+"minus";
    case BOT_MULT:
      return builtin+"times";
    case BOT_DIV:
      return builtin+"div";
    case BOT_IDIV:
      return builtin+"div";
    case BOT_MOD:
      return builtin+"mod";
    case BOT_LE:
      return builtin+"lt";
    case BOT_LQ:
      return builtin+"le";
    case BOT_GR:
      return builtin+"gt";
    case BOT_GQ:
      return builtin+"ge";
    case BOT_EQ:
      return builtin+"eq";
    case BOT_NQ:
      return builtin+"ne";
    case BOT_IN:
      return constants().ids.set_in;
    case BOT_SUBSET:
      return builtin+"subset";
    case BOT_SUPERSET:
      return builtin+"superset";
    case BOT_UNION:
      return builtin+"union";
    case BOT_DIFF:
      return builtin+"diff";
    case BOT_SYMDIFF:
      return builtin+"symdiff";
    case BOT_INTERSECT:
      return builtin+"intersect";
    case BOT_PLUSPLUS:
    case BOT_DOTDOT:
      throw InternalError("not yet implemented");
    case BOT_EQUIV:
      return builtin+"eq";
    case BOT_IMPL:
      return builtin+"le";
    case BOT_RIMPL:
      return builtin+"ge";
    case BOT_OR:
      return builtin+"or";
    case BOT_AND:
      return builtin+"and";
    case BOT_XOR:
      return constants().ids.bool_xor;
    default:
      assert(false); return ASTString("");
    }
  }
  
  bool isBuiltin(FunctionI* decl) {
    return (decl->loc().filename() == "builtins.mzn" ||
            decl->loc().filename().endsWith("/builtins.mzn") ||
            decl->loc().filename() == "stdlib.mzn" ||
            decl->loc().filename().endsWith("/stdlib.mzn") ||
            decl->loc().filename() == "flatzinc_builtins.mzn" ||
            decl->loc().filename().endsWith("/flatzinc_builtins.mzn"));
  }
  
  Call* same_call(Expression* e, const ASTString& id) {
    Expression* ce = follow_id(e);
    if (ce && ce->isa<Call>() && ce->cast<Call>()->id() == id)
      return ce->cast<Call>();
    return NULL;
  }
  
  template<class Lit>
  void collectLinExps(EnvI& env,
                      typename LinearTraits<Lit>::Val c, Expression* exp,
                      std::vector<typename LinearTraits<Lit>::Val>& coeffs,
                      std::vector<KeepAlive>& vars,
                      typename LinearTraits<Lit>::Val& constval) {
    typedef typename LinearTraits<Lit>::Val Val;
    struct StackItem {
      Expression* e;
      Val c;
      StackItem(Expression* e0, Val c0) : e(e0), c(c0) {}
    };
    std::vector<StackItem> stack;
    stack.push_back(StackItem(exp,c));
    while (!stack.empty()) {
      Expression* e = stack.back().e;
      Val c = stack.back().c;
      stack.pop_back();
      if (e==NULL)
        continue;
      if (e->type().ispar()) {
        constval += c * LinearTraits<Lit>::eval(env,e);
      } else if (Lit* l = e->dyn_cast<Lit>()) {
        constval += c * l->v();
      } else if (BinOp* bo = e->dyn_cast<BinOp>()) {
        switch (bo->op()) {
          case BOT_PLUS:
            stack.push_back(StackItem(bo->lhs(),c));
            stack.push_back(StackItem(bo->rhs(),c));
            break;
          case BOT_MINUS:
            stack.push_back(StackItem(bo->lhs(),c));
            stack.push_back(StackItem(bo->rhs(),-c));
            break;
          case BOT_MULT:
            if (bo->lhs()->type().ispar()) {
              stack.push_back(StackItem(bo->rhs(),c*LinearTraits<Lit>::eval(env,bo->lhs())));
            } else if (bo->rhs()->type().ispar()) {
              stack.push_back(StackItem(bo->lhs(),c*LinearTraits<Lit>::eval(env,bo->rhs())));
            } else {
              coeffs.push_back(c);
              vars.push_back(e);
            }
            break;
          case BOT_DIV:
            if (bo->rhs()->isa<FloatLit>() && bo->rhs()->cast<FloatLit>()->v()==1.0) {
              stack.push_back(StackItem(bo->lhs(),c));
            } else {
              coeffs.push_back(c);
              vars.push_back(e);
            }
            break;
          case BOT_IDIV:
            if (bo->rhs()->isa<IntLit>() && bo->rhs()->cast<IntLit>()->v()==1) {
              stack.push_back(StackItem(bo->lhs(),c));
            } else {
              coeffs.push_back(c);
              vars.push_back(e);
            }
            break;
          default:
            coeffs.push_back(c);
            vars.push_back(e);
            break;
        }
//      } else if (Call* call = e->dyn_cast<Call>()) {
//        /// TODO! Handle sum, lin_exp (maybe not that important?)
      } else {
        coeffs.push_back(c);
        vars.push_back(e);
      }
    }
  }

  template<class Lit>
  KeepAlive mklinexp(EnvI& env, typename LinearTraits<Lit>::Val c0, typename LinearTraits<Lit>::Val c1,
                     Expression* e0, Expression* e1) {
    typedef typename LinearTraits<Lit>::Val Val;
    GCLock lock;
    
    std::vector<Val> coeffs;
    std::vector<KeepAlive> vars;
    Val constval = 0;
    collectLinExps<Lit>(env, c0, e0, coeffs, vars, constval);
    collectLinExps<Lit>(env, c1, e1, coeffs, vars, constval);
    simplify_lin<Lit>(coeffs, vars, constval);
    KeepAlive ka;
    if (coeffs.size()==0) {
      ka = LinearTraits<Lit>::newLit(constval);
    } else if (coeffs.size()==1 && coeffs[0]==1 && constval==0) {
      ka = vars[0];
    } else {
      std::vector<Expression*> coeffs_e(coeffs.size());
      for (unsigned int i=coeffs.size(); i--;) {
        if (!LinearTraits<Lit>::finite(coeffs[i])) {
          throw FlatteningError(env,e0->loc(), "unbounded coefficient in linear expression");
        }
        coeffs_e[i] = LinearTraits<Lit>::newLit(coeffs[i]);
      }
      std::vector<Expression*> vars_e(vars.size());
      for (unsigned int i=vars.size(); i--;)
        vars_e[i] = vars[i]();
      
      std::vector<Expression*> args(3);
      args[0]=new ArrayLit(e0->loc(),coeffs_e);
      Type t = coeffs_e[0]->type();
      t.dim(1);
      args[0]->type(t);
      args[1]=new ArrayLit(e0->loc(),vars_e);
      Type tt = vars_e[0]->type();
      tt.dim(1);
      args[1]->type(tt);
      args[2] = LinearTraits<Lit>::newLit(constval);
      Call* c = new Call(e0->loc().introduce(),constants().ids.lin_exp,args);
      addPathAnnotation(env, c);
      tt = args[1]->type();
      tt.dim(0);
      c->decl(env.orig->matchFn(env, c, false));
      if (c->decl()==NULL) {
        throw FlatteningError(env,c->loc(), "cannot find matching declaration");
      }
      c->type(c->decl()->rtype(env, args, false));
      ka = c;
    }
    assert(ka());
    return ka;
  }

  class CmpExp {
  public:
    bool operator ()(const KeepAlive& i, const KeepAlive& j) const {
      if (Expression::equal(i(),j()))
        return false;
      return i()<j();
    }
  };

  bool remove_dups(std::vector<KeepAlive>& x, bool identity) {
    for (unsigned int i=0; i<x.size(); i++) {
      x[i] = follow_id_to_value(x[i]());
    }
    std::sort(x.begin(),x.end(),CmpExp());
    int ci = 0;
    Expression* prev = NULL;
    for (unsigned int i=0; i<x.size(); i++) {
      if (!Expression::equal(x[i](),prev)) {
        prev = x[i]();
        if (x[i]()->isa<BoolLit>()) {
          if (x[i]()->cast<BoolLit>()->v()==identity) {
            // skip
          } else {
            return true;
          }
        } else {
          x[ci++] = x[i];
        }
      }
    }
    x.resize(ci);
    return false;
  }
  bool contains_dups(std::vector<KeepAlive>& x, std::vector<KeepAlive>& y) {
    if (x.size()==0 || y.size()==0)
      return false;
    unsigned int ix=0;
    unsigned int iy=0;
    for (;;) {
      if (x[ix]()==y[iy]())
        return true;
      if (x[ix]() < y[iy]()) {
        ix++;
      } else {
        iy++;
      }
      if (ix==x.size() || iy==y.size())
        return false;
    }
  }

  /// Return a lin_exp or id if \a e is a lin_exp or id
  template<class Lit>
  Expression* get_linexp(Expression* e) {
    for (;;) {
      if (e && e->eid()==Expression::E_ID && e != constants().absent) {
        if (e->cast<Id>()->decl()->e()) {
          e = e->cast<Id>()->decl()->e();
        } else {
          break;
        }
      } else {
        break;
      }
    }
    if (e && (e->isa<Id>() || e->isa<Lit>() ||
              (e->isa<Call>() && e->cast<Call>()->id() == constants().ids.lin_exp)))
      return e;
    return NULL;
  }


  KeepAlive flat_cv_exp(EnvI& env, Ctx ctx, Expression* e);
  
  /// TODO: check if all expressions are total
  /// If yes, use element encoding
  /// If not, use implication encoding
  EE flat_ite(EnvI& env,Ctx ctx, ITE* ite, VarDecl* r, VarDecl* b) {
    
    // The conditions of each branch of the if-then-else
    std::vector<Expression*> conditions;
    // Whether the right hand side of each branch is defined
    std::vector<Expression*> defined;

    GC::lock();
    
    // Compute bounds of result as union bounds of all branches
    IntBounds r_bounds(IntVal::infinity(),-IntVal::infinity(),true);
    std::vector<IntBounds> r_bounds_int;
    bool r_bounds_valid_int = true;
    std::vector<IntSetVal*> r_bounds_set;
    bool r_bounds_valid_set = true;
    std::vector<FloatBounds> r_bounds_float;
    bool r_bounds_valid_float = true;
    
    VarDecl* nr = r;

    Ctx cmix;
    cmix.b = C_MIX;
    cmix.i = C_MIX;

    for (int i=0; i<ite->size(); i++) {
      bool cond = true;
      if (ite->e_if(i)->type()==Type::parbool()) {
        // par bool case: evaluate condition statically
        if (ite->e_if(i)->type().cv()) {
          KeepAlive ka = flat_cv_exp(env, ctx, ite->e_if(i));
          cond = eval_bool(env, ka());
        } else {
          cond = eval_bool(env,ite->e_if(i));
        }
        if (cond) {
          if (nr==NULL || conditions.size()==0) {
            // no var conditions before this one, so we can simply emit
            // the then branch
            GC::unlock();
            return flat_exp(env,ctx,ite->e_then(i),r,b);
          }
          // had var conditions, so we have to take them into account
          // and emit new conditional clause
          Ctx cmix;
          cmix.b = C_MIX;
          cmix.i = C_MIX;
          EE ethen = flat_exp(env, cmix, ite->e_then(i), NULL, NULL);

          Expression* eq_then;
          if (nr == constants().var_true) {
            eq_then = ethen.r();
          } else {
            eq_then = new BinOp(Location().introduce(),nr->id(),BOT_EQ,ethen.r());
            eq_then->type(Type::varbool());
          }

          {
            std::vector<Expression*> neg;
            std::vector<Expression*> clauseArgs(2);
            if (b != constants().var_true)
              neg.push_back(b->id());
            // temporarily push the then part onto the conditions
            conditions.push_back(eq_then);
            clauseArgs[0] = new ArrayLit(Location().introduce(),conditions);
            clauseArgs[0]->type(Type::varbool(1));
            clauseArgs[1] = new ArrayLit(Location().introduce(),neg);
            clauseArgs[1]->type(Type::varbool(1));
            {
              // b -> r=r[i]
              Call* clause = new Call(Location().introduce(), constants().ids.clause, clauseArgs);
              clause->decl(env.orig->matchFn(env, clause, false));
              clause->type(clause->decl()->rtype(env, clauseArgs, false));
              (void) flat_exp(env, Ctx(), clause, constants().var_true, constants().var_true);
            }
            conditions.pop_back();
          }
          
          // add another condition and definedness variable
          conditions.push_back(constants().lit_true);
          assert(ethen.b());
          defined.push_back(ethen.b());
        }
      } else {
        if (nr==NULL) {
          // need to introduce new result variable
          TypeInst* ti = new TypeInst(Location().introduce(),ite->type(),NULL);
          
          nr = newVarDecl(env, Ctx(), ti, NULL, NULL, NULL);
        }
        
        // flatten the then branch
        EE ethen = flat_exp(env, cmix, ite->e_then(i), NULL, NULL);
        
        Expression* eq_then;
        if (nr == constants().var_true) {
          eq_then = ethen.r();
        } else {
          eq_then = new BinOp(Location().introduce(),nr->id(),BOT_EQ,ethen.r());
          eq_then->type(Type::varbool());
        }

        if (b==NULL) {
          CallStackItem _csi(env, new StringLit(Location().introduce(), "b"));
          b = newVarDecl(env, Ctx(), new TypeInst(Location().introduce(),Type::varbool()), NULL, NULL, NULL);
        }

        {
          // Create a clause with all the previous conditions negated, the
          // current condition, and the then branch.
          // Also take partiality into account.
          std::vector<Expression*> neg(1);
          std::vector<Expression*> clauseArgs(2);
          neg[0] = ite->e_if(i);
          if (b != constants().var_true)
            neg.push_back(b->id());
          // temporarily push the then part onto the conditions
          conditions.push_back(eq_then);
          clauseArgs[0] = new ArrayLit(Location().introduce(),conditions);
          clauseArgs[0]->type(Type::varbool(1));
          clauseArgs[1] = new ArrayLit(Location().introduce(),neg);
          clauseArgs[1]->type(Type::varbool(1));
          {
            // b /\ c[i] -> r=r[i]
            Call* clause = new Call(Location().introduce(), constants().ids.clause, clauseArgs);
            clause->decl(env.orig->matchFn(env, clause, false));
            clause->type(clause->decl()->rtype(env, clauseArgs, false));
            CallStackItem _csi(env, clause);
            (void) flat_exp(env, Ctx(), clause, constants().var_true, constants().var_true);
          }
          conditions.pop_back();
        }
        
        // add current condition and definedness variable
        conditions.push_back(ite->e_if(i));
        assert(ethen.b());
        defined.push_back(ethen.b());
        
      }
      // update bounds
      
      if (cond) {
        if (r_bounds_valid_int && ite->e_then(i)->type().isint()) {
          IntBounds ib_then = compute_int_bounds(env,ite->e_then(i));
          if (ib_then.valid)
            r_bounds_int.push_back(ib_then);
          r_bounds_valid_int = r_bounds_valid_int && ib_then.valid;
        } else if (r_bounds_valid_set && ite->e_then(i)->type().isintset()) {
          IntSetVal* isv = compute_intset_bounds(env, ite->e_then(i));
          if (isv)
            r_bounds_set.push_back(isv);
          r_bounds_valid_set = r_bounds_valid_set && isv;
        } else if (r_bounds_valid_float && ite->e_then(i)->type().isfloat()) {
          FloatBounds fb_then = compute_float_bounds(env, ite->e_then(i));
          if (fb_then.valid)
            r_bounds_float.push_back(fb_then);
          r_bounds_valid_float = r_bounds_valid_float && fb_then.valid;
        }
      }
      
    }
    
    if (nr==NULL || conditions.size()==0) {
      // no var condition, and all par conditions were false,
      // so simply emit else branch
      GC::unlock();
      return flat_exp(env,ctx,ite->e_else(),r,b);
    }

    // update bounds of result with bounds of else branch
    
    if (r_bounds_valid_int && ite->e_else()->type().isint()) {
      IntBounds ib_else = compute_int_bounds(env,ite->e_else());
      if (ib_else.valid) {
        r_bounds_int.push_back(ib_else);
        IntVal lb = IntVal::infinity();
        IntVal ub = -IntVal::infinity();
        for (unsigned int i=0; i<r_bounds_int.size(); i++) {
          lb = std::min(lb, r_bounds_int[i].l);
          ub = std::max(ub, r_bounds_int[i].u);
        }
        if (r) {
          IntBounds orig_r_bounds = compute_int_bounds(env,r->id());
          if (orig_r_bounds.valid) {
            lb = std::max(lb,orig_r_bounds.l);
            ub = std::min(ub,orig_r_bounds.u);
          }
        }
        SetLit* r_dom = new SetLit(Location().introduce(), IntSetVal::a(lb,ub));
        nr->ti()->domain(r_dom);
      }
    } else if (r_bounds_valid_set && ite->e_else()->type().isintset()) {
      IntSetVal* isv_else = compute_intset_bounds(env, ite->e_else());
      if (isv_else) {
        IntSetVal* isv = isv_else;
        for (unsigned int i=0; i<r_bounds_set.size(); i++) {
          IntSetRanges i0(isv);
          IntSetRanges i1(r_bounds_set[i]);
          Ranges::Union<IntVal,IntSetRanges, IntSetRanges> u(i0,i1);
          isv = IntSetVal::ai(u);
        }
        if (r) {
          IntSetVal* orig_r_bounds = compute_intset_bounds(env,r->id());
          if (orig_r_bounds) {
            IntSetRanges i0(isv);
            IntSetRanges i1(orig_r_bounds);
            Ranges::Inter<IntVal,IntSetRanges, IntSetRanges> inter(i0,i1);
            isv = IntSetVal::ai(inter);
          }
        }
        SetLit* r_dom = new SetLit(Location().introduce(),isv);
        nr->ti()->domain(r_dom);
      }
    } else if (r_bounds_valid_float && ite->e_else()->type().isfloat()) {
      FloatBounds fb_else = compute_float_bounds(env, ite->e_else());
      if (fb_else.valid) {
        FloatVal lb = fb_else.l;
        FloatVal ub = fb_else.u;
        for (unsigned int i=0; i<r_bounds_float.size(); i++) {
          lb = std::min(lb, r_bounds_float[i].l);
          ub = std::max(ub, r_bounds_float[i].u);
        }
        if (r) {
          FloatBounds orig_r_bounds = compute_float_bounds(env,r->id());
          if (orig_r_bounds.valid) {
            lb = std::max(lb,orig_r_bounds.l);
            ub = std::min(ub,orig_r_bounds.u);
          }
        }
        BinOp* r_dom = new BinOp(Location().introduce(), FloatLit::a(lb), BOT_DOTDOT, FloatLit::a(ub));
        r_dom->type(Type::parfloat(1));
        nr->ti()->domain(r_dom);
      }
    }
    
    // flatten else branch
    EE eelse = flat_exp(env, cmix, ite->e_else(), NULL, NULL);
    
    Expression* eq_else;
    if (nr == constants().var_true) {
      eq_else = eelse.r();
    } else {
      eq_else = new BinOp(Location().introduce(),nr->id(),BOT_EQ,eelse.r());
      eq_else->type(Type::varbool());
    }

    {
      // Create a clause with all the previous conditions negated, and
      // the else branch.
      // Also take partiality into account.
      std::vector<Expression*> neg;
      std::vector<Expression*> clauseArgs(2);
      if (b != constants().var_true)
        neg.push_back(b->id());
      // temporarily push the then part onto the conditions
      conditions.push_back(eq_else);
      clauseArgs[0] = new ArrayLit(Location().introduce(),conditions);
      clauseArgs[0]->type(Type::varbool(1));
      clauseArgs[1] = new ArrayLit(Location().introduce(),neg);
      clauseArgs[1]->type(Type::varbool(1));
      {
        // b /\ c[i] -> r=r[i]
        Call* clause = new Call(Location().introduce(), constants().ids.clause, clauseArgs);
        clause->decl(env.orig->matchFn(env, clause, false));
        clause->type(clause->decl()->rtype(env, clauseArgs, false));
        (void) flat_exp(env, Ctx(), clause, constants().var_true, constants().var_true);
      }
      conditions.pop_back();
    }
    
    conditions.push_back(constants().lit_true);
    assert(eelse.b());
    defined.push_back(eelse.b());
    
    // If all branches are defined, then the result is also defined
    bool allDefined = true;
    for (unsigned int i=0; i<defined.size(); i++) {
      if (! (defined[i]->type().ispar() && defined[i]->type().isbool()
             && eval_bool(env,defined[i])) ) {
        allDefined = false;
        break;
      }
    }
    if (allDefined) {
      bind(env, ctx, b, constants().lit_true);
    } else {
      // Otherwise, generate clauses linking b and the definedness variables
      std::vector<Expression*> pos;
      std::vector<Expression*> neg(2);
      std::vector<Expression*> clauseArgs(2);
      
      for (unsigned int i=0; i<conditions.size(); i++) {
        neg[0] = conditions[i];
        neg[1] = b->id();
        pos.push_back(defined[i]);
        clauseArgs[0] = new ArrayLit(Location().introduce(),pos);
        clauseArgs[0]->type(Type::varbool(1));
        clauseArgs[1] = new ArrayLit(Location().introduce(),neg);
        clauseArgs[1]->type(Type::varbool(1));
        {
          // b /\ c[i] -> b[i]
          Call* clause = new Call(Location().introduce(), constants().ids.clause, clauseArgs);
          clause->decl(env.orig->matchFn(env, clause, false));
          clause->type(clause->decl()->rtype(env, clauseArgs, false));
          clause->ann().add(constants().ann.promise_total);
          (void) flat_exp(env, Ctx(), clause, constants().var_true, constants().var_true);
        }
        pos.pop_back();
        pos.push_back(b->id());
        neg[1] = defined[i];
        clauseArgs[0] = new ArrayLit(Location().introduce(),pos);
        clauseArgs[0]->type(Type::varbool(1));
        clauseArgs[1] = new ArrayLit(Location().introduce(),neg);
        clauseArgs[1]->type(Type::varbool(1));
        {
          // b[i] /\ c -> b
          Call* clause = new Call(Location().introduce(), constants().ids.clause, clauseArgs);
          clause->decl(env.orig->matchFn(env, clause, false));
          clause->type(clause->decl()->rtype(env, clauseArgs, false));
          clause->ann().add(constants().ann.promise_total);
          (void) flat_exp(env, Ctx(), clause, constants().var_true, constants().var_true);
        }
        pos.push_back(conditions[i]);
      }
      
    }

    EE ret;
    ret.r = nr->id();
    ret.b = b->id();
    GC::unlock();
    return ret;
  }

  template<class Lit>
  void flatten_linexp_binop(EnvI& env, Ctx ctx, VarDecl* r, VarDecl* b, EE& ret,
                            Expression* le0, Expression* le1, BinOpType& bot, bool doubleNeg,
                            std::vector<EE>& ees, std::vector<KeepAlive>& args, ASTString& callid) {
    typedef typename LinearTraits<Lit>::Val Val;
    std::vector<Val> coeffv;
    std::vector<KeepAlive> alv;
    Val d = 0;
    Expression* le[2] = {le0,le1};
    
    Id* assignTo = NULL;
    if (bot==BOT_EQ && ctx.b == C_ROOT) {
      if (le0->isa<Id>()) {
        assignTo = le0->cast<Id>();
      } else if (le1->isa<Id>()) {
        assignTo = le1->cast<Id>();
      }
    }
    
    for (unsigned int i=0; i<2; i++) {
      Val sign = (i==0 ? 1 : -1);
      if (Lit* l = le[i]->dyn_cast<Lit>()) {
        try {
          d += sign*l->v();
        } catch (ArithmeticError& e) {
          throw EvalError(env,l->loc(),e.msg());
        }
      } else if (le[i]->isa<Id>()) {
        coeffv.push_back(sign);
        alv.push_back(le[i]);
      } else if (Call* sc = le[i]->dyn_cast<Call>()) {
        GCLock lock;
        ArrayLit* sc_coeff = eval_array_lit(env,sc->args()[0]);
        ArrayLit* sc_al = eval_array_lit(env,sc->args()[1]);
        try {
          d += sign*LinearTraits<Lit>::eval(env,sc->args()[2]);
          for (unsigned int j=0; j<sc_coeff->v().size(); j++) {
            coeffv.push_back(sign*LinearTraits<Lit>::eval(env,sc_coeff->v()[j]));
            alv.push_back(sc_al->v()[j]);
          }
        } catch (ArithmeticError& e) {
          throw EvalError(env,sc->loc(),e.msg());
        }
        
      } else {
        throw EvalError(env, le[i]->loc(), "Internal error, unexpected expression inside linear expression");
      }
    }
    simplify_lin<Lit>(coeffv,alv,d);
    if (coeffv.size()==0) {
      bool result;
      switch (bot) {
        case BOT_LE: result = (0<-d); break;
        case BOT_LQ: result = (0<=-d); break;
        case BOT_GR: result = (0>-d); break;
        case BOT_GQ: result = (0>=-d); break;
        case BOT_EQ: result = (0==-d); break;
        case BOT_NQ: result = (0!=-d); break;
        default: assert(false); break;
      }
      if (doubleNeg)
        result = !result;
      ees[2].b = constants().boollit(result);
      ret.r = conj(env,r,ctx,ees);
      return;
    } else if (coeffv.size()==1 &&
               std::abs(coeffv[0])==1) {
      if (coeffv[0]==-1) {
        switch (bot) {
          case BOT_LE: bot = BOT_GR; break;
          case BOT_LQ: bot = BOT_GQ; break;
          case BOT_GR: bot = BOT_LE; break;
          case BOT_GQ: bot = BOT_LQ; break;
          default: break;
        }
      } else {
        d = -d;
      }
      typename LinearTraits<Lit>::Bounds ib = LinearTraits<Lit>::compute_bounds(env,alv[0]());
      if (ib.valid) {
        bool failed = false;
        bool subsumed = false;
        switch (bot) {
          case BOT_LE:
            subsumed = ib.u < d;
            failed = ib.l >= d;
            break;
          case BOT_LQ:
            subsumed = ib.u <= d;
            failed = ib.l > d;
            break;
          case BOT_GR:
            subsumed = ib.l > d;
            failed = ib.u <= d;
            break;
          case BOT_GQ:
            subsumed = ib.l >= d;
            failed = ib.u < d;
            break;
          case BOT_EQ:
            subsumed = ib.l==d && ib.u==d;
            failed = ib.u < d || ib.l > d;
            break;
          case BOT_NQ:
            subsumed = ib.u < d || ib.l > d;
            failed = ib.l==d && ib.u==d;
            break;
          default: break;
        }
        if (doubleNeg) {
          std::swap(subsumed, failed);
        }
        if (subsumed) {
          ees[2].b = constants().lit_true;
          ret.r = conj(env,r,ctx,ees);
          return;
        } else if (failed) {
          ees[2].b = constants().lit_false;
          ret.r = conj(env,r,ctx,ees);
          return;
        }
      }
      
      if (ctx.b == C_ROOT && alv[0]()->isa<Id>() && bot==BOT_EQ) {
        GCLock lock;
        VarDecl* vd = alv[0]()->cast<Id>()->decl();
        if (vd->ti()->domain()) {
          typename LinearTraits<Lit>::Domain domain = LinearTraits<Lit>::eval_domain(env,vd->ti()->domain());
          if (LinearTraits<Lit>::domain_contains(domain,d)) {
            if (!LinearTraits<Lit>::domain_equals(domain,d)) {
              vd->ti()->setComputedDomain(false);
              vd->ti()->domain(LinearTraits<Lit>::new_domain(d));
            }
            ret.r = bind(env,ctx,r,constants().lit_true);
          } else {
            ret.r = bind(env,ctx,r,constants().lit_false);
          }
        } else {
          vd->ti()->setComputedDomain(false);
          vd->ti()->domain(LinearTraits<Lit>::new_domain(d));
          ret.r = bind(env,ctx,r,constants().lit_true);
        }
      } else {
        
        GCLock lock;
        Expression* e0;
        Expression* e1;
        BinOpType old_bot = bot;
        Val old_d = d;
        switch (bot) {
          case BOT_LE:
            e0 = alv[0]();
            if (e0->type().isint()) {
              d--;
              bot = BOT_LQ;
            }
            e1 = LinearTraits<Lit>::newLit(d);
            break;
          case BOT_GR:
            e1 = alv[0]();
            if (e1->type().isint()) {
              d++;
              bot = BOT_LQ;
            } else {
              bot = BOT_LE;
            }
            e0 = LinearTraits<Lit>::newLit(d);
            break;
          case BOT_GQ:
            e0 = LinearTraits<Lit>::newLit(d);
            e1 = alv[0]();
            bot = BOT_LQ;
            break;
          default:
            e0 = alv[0]();
            e1 = LinearTraits<Lit>::newLit(d);
        }
        if (ctx.b == C_ROOT && alv[0]()->isa<Id>() && alv[0]()->cast<Id>()->decl()->ti()->domain()) {
          VarDecl* vd = alv[0]()->cast<Id>()->decl();
          typename LinearTraits<Lit>::Domain domain = LinearTraits<Lit>::eval_domain(env,vd->ti()->domain());
          typename LinearTraits<Lit>::Domain ndomain = LinearTraits<Lit>::limit_domain(old_bot,domain,old_d);
          if (domain && ndomain) {
            if (LinearTraits<Lit>::domain_empty(ndomain)) {
              ret.r = bind(env,ctx,r,constants().lit_false);
              return;
            } else if (!LinearTraits<Lit>::domain_equals(domain,ndomain)) {
              ret.r = bind(env,ctx,r,constants().lit_true);
              vd->ti()->setComputedDomain(false);
              vd->ti()->domain(LinearTraits<Lit>::new_domain(ndomain));

              if (r==constants().var_true) {
                BinOp* bo = new BinOp(Location().introduce(), e0, bot, e1);
                bo->type(Type::varbool());
                std::vector<Expression*> boargs(2);
                boargs[0] = e0;
                boargs[1] = e1;
                Call* c = new Call(Location(), opToBuiltin(bo, bot), boargs);
                c->type(Type::varbool());
                c->decl(env.orig->matchFn(env, c, false));
                EnvI::Map::iterator it = env.map_find(c);
                if (it != env.map_end()) {
                  if (Id* ident = it->second.r()->template dyn_cast<Id>()) {
                    bind(env, Ctx(), ident->decl(), constants().lit_true);
                    it->second.r = constants().lit_true;
                  }
                  if (Id* ident = it->second.b()->template dyn_cast<Id>()) {
                    bind(env, Ctx(), ident->decl(), constants().lit_true);
                    it->second.b = constants().lit_true;
                  }
                }
              }
            }
            return;
          }
        }
        args.push_back(e0);
        args.push_back(e1);
      }
    } else if (bot==BOT_EQ && coeffv.size()==2 && coeffv[0]==-coeffv[1] && d==0) {
      Id* id0 = alv[0]()->cast<Id>();
      Id* id1 = alv[1]()->cast<Id>();
      if (ctx.b == C_ROOT && r==constants().var_true &&
          (id0->decl()->e()==NULL || id1->decl()->e()==NULL)) {
        if (id0->decl()->e())
          (void) bind(env,ctx,id1->decl(),id0);
        else
          (void) bind(env,ctx,id0->decl(),id1);
      } else {
        callid = LinearTraits<Lit>::id_eq();
        args.push_back(alv[0]());
        args.push_back(alv[1]());
      }
    } else {
      GCLock lock;
      if (assignTo != NULL) {
        Val resultCoeff = 0;
        typename LinearTraits<Lit>::Bounds bounds(d,d,true);
        for (unsigned int i=coeffv.size(); i--;) {
          if (alv[i]()==assignTo) {
            resultCoeff = coeffv[i];
            continue;
          }
          typename LinearTraits<Lit>::Bounds b = LinearTraits<Lit>::compute_bounds(env,alv[i]());

          if (b.valid && LinearTraits<Lit>::finite(b)) {
            if (coeffv[i] > 0) {
              bounds.l += coeffv[i]*b.l;
              bounds.u += coeffv[i]*b.u;
            } else {
              bounds.l += coeffv[i]*b.u;
              bounds.u += coeffv[i]*b.l;
            }
          } else {
            bounds.valid = false;
            break;
          }
        }
        if (bounds.valid && resultCoeff!=0) {
          if (resultCoeff < 0) {
            bounds.l = LinearTraits<Lit>::floor_div(bounds.l,-resultCoeff);
            bounds.u = LinearTraits<Lit>::ceil_div(bounds.u,-resultCoeff);
          } else {
            Val bl = bounds.l;
            bounds.l = LinearTraits<Lit>::ceil_div(bounds.u,-resultCoeff);
            bounds.u = LinearTraits<Lit>::floor_div(bl,-resultCoeff);
          }
          VarDecl* vd = assignTo->decl();
          if (vd->ti()->domain()) {
            typename LinearTraits<Lit>::Domain domain = LinearTraits<Lit>::eval_domain(env,vd->ti()->domain());
            if (LinearTraits<Lit>::domain_intersects(domain,bounds.l,bounds.u)) {
              typename LinearTraits<Lit>::Domain new_domain = LinearTraits<Lit>::intersect_domain(domain,bounds.l,bounds.u);
              if (!LinearTraits<Lit>::domain_equals(domain,new_domain)) {
                vd->ti()->setComputedDomain(false);
                vd->ti()->domain(LinearTraits<Lit>::new_domain(new_domain));
              }
            } else {
              ret.r = bind(env,ctx,r,constants().lit_false);
            }
          } else {
            vd->ti()->setComputedDomain(true);
            vd->ti()->domain(LinearTraits<Lit>::new_domain(bounds.l,bounds.u));
          }
        }
      }

      int coeff_sign;
      LinearTraits<Lit>::constructLinBuiltin(bot,callid,coeff_sign,d);
      std::vector<Expression*> coeff_ev(coeffv.size());
      for (unsigned int i=coeff_ev.size(); i--;)
        coeff_ev[i] = LinearTraits<Lit>::newLit(coeff_sign*coeffv[i]);
      ArrayLit* ncoeff = new ArrayLit(Location().introduce(),coeff_ev);
      Type t = coeff_ev[0]->type();
      t.dim(1);
      ncoeff->type(t);
      args.push_back(ncoeff);
      std::vector<Expression*> alv_e(alv.size());
      Type tt = alv[0]()->type();
      tt.dim(1);
      for (unsigned int i=alv.size(); i--;) {
        if (alv[i]()->type().isvar())
          tt.ti(Type::TI_VAR);
        alv_e[i] = alv[i]();
      }
      ArrayLit* nal = new ArrayLit(Location().introduce(),alv_e);
      nal->type(tt);
      args.push_back(nal);
      Lit* il = LinearTraits<Lit>::newLit(-d);
      args.push_back(il);
    }
  }
  
  template<class Lit>
  void flatten_linexp_call(EnvI& env, Ctx ctx, Ctx nctx, ASTString& cid, Call* c,
                           EE& ret, VarDecl* b, VarDecl* r,
                           std::vector<EE>& args_ee, std::vector<KeepAlive>& args) {
    typedef typename LinearTraits<Lit>::Val Val;
    Expression* al_arg = (cid==constants().ids.sum ? args_ee[0].r() : args_ee[1].r());
    EE flat_al = flat_exp(env,nctx,al_arg,NULL,NULL);
    ArrayLit* al = follow_id(flat_al.r())->template cast<ArrayLit>();
    KeepAlive al_ka = al;
    if (al->dims()>1) {
      Type alt = al->type();
      alt.dim(1);
      GCLock lock;
      al = new ArrayLit(al->loc(),al->v());
      al->type(alt);
      al_ka = al;
    }
    Val d = (cid == constants().ids.sum ? Val(0) : LinearTraits<Lit>::eval(env,args_ee[2].r()));
    
    std::vector<Val> c_coeff(al->v().size());
    if (cid==constants().ids.sum) {
      for (unsigned int i=al->v().size(); i--;)
        c_coeff[i] = 1;
    } else {
      EE flat_coeff = flat_exp(env,nctx,args_ee[0].r(),NULL,NULL);
      ArrayLit* coeff = follow_id(flat_coeff.r())->template cast<ArrayLit>();
      for (unsigned int i=coeff->v().size(); i--;)
        c_coeff[i] = LinearTraits<Lit>::eval(env,coeff->v()[i]);
    }
    cid = constants().ids.lin_exp;
    std::vector<Val> coeffv;
    std::vector<KeepAlive> alv;
    for (unsigned int i=0; i<al->v().size(); i++) {
      if (Call* sc = same_call(al->v()[i],cid)) {
        if (VarDecl* alvi_decl = follow_id_to_decl(al->v()[i])->dyn_cast<VarDecl>()) {
          if (alvi_decl->ti()->domain()) {
            typename LinearTraits<Lit>::Domain sc_dom = LinearTraits<Lit>::eval_domain(env,alvi_decl->ti()->domain());
            typename LinearTraits<Lit>::Bounds sc_bounds = LinearTraits<Lit>::compute_bounds(env,sc);
            if (LinearTraits<Lit>::domain_tighter(sc_dom, sc_bounds)) {
              coeffv.push_back(c_coeff[i]);
              alv.push_back(al->v()[i]);
              continue;
            }
          }
        }
        
        Val cd = c_coeff[i];
        GCLock lock;
        ArrayLit* sc_coeff = eval_array_lit(env,sc->args()[0]);
        ArrayLit* sc_al = eval_array_lit(env,sc->args()[1]);
        Val sc_d = LinearTraits<Lit>::eval(env,sc->args()[2]);
        assert(sc_coeff->v().size() == sc_al->v().size());
        for (unsigned int j=0; j<sc_coeff->v().size(); j++) {
          coeffv.push_back(cd*LinearTraits<Lit>::eval(env,sc_coeff->v()[j]));
          alv.push_back(sc_al->v()[j]);
        }
        d += cd*sc_d;
      } else {
        coeffv.push_back(c_coeff[i]);
        alv.push_back(al->v()[i]);
      }
    }
    simplify_lin<Lit>(coeffv,alv,d);
    if (coeffv.size()==0) {
      GCLock lock;
      ret.b = conj(env,b,Ctx(),args_ee);
      ret.r = bind(env,ctx,r,LinearTraits<Lit>::newLit(d));
      return;
    } else if (coeffv.size()==1 && coeffv[0]==1 && d==0) {
      ret.b = conj(env,b,Ctx(),args_ee);
      ret.r = bind(env,ctx,r,alv[0]());
      return;
    }
    GCLock lock;
    std::vector<Expression*> coeff_ev(coeffv.size());
    for (unsigned int i=coeff_ev.size(); i--;)
      coeff_ev[i] = LinearTraits<Lit>::newLit(coeffv[i]);
    ArrayLit* ncoeff = new ArrayLit(Location().introduce(),coeff_ev);
    Type t = coeff_ev[0]->type();
    t.dim(1);
    ncoeff->type(t);
    args.push_back(ncoeff);
    std::vector<Expression*> alv_e(alv.size());
    bool al_same_as_before = alv.size()==al->v().size();
    for (unsigned int i=alv.size(); i--;) {
      alv_e[i] = alv[i]();
      al_same_as_before = al_same_as_before && Expression::equal(alv_e[i],al->v()[i]);
    }
    if (al_same_as_before) {
      Expression* rd = follow_id_to_decl(flat_al.r());
      if (rd->isa<VarDecl>())
        rd = rd->cast<VarDecl>()->id();
      if (rd->type().dim()>1) {
        ArrayLit* al = eval_array_lit(env,rd);
        std::vector<std::pair<int,int> > dims(1);
        dims[0].first = 1;
        dims[0].second = al->v().size();
        rd = new ArrayLit(al->loc(),al->v(),dims);
        Type t = al->type();
        t.dim(1);
        rd->type(t);
      }
      args.push_back(rd);
    } else {
      ArrayLit* nal = new ArrayLit(al->loc(),alv_e);
      nal->type(al->type());
      args.push_back(nal);
    }
    Lit* il = LinearTraits<Lit>::newLit(d);
    args.push_back(il);
  }

  Call* aggregateAndOrOps(EnvI& env, BinOp* bo, bool negateArgs, BinOpType bot) {
    assert(bot == BOT_AND || bot == BOT_OR);
    BinOpType negbot = (bot == BOT_AND ? BOT_OR : BOT_AND);
    typedef std::pair<Expression*,bool> arg_literal;
    std::vector<arg_literal> bo_args(2);
    bo_args[0] = arg_literal(bo->lhs(), !negateArgs);
    bo_args[1] = arg_literal(bo->rhs(), !negateArgs);
    std::vector<Expression*> output_pos;
    std::vector<Expression*> output_neg;
    unsigned int processed = 0;
    while (processed < bo_args.size()) {
      BinOp* bo_arg = bo_args[processed].first->dyn_cast<BinOp>();
      UnOp* uo_arg = bo_args[processed].first->dyn_cast<UnOp>();
      bool positive = bo_args[processed].second;
      if (bo_arg && positive && bo_arg->op() == bot) {
        bo_args[processed].first = bo_arg->lhs();
        bo_args.push_back(arg_literal(bo_arg->rhs(),true));
      } else if (bo_arg && !positive && bo_arg->op() == negbot) {
        bo_args[processed].first = bo_arg->lhs();
        bo_args.push_back(arg_literal(bo_arg->rhs(),false));
      } else if (uo_arg && !positive && uo_arg->op() == UOT_NOT) {
        bo_args[processed].first = uo_arg->e();
        bo_args[processed].second = true;
      } else if (bot==BOT_OR && uo_arg && positive && uo_arg->op() == UOT_NOT) {
        output_neg.push_back(uo_arg->e());
        processed++;
      } else {
        if (positive) {
          output_pos.push_back(bo_args[processed].first);
        } else {
          output_neg.push_back(bo_args[processed].first);
        }
        processed++;
      }
    }
    Call* c;
    std::vector<Expression*> c_args(1);
    if (bot == BOT_AND) {
      for (unsigned int i=0; i<output_neg.size(); i++) {
        UnOp* neg_arg = new UnOp(output_neg[i]->loc(),UOT_NOT,output_neg[i]);
        neg_arg->type(output_neg[i]->type());
        output_pos.push_back(neg_arg);
      }
      ArrayLit* al = new ArrayLit(bo->loc().introduce(), output_pos);
      Type al_t = bo->type();
      al_t.dim(1);
      al->type(al_t);
      c_args[0] = al;
      c = new Call(bo->loc().introduce(), bot==BOT_AND ? constants().ids.forall : constants().ids.exists, c_args);
    } else {
      ArrayLit* al_pos = new ArrayLit(bo->loc().introduce(), output_pos);
      Type al_t = bo->type();
      al_t.dim(1);
      al_pos->type(al_t);
      c_args[0] = al_pos;
      if (output_neg.size() > 0) {
        ArrayLit* al_neg = new ArrayLit(bo->loc().introduce(), output_neg);
        al_neg->type(al_t);
        c_args.push_back(al_neg);
      }
      c = new Call(bo->loc().introduce(), output_neg.empty() ? constants().ids.exists : constants().ids.clause, c_args);
    }
    c->decl(env.orig->matchFn(env, c, false));
    assert(c->decl());
    Type t = c->decl()->rtype(env, c_args, false);
    t.cv(bo->type().cv());
    c->type(t);
    return c;
  }

  KeepAlive flat_cv_exp(EnvI& env, Ctx ctx, Expression* e) {
    GCLock lock;
    if (e->type().ispar() && !e->type().cv()) {
      return eval_par(env, e);
    }
    if (e->type().isvar()) {
      EE ee = flat_exp(env, ctx, e, NULL,NULL);
      if (isfalse(env, ee.b()))
        throw FlatteningError(env, e->loc(), "cannot flatten partial function in this position");
      return ee.r();
    }
    switch (e->eid()) {
      case Expression::E_INTLIT:
      case Expression::E_FLOATLIT:
      case Expression::E_BOOLLIT:
      case Expression::E_STRINGLIT:
      case Expression::E_TIID:
      case Expression::E_VARDECL:
      case Expression::E_TI:
      case Expression::E_ANON:
        assert(false);
        return NULL;
      case Expression::E_ID:
      {
        Id* id = e->cast<Id>();
        return flat_cv_exp(env, ctx, id->decl()->e());
      }
      case Expression::E_SETLIT:
      {
        SetLit* sl = e->cast<SetLit>();
        if (sl->isv() || sl->fsv())
          return sl;
        std::vector<Expression*> es(sl->v().size());
        GCLock lock;
        for (unsigned int i=0; i<sl->v().size(); i++) {
          es[i] = flat_cv_exp(env, ctx, sl->v()[i])();
        }
        SetLit* sl_ret = new SetLit(Location().introduce(),es);
        Type t = sl->type();
        t.cv(false);
        sl_ret->type(t);
        return eval_par(env, sl_ret);
      }
      case Expression::E_ARRAYLIT:
      {
        ArrayLit* al = e->cast<ArrayLit>();
        std::vector<Expression*> es(al->v().size());
        GCLock lock;
        for (unsigned int i=0; i<al->v().size(); i++) {
          es[i] = flat_cv_exp(env, ctx, al->v()[i])();
        }
        std::vector<std::pair<int,int> > dims(al->dims());
        for (unsigned int i=0; i<al->dims(); i++) {
          dims[i] = std::make_pair(al->min(i), al->max(i));
        }
        Expression* al_ret =  eval_par(env, new ArrayLit(Location().introduce(),es,dims));
        Type t = al->type();
        t.cv(false);
        al_ret->type(t);
        return al_ret;
      }
      case Expression::E_ARRAYACCESS:
      {
        ArrayAccess* aa = e->cast<ArrayAccess>();
        GCLock lock;
        Expression* av = flat_cv_exp(env, ctx, aa->v())();
        std::vector<Expression*> idx(aa->idx().size());
        for (unsigned int i=0; i<aa->idx().size(); i++) {
          idx[i] = flat_cv_exp(env, ctx, aa->idx()[i])();
        }
        ArrayAccess* aa_ret = new ArrayAccess(Location().introduce(),av,idx);
        Type t = aa->type();
        t.cv(false);
        aa_ret->type(t);
        return eval_par(env, aa_ret);
      }
      case Expression::E_COMP:
      {
        Comprehension* c = e->cast<Comprehension>();
        GCLock lock;
        class EvalFlatCvExp {
        public:
          Ctx ctx;
          EvalFlatCvExp(Ctx& ctx0) : ctx(ctx0) {}
          typedef Expression* ArrayVal;
          Expression* e(EnvI& env, Expression* e) {
            return flat_cv_exp(env,ctx,e)();
          }
          static Expression* exp(Expression* e) { return e; }
        } eval(ctx);
        std::vector<Expression*> a = eval_comp<EvalFlatCvExp>(env,eval,c);

        Type t = Type::bot();
        bool allPar = true;
        for (unsigned int i=0; i<a.size(); i++) {
          if (t==Type::bot())
            t = a[i]->type();
          if (!a[i]->type().ispar())
            allPar = false;
        }
        if (!allPar)
          t.ti(Type::TI_VAR);
        if (c->set())
          t.st(Type::ST_SET);
        else
          t.dim(c->type().dim());
        t.cv(false);
        if (c->set()) {
          if (c->type().ispar() && allPar) {
            SetLit* sl = new SetLit(c->loc().introduce(), a);
            sl->type(t);
            Expression* slr = eval_par(env,sl);
            slr->type(t);
            return slr;
          } else {
            throw InternalError("var set comprehensions not supported yet");
          }
        } else {
          ArrayLit* alr = new ArrayLit(Location().introduce(),a);
          alr->type(t);
          alr->flat(true);
          return alr;
        }
      }
      case Expression::E_ITE:
      {
        ITE* ite = e->cast<ITE>();
        for (int i=0; i<ite->size(); i++) {
          KeepAlive ka = flat_cv_exp(env,ctx,ite->e_if(i));
          if (eval_bool(env,ka()))
            return flat_cv_exp(env,ctx,ite->e_then(i));
        }
        return flat_cv_exp(env,ctx,ite->e_else());
      }
      case Expression::E_BINOP:
      {
        BinOp* bo = e->cast<BinOp>();
        if (bo->op() == BOT_AND) {
          GCLock lock;
          Expression* lhs = flat_cv_exp(env, ctx, bo->lhs())();
          if (!eval_bool(env, lhs)) {
            return constants().lit_false;
          }
          return eval_par(env, flat_cv_exp(env, ctx, bo->rhs())());
        } else if (bo->op() == BOT_OR) {
          GCLock lock;
          Expression* lhs = flat_cv_exp(env, ctx, bo->lhs())();
          if (eval_bool(env, lhs)) {
            return constants().lit_true;
          }
          return eval_par(env, flat_cv_exp(env, ctx, bo->rhs())());
        }
        GCLock lock;
        BinOp* nbo = new BinOp(bo->loc().introduce(),flat_cv_exp(env, ctx, bo->lhs())(),bo->op(),flat_cv_exp(env, ctx, bo->rhs())());
        nbo->type(bo->type());
        return eval_par(env, nbo);
      }
      case Expression::E_UNOP:
      {
        UnOp* uo = e->cast<UnOp>();
        GCLock lock;
        UnOp* nuo = new UnOp(uo->loc(), uo->op(), flat_cv_exp(env, ctx, uo->e())());
        nuo->type(uo->type());
        return eval_par(env, nuo);
      }
      case Expression::E_CALL:
      {
        Call* c = e->cast<Call>();
        if (c->id()=="mzn_in_root_context") {
          return constants().boollit(ctx.b==C_ROOT);
        }
        std::vector<Expression*> args(c->args().size());
        GCLock lock;
        for (unsigned int i=0; i<c->args().size(); i++) {
          args[i] = flat_cv_exp(env, ctx, c->args()[i])();
        }
        Call* nc = new Call(c->loc(), c->id(), args);
        nc->decl(c->decl());
        nc->type(c->type());
        return eval_par(env, nc);
      }
      case Expression::E_LET:
      {
        Let* l = e->cast<Let>();
        l->pushbindings();
        KeepAlive ret = flat_cv_exp(env, ctx, l->in());
        l->popbindings();
        return ret;
      }
        
    }
    
  }

  EE flat_exp(EnvI& env, Ctx ctx, Expression* e, VarDecl* r, VarDecl* b) {
    if (e==NULL) return EE();

    EE ret;
    assert(!e->type().isunknown());
    if (e->type().ispar() && !e->isa<Let>() && !e->isa<VarDecl>() && e->type().bt()!=Type::BT_ANN) {

      if (e->type().cv()) {
        KeepAlive ka = flat_cv_exp(env,ctx,e);
        ret.r = bind(env,ctx,r,ka());
        ret.b = bind(env,Ctx(),b,constants().lit_true);
        return ret;
      }
      if (e->type().dim() > 0) {
        EnvI::Map::iterator it;
        Id* id = e->dyn_cast<Id>();
        if (id && (id->decl()->flat()==NULL || id->decl()->toplevel())) {
          VarDecl* vd = id->decl()->flat();
          if (vd==NULL) {
            vd = flat_exp(env,Ctx(),id->decl(),NULL,constants().var_true).r()->cast<Id>()->decl();
            id->decl()->flat(vd);
            ArrayLit* al = follow_id(vd->id())->cast<ArrayLit>();
            if (al->v().size()==0) {
              if (r==NULL)
                ret.r = al;
              else
                ret.r = bind(env,ctx,r,al);
              ret.b = bind(env,Ctx(),b,constants().lit_true);
              return ret;
            }
          }
          ret.r = bind(env,ctx,r,e->cast<Id>()->decl()->flat()->id());
          ret.b = bind(env,Ctx(),b,constants().lit_true);
          return ret;
        } else if ( (it = env.map_find(e)) != env.map_end()) {
          ret.r = bind(env,ctx,r,it->second.r()->cast<VarDecl>()->id());
          ret.b = bind(env,Ctx(),b,constants().lit_true);
          return ret;
        } else {
          GCLock lock;
          ArrayLit* al = follow_id(eval_par(env,e))->cast<ArrayLit>();
          if (al->v().size()==0 || (r && r->e()==NULL)) {
            if (r==NULL)
              ret.r = al;
            else
              ret.r = bind(env,ctx,r,al);
            ret.b = bind(env,Ctx(),b,constants().lit_true);
            return ret;
          }
          if ( (it = env.map_find(al)) != env.map_end()) {
            ret.r = bind(env,ctx,r,it->second.r()->cast<VarDecl>()->id());
            ret.b = bind(env,Ctx(),b,constants().lit_true);
            return ret;
          }
          std::vector<TypeInst*> ranges(al->dims());
          for (unsigned int i=0; i<ranges.size(); i++) {
            ranges[i] = new TypeInst(e->loc(),
                                     Type(),
                                     new SetLit(Location().introduce(),IntSetVal::a(al->min(i),al->max(i))));
          }
          ASTExprVec<TypeInst> ranges_v(ranges);
          assert(!al->type().isbot());
          TypeInst* ti = new TypeInst(e->loc(),al->type(),ranges_v,NULL);
          VarDecl* vd = newVarDecl(env, ctx, ti, NULL, NULL, al);
          EE ee(vd,NULL);
          env.map_insert(al,ee);
          env.map_insert(vd->e(),ee);
          
          ret.r = bind(env,ctx,r,vd->id());
          ret.b = bind(env,Ctx(),b,constants().lit_true);
          return ret;
        }
      }
      GCLock lock;
      try {
      ret.r = bind(env,ctx,r,eval_par(env,e));
        ret.b = bind(env,Ctx(),b,constants().lit_true);
      } catch (ResultUndefinedError&) {
        ret.b = bind(env,Ctx(),b,constants().lit_false);
      }
      return ret;
    }
    switch (e->eid()) {
    case Expression::E_INTLIT:
    case Expression::E_FLOATLIT:
    case Expression::E_STRINGLIT:
      {
        CallStackItem _csi(env,e);
        GCLock lock;
        ret.b = bind(env,Ctx(),b,constants().lit_true);
        ret.r = bind(env,Ctx(),r,e);
        return ret;
      }
    case Expression::E_SETLIT:
      {
        CallStackItem _csi(env,e);
        SetLit* sl = e->cast<SetLit>();
        assert(sl->isv()==NULL && sl->fsv()==NULL);
        std::vector<EE> elems_ee(sl->v().size());
        for (unsigned int i=sl->v().size(); i--;)
          elems_ee[i] = flat_exp(env,ctx,sl->v()[i],NULL,NULL);
        std::vector<Expression*> elems(elems_ee.size());
        bool allPar = true;
        for (unsigned int i=elems.size(); i--;) {
          elems[i] = elems_ee[i].r();
          allPar = allPar && elems[i]->type().ispar();
        }

        ret.b = conj(env,b,Ctx(),elems_ee);
        if (allPar) {
          GCLock lock;
          Expression* ee = eval_par(env,e);
          ret.r = bind(env,Ctx(),r,ee);
        } else {
          GCLock lock;
          ArrayLit* al = new ArrayLit(sl->loc(),elems);
          al->type(Type::varint(1));
          std::vector<Expression*> args(1);
          args[0] = al;
          Call* cc = new Call(sl->loc().introduce(), "array2set", args);
          cc->type(Type::varsetint());
          FunctionI* fi = env.orig->matchFn(env, cc->id(), args, false);
          if (fi==NULL) {
            throw FlatteningError(env,cc->loc(), "cannot find matching declaration");
          }
          assert(fi);
          assert(env.isSubtype(fi->rtype(env, args, false),cc->type(),false));
          cc->decl(fi);
          EE ee = flat_exp(env, Ctx(), cc, NULL, constants().var_true);
          ret.r = bind(env,Ctx(),r,ee.r());
        }
      }
      break;
    case Expression::E_BOOLLIT:
      {
        CallStackItem _csi(env,e);
        GCLock lock;
        ret.b = bind(env,Ctx(),b,constants().lit_true);
        ret.r = bind(env,ctx,r,e);
        return ret;
      }
      break;
    case Expression::E_ID:
      {
        CallStackItem _csi(env,e);
        Id* id = e->cast<Id>();
        if (id->decl()==NULL) {
          if (id->type().isann()) {
            ret.b = bind(env,Ctx(),b,constants().lit_true);
            ret.r = bind(env,ctx,r,e);
            return ret;
          } else {
            throw FlatteningError(env,e->loc(), "undefined identifier");
          }
        }
        id = follow_id_to_decl(id)->cast<VarDecl>()->id();
        if (ctx.neg && id->type().dim() > 0) {
          if (id->type().dim() > 1)
            throw InternalError("multi-dim arrays in negative positions not supported yet");
          KeepAlive ka;
          {
            GCLock lock;
            std::vector<VarDecl*> gen_id(1);
            gen_id[0] = new VarDecl(id->loc(), new TypeInst(id->loc(),Type::parint()),env.genId(),
                                    IntLit::a(0));
            
            /// TODO: support arbitrary dimensions
            std::vector<Expression*> idxsetargs(1);
            idxsetargs[0] = id;
            Call* idxset = new Call(id->loc().introduce(),"index_set",idxsetargs);
            idxset->decl(env.orig->matchFn(env, idxset, false));
            idxset->type(idxset->decl()->rtype(env, idxsetargs, false));
            Generator gen(gen_id,idxset);
            std::vector<Expression*> idx(1);
            Generators gens;
            gens._g.push_back(gen);
            gens._w = NULL;
            UnOp* aanot = new UnOp(id->loc(),UOT_NOT,NULL);
            Comprehension* cp = new Comprehension(id->loc(),
              aanot, gens, false);
            Id* bodyidx = cp->decl(0,0)->id();
            idx[0] = bodyidx;
            ArrayAccess* aa = new ArrayAccess(id->loc(),id,idx);
            aanot->e(aa);
            Type tt = id->type();
            tt.dim(0);
            aa->type(tt);
            aanot->type(aa->type());
            cp->type(id->type());
            ctx.neg = false;
            ka = cp;
          }
          ret = flat_exp(env,ctx,ka(),r,b);
        } else {
          GCLock lock;
          VarDecl* vd = id->decl()->flat();
          Expression* rete = NULL;
          if (vd==NULL) {
            // New top-level id, need to copy into env.m
            vd = flat_exp(env,Ctx(),id->decl(),NULL,constants().var_true).r()
                 ->cast<Id>()->decl();
          }
          ret.b = bind(env,Ctx(),b,constants().lit_true);
          if (vd && vd->e()!=NULL) {
            switch (vd->e()->eid()) {
            case Expression::E_INTLIT:
            case Expression::E_BOOLLIT:
            case Expression::E_FLOATLIT:
            case Expression::E_ID:
              rete = vd->e();
              break;
            default: break;
            }
          } else if (vd && vd->ti()->ranges().size() > 0) {
            // create fresh variables and array literal
            std::vector<std::pair<int,int> > dims;
            IntVal asize = 1;
            for (unsigned int i=0; i<vd->ti()->ranges().size(); i++) {
              TypeInst* ti = vd->ti()->ranges()[i];
              if (ti->domain()==NULL)
                throw FlatteningError(env,ti->loc(),"array dimensions unknown");
              IntSetVal* isv = eval_intset(env,ti->domain());
              if (isv->size() == 0) {
                dims.push_back(std::pair<int,int>(1,0));
                asize = 0;
              } else {
                if (isv->size() != 1)
                  throw FlatteningError(env,ti->loc(),"invalid array index set");
                asize *= (isv->max(0)-isv->min(0)+1);
                dims.push_back(std::pair<int,int>(static_cast<int>(isv->min(0).toInt()),
					          static_cast<int>(isv->max(0).toInt())));
              }
            }
            Type tt = vd->ti()->type();
            tt.dim(0);
            
            if (asize > Constants::max_array_size) {
              std::ostringstream oss;
              oss << "array size (" << asize << ") exceeds maximum allowed size (" << Constants::max_array_size << ")";
              throw FlatteningError(env,vd->loc(),oss.str());
            }
            
            std::vector<Expression*> elems(static_cast<int>(asize.toInt()));
            for (int i=0; i<static_cast<int>(asize.toInt()); i++) {
              CallStackItem csi(env, IntLit::a(i));
              TypeInst* vti = new TypeInst(Location().introduce(),tt,vd->ti()->domain());
              VarDecl* nvd = newVarDecl(env,Ctx(),vti,NULL,vd,NULL);
              elems[i] = nvd->id();
            }
            // After introducing variables for each array element, the original domain can be
            // set to "computed" (since it is a consequence of the individual variable domains)
            vd->ti()->setComputedDomain(true);

            ArrayLit* al = new ArrayLit(Location().introduce(),elems,dims);
            al->type(vd->type());
            vd->e(al);
            env.vo_add_exp(vd);
            EE ee;
            ee.r = vd;
            env.map_insert(vd->e(), ee);
          }
          if (rete==NULL) {
            if (!vd->toplevel()) {
              // create new VarDecl in toplevel, if decl doesnt exist yet
              EnvI::Map::iterator it = env.map_find(vd->e());
              if (it==env.map_end()) {
                Expression* vde = follow_id(vd->e());
                ArrayLit* vdea = vde ? vde->dyn_cast<ArrayLit>() : NULL;
                if (vdea && vdea->v().size()==0) {
                  // Do not create names for empty arrays but return array literal directly
                  rete = vdea;
                } else {
                  VarDecl* nvd = newVarDecl(env, ctx, eval_typeinst(env,vd), NULL, vd, NULL);
                  
                  if (vd->e()) {
                    (void) flat_exp(env, Ctx(), vd->e(), nvd, constants().var_true);
                  }
                  vd = nvd;
                  EE ee(vd,NULL);
                  if (vd->e())
                    env.map_insert(vd->e(),ee);
                }
              } else {
                if (it->second.r()->isa<VarDecl>()) {
                  vd = it->second.r()->cast<VarDecl>();
                } else {
                  rete = it->second.r();
                }
              }
            }
            if (rete==NULL) {
              if (id->type().bt() == Type::BT_ANN && vd->e()) {
                rete = vd->e();
              } else {
                ArrayLit* vda = vd->dyn_cast<ArrayLit>();
                if (vda && vda->v().size()==0) {
                  // Do not create names for empty arrays but return array literal directly
                  rete = vda;
                } else {
                  rete = vd->id();
                }
              }
            }
          }
          ret.r = bind(env,ctx,r,rete);
        }
      }
      break;
    case Expression::E_ANON:
      {
        CallStackItem _csi(env,e);
        AnonVar* av = e->cast<AnonVar>();
        if (av->type().isbot()) {
          throw InternalError("type of anonymous variable could not be inferred");
        }
        GCLock lock;
        VarDecl* vd = new VarDecl(e->loc().introduce(), new TypeInst(Location().introduce(), av->type()),
                                  env.genId());
        ret = flat_exp(env,Ctx(),vd,NULL,constants().var_true);
      }
      break;
    case Expression::E_ARRAYLIT:
      {
        CallStackItem _csi(env,e);
        ArrayLit* al = e->cast<ArrayLit>();
        if (al->flat()) {
          ret.b = bind(env,Ctx(),b,constants().lit_true);
          ret.r = bind(env,Ctx(),r,al);
        } else {
          std::vector<EE> elems_ee(al->v().size());
          for (unsigned int i=al->v().size(); i--;)
            elems_ee[i] = flat_exp(env,ctx,al->v()[i],NULL,NULL);
          std::vector<Expression*> elems(elems_ee.size());
          for (unsigned int i=elems.size(); i--;)
            elems[i] = elems_ee[i].r();
          std::vector<std::pair<int,int> > dims(al->dims());
          for (unsigned int i=al->dims(); i--;)
            dims[i] = std::pair<int,int>(al->min(i), al->max(i));
          KeepAlive ka;
          {
            GCLock lock;
            ArrayLit* alr = new ArrayLit(Location().introduce(),elems,dims);
            alr->type(al->type());
            alr->flat(true);
            ka = alr;
          }
          ret.b = conj(env,b,Ctx(),elems_ee);
          ret.r = bind(env,Ctx(),r,ka());
        }
      }
      break;
    case Expression::E_ARRAYACCESS:
      {
        CallStackItem _csi(env,e);
        ArrayAccess* aa = e->cast<ArrayAccess>();
        KeepAlive aa_ka = aa;

        Ctx nctx = ctx;
        nctx.b = +nctx.b;
        nctx.neg = false;
        EE eev = flat_exp(env,nctx,aa->v(),NULL,NULL);
        std::vector<EE> ees;

      start_flatten_arrayaccess:
        for (unsigned int i=0; i<aa->idx().size(); i++) {
          Expression* tmp = follow_id_to_decl(aa->idx()[i]);
          if (VarDecl* vd = tmp->dyn_cast<VarDecl>())
            tmp = vd->id();
          if (tmp->type().ispar()) {
            ArrayLit* al;
            if (eev.r()->isa<ArrayLit>()) {
              al = eev.r()->cast<ArrayLit>();
            } else {
              Id* id = eev.r()->cast<Id>();
              if (id->decl()==NULL) {
                throw InternalError("undefined identifier");
              }
              if (id->decl()->e()==NULL) {
                throw InternalError("array without initialiser not supported");
              }
              al = follow_id(id)->cast<ArrayLit>();
            }
            
            std::vector<KeepAlive> elems;
            std::vector<IntVal> idx(aa->idx().size());
            std::vector<std::pair<int,int> > dims;
            std::vector<Expression*> newaccess;
            std::vector<int> nonpar;
            std::vector<int> stack;
            for (unsigned int j=0; j<aa->idx().size(); j++) {
              Expression* tmp = follow_id_to_decl(aa->idx()[j]);
              if (VarDecl* vd = tmp->dyn_cast<VarDecl>())
                tmp = vd->id();
              if (tmp->type().ispar()) {
                GCLock lock;
                idx[j] = eval_int(env, tmp).toInt();
              } else {
                idx[j] = al->min(j);
                stack.push_back(nonpar.size());
                nonpar.push_back(j);
                dims.push_back(std::make_pair(al->min(j), al->max(j)));
                newaccess.push_back(aa->idx()[j]);
              }
            }
            if (stack.empty()) {
              bool success;
              KeepAlive ka;
              {
                GCLock lock;
                ka = eval_arrayaccess(env, al, idx, success);
                if (!success && env.in_maybe_partial==0) {
                  ResultUndefinedError e(env,al->loc(),"array access out of bounds");
                }
              }
              ees.push_back(EE(NULL,constants().boollit(success)));
              ees.push_back(EE(NULL,eev.b()));
              if (aa->type().isbool() && !aa->type().isopt()) {
                ret.b = bind(env,Ctx(),b,constants().lit_true);
                ees.push_back(EE(NULL,ka()));
                ret.r = conj(env,r,ctx,ees);
              } else {
                ret.b = conj(env,b,ctx,ees);
                ret.r = bind(env,ctx,r,ka());
              }
              return ret;
            }
            while (!stack.empty()) {
              int cur = stack.back();
              if (cur==nonpar.size()-1) {
                stack.pop_back();
                for (int i = al->min(nonpar[cur]); i <= al->max(nonpar[cur]); i++) {
                  idx[nonpar[cur]] = i;
                  bool success;
                  GCLock lock;
                  Expression* al_idx = eval_arrayaccess(env, al, idx, success);
                  if (!success) {
                    if (env.in_maybe_partial==0) {
                      ResultUndefinedError e(env,al->loc(),"array access out of bounds");
                    }
                    ees.push_back(EE(NULL,constants().lit_false));
                    ees.push_back(EE(NULL,eev.b()));
                    if (aa->type().isbool() && !aa->type().isopt()) {
                      ret.b = bind(env,Ctx(),b,constants().lit_true);
                      ret.r = conj(env,r,ctx,ees);
                    } else {
                      ret.b = conj(env,b,ctx,ees);
                      ret.r = bind(env,ctx,r,al_idx);
                    }
                    return ret;
                  }
                  elems.push_back(al_idx);
                }
              } else {
                if (idx[nonpar[cur]].toInt()==al->max(nonpar[cur])) {
                  idx[nonpar[cur]]=al->min(nonpar[cur]);
                  stack.pop_back();
                } else {
                  idx[nonpar[cur]]++;
                  for (unsigned int j=cur+1; j<nonpar.size(); j++)
                    stack.push_back(j);
                }
              }
            }
            std::vector<Expression*> elems_e(elems.size());
            for (unsigned int i=0; i<elems.size(); i++)
              elems_e[i] = elems[i]();
            {
              GCLock lock;
              Expression* newal = new ArrayLit(al->loc(), elems_e, dims);
              Type t = al->type();
              t.dim(dims.size());
              newal->type(t);
              eev.r = newal;
              ArrayAccess* n_aa = new ArrayAccess(aa->loc(), newal, newaccess);
              n_aa->type(aa->type());
              aa = n_aa;
              aa_ka = aa;
            }
          }
        }
        
        if (aa->idx().size()==1 && aa->idx()[0]->isa<ArrayAccess>()) {
          ArrayAccess* aa_inner = aa->idx()[0]->cast<ArrayAccess>();
          ArrayLit* al;
          if (eev.r()->isa<ArrayLit>()) {
            al = eev.r()->cast<ArrayLit>();
          } else {
            Id* id = eev.r()->cast<Id>();
            if (id->decl()==NULL) {
              throw InternalError("undefined identifier");
            }
            if (id->decl()->e()==NULL) {
              throw InternalError("array without initialiser not supported");
            }
            al = follow_id(id)->cast<ArrayLit>();
          }
          if (aa_inner->v()->type().ispar()) {
            KeepAlive ka_al_inner = flat_cv_exp(env, ctx, aa_inner->v());
            ArrayLit* al_inner = ka_al_inner()->cast<ArrayLit>();
            std::vector<Expression*> composed_e(al_inner->v().size());
            for (unsigned int i=0; i<al_inner->v().size(); i++) {
              GCLock lock;
              IntVal inner_idx = eval_int(env, al_inner->v()[i]);
              if (inner_idx < al->min(0) || inner_idx > al->max(0))
                goto flatten_arrayaccess;
              composed_e[i] = al->v()[inner_idx.toInt()-al->min(0)];
            }
            std::vector<std::pair<int,int> > dims(al_inner->dims());
            for (unsigned int i=0; i<al_inner->dims(); i++) {
              dims[i] = std::make_pair(al_inner->min(i), al_inner->max(i));
            }
            {
              GCLock lock;
              Expression* newal = new ArrayLit(al->loc(), composed_e, dims);
              Type t = al->type();
              t.dim(dims.size());
              newal->type(t);
              eev.r = newal;
              ArrayAccess* n_aa = new ArrayAccess(aa->loc(), newal, aa_inner->idx());
              n_aa->type(aa->type());
              aa = n_aa;
              aa_ka = aa;
              goto start_flatten_arrayaccess;
            }
            
          }
        }
      flatten_arrayaccess:
        Ctx dimctx = ctx;
        dimctx.neg = false;
        for (unsigned int i=0; i<aa->idx().size(); i++) {
          Expression* tmp = follow_id_to_decl(aa->idx()[i]);
          if (VarDecl* vd = tmp->dyn_cast<VarDecl>())
            tmp = vd->id();
          ees.push_back(flat_exp(env, dimctx, tmp, NULL, NULL));
        }
        ees.push_back(EE(NULL,eev.b()));
        
        bool parAccess=true;
        for (unsigned int i=0; i<aa->idx().size(); i++) {
          if (!ees[i].r()->type().ispar()) {
            parAccess = false;
            break;
          }
        }

        if (parAccess) {
          ArrayLit* al;
          if (eev.r()->isa<ArrayLit>()) {
            al = eev.r()->cast<ArrayLit>();
          } else {
            Id* id = eev.r()->cast<Id>();
            if (id->decl()==NULL) {
              throw InternalError("undefined identifier");
            }
            if (id->decl()->e()==NULL) {
              throw InternalError("array without initialiser not supported");
            }
            al = follow_id(id)->cast<ArrayLit>();
          }
          KeepAlive ka;
          bool success;
          {
            GCLock lock;
            std::vector<IntVal> dims(aa->idx().size());
            for (unsigned int i=aa->idx().size(); i--;)
              dims[i] = eval_int(env,ees[i].r());
            ka = eval_arrayaccess(env,al,dims,success);
          }
          if (!success && env.in_maybe_partial==0) {
            ResultUndefinedError e(env,al->loc(),"array access out of bounds");
          }
          ees.push_back(EE(NULL,constants().boollit(success)));
          if (aa->type().isbool() && !aa->type().isopt()) {
            ret.b = bind(env,Ctx(),b,constants().lit_true);
            ees.push_back(EE(NULL,ka()));
            ret.r = conj(env,r,ctx,ees);
          } else {
            ret.b = conj(env,b,ctx,ees);
            ret.r = bind(env,ctx,r,ka());
          }
        } else {
          std::vector<Expression*> args(aa->idx().size()+1);
          for (unsigned int i=aa->idx().size(); i--;)
            args[i] = ees[i].r();
          args[aa->idx().size()] = eev.r();
          KeepAlive ka;
          {
            GCLock lock;
            Call* cc = new Call(e->loc().introduce(),constants().ids.element,args);
            cc->type(aa->type());
            FunctionI* fi = env.orig->matchFn(env,cc->id(),args,false);
            if (fi==NULL) {
              throw FlatteningError(env,cc->loc(), "cannot find matching declaration");
            }
            assert(fi);
            assert(env.isSubtype(fi->rtype(env,args,false),cc->type(),false));
            cc->decl(fi);
            ka = cc;
          }
          Ctx elemctx = ctx;
          elemctx.neg = false;
          EE ee = flat_exp(env,elemctx,ka(),NULL,NULL);
          ees.push_back(ee);
          if (aa->type().isbool() && !aa->type().isopt()) {
            ee.b = ee.r;
            ees.push_back(ee);
            ret.r = conj(env,r,ctx,ees);
            ret.b = bind(env,ctx,b,constants().boollit(!ctx.neg));
          } else {
            ret.r = bind(env,ctx,r,ee.r());
            ret.b = conj(env,b,ctx,ees);
          }
        }
      }
      break;
    case Expression::E_COMP:
      {
        CallStackItem _csi(env,e);
        Comprehension* c = e->cast<Comprehension>();
        KeepAlive c_ka(c);
        
        if (c->type().isopt()) {
          std::vector<Expression*> in(c->n_generators());
          std::vector<Expression*> where;
          GCLock lock;
          for (int i=0; i<c->n_generators(); i++) {
            if (c->in(i)->type().isvar() && c->in(i)->type().dim()==0) {
              std::vector<Expression*> args(1);
              args[0] = c->in(i);
              Call* ub = new Call(Location().introduce(),"ub",args);
              ub->type(Type::parsetint());
              ub->decl(env.orig->matchFn(env, ub, false));
              in[i] = ub;
              for (int j=0; j<c->n_decls(i); j++) {
                BinOp* bo = new BinOp(Location().introduce(),c->decl(i,j)->id(), BOT_IN, c->in(i));
                bo->type(Type::varbool());
                where.push_back(bo);
              }
            } else {
              in[i] = c->in(i);
            }
          }
          if (where.size() > 0 || (c->where() && c->where()->type().isvar())) {
            Generators gs;
            if (c->where()==NULL || c->where()->type().ispar())
              gs._w = c->where();
            else
              where.push_back(c->where());
            for (int i=0; i<c->n_generators(); i++) {
              std::vector<VarDecl*> vds(c->n_decls(i));
              for (int j=0; j<c->n_decls(i); j++)
                vds[j] = c->decl(i, j);
              gs._g.push_back(Generator(vds,in[i]));
            }
            Expression* cond;
            if (where.size() > 1) {
              ArrayLit* al = new ArrayLit(Location().introduce(), where);
              al->type(Type::varbool(1));
              std::vector<Expression*> args(1);
              args[0] = al;
              Call* forall = new Call(Location().introduce(), constants().ids.forall, args);
              forall->type(Type::varbool());
              forall->decl(env.orig->matchFn(env, forall, false));
              cond = forall;
            } else {
              cond = where[0];
            }
            
            Expression* new_e;

            Call* surround = env.surroundingCall();
            
            Type ntype = c->type();
            if (surround->id()==constants().ids.forall) {
              new_e = new BinOp(Location().introduce(), cond, BOT_IMPL, c->e());
              new_e->type(Type::varbool());
              ntype.ot(Type::OT_PRESENT);
            } else if (surround->id()==constants().ids.exists) {
              new_e = new BinOp(Location().introduce(), cond, BOT_AND, c->e());
              new_e->type(Type::varbool());
              ntype.ot(Type::OT_PRESENT);
            } else {
              Expression* r_bounds = NULL;
              if (c->e()->type().bt()==Type::BT_INT && c->e()->type().dim() == 0) {
                std::vector<Expression*> ubargs(1);
                ubargs[0] = c->e();
                if (c->e()->type().st()==Type::ST_SET) {
                  Call* bc = new Call(Location().introduce(),"ub",ubargs);
                  bc->type(Type::parsetint());
                  bc->decl(env.orig->matchFn(env, bc, false));
                  r_bounds = bc;
                } else {
                  Call* lbc = new Call(Location().introduce(),"lb",ubargs);
                  lbc->type(Type::parint());
                  lbc->decl(env.orig->matchFn(env, lbc, false));
                  Call* ubc = new Call(Location().introduce(),"ub",ubargs);
                  ubc->type(Type::parint());
                  ubc->decl(env.orig->matchFn(env, ubc, false));
                  r_bounds = new BinOp(Location().introduce(),lbc,BOT_DOTDOT,ubc);
                  r_bounds->type(Type::parsetint());
                }
                r_bounds->addAnnotation(constants().ann.maybe_partial);
              }
              Type tt;
              tt = c->e()->type();
              tt.ti(Type::TI_VAR);
              tt.ot(Type::OT_OPTIONAL);
              
              TypeInst* ti = new TypeInst(Location().introduce(),tt,r_bounds);
              VarDecl* r = new VarDecl(c->loc(),ti,env.genId());
              r->addAnnotation(constants().ann.promise_total);
              r->introduced(true);
              r->flat(r);

              std::vector<Expression*> let_exprs(3);
              let_exprs[0] = r;
              BinOp* r_eq_e = new BinOp(Location().introduce(),r->id(),BOT_EQ,c->e());
              r_eq_e->type(Type::varbool());
              let_exprs[1] = new BinOp(Location().introduce(),cond,BOT_IMPL,r_eq_e);
              let_exprs[1]->type(Type::varbool());
              let_exprs[1]->addAnnotation(constants().ann.promise_total);
              let_exprs[1]->addAnnotation(constants().ann.maybe_partial);
              std::vector<Expression*> absent_r_args(1);
              absent_r_args[0] = r->id();
              Call* absent_r = new Call(Location().introduce(), "absent", absent_r_args);
              absent_r->type(Type::varbool());
              absent_r->decl(env.orig->matchFn(env, absent_r, false));
              let_exprs[2] = new BinOp(Location().introduce(),cond,BOT_OR,absent_r);
              let_exprs[2]->type(Type::varbool());
              let_exprs[2]->addAnnotation(constants().ann.promise_total);
              Let* let = new Let(Location().introduce(), let_exprs, r->id());
              let->type(r->type());
              new_e = let;
            }
            Comprehension* nc = new Comprehension(c->loc(),new_e,gs,c->set());
            nc->type(ntype);
            c = nc;
            c_ka = c;
          }
        }
        
        class EvalF {
        public:
          Ctx ctx;
          EvalF(Ctx ctx0) : ctx(ctx0) {}
          typedef EE ArrayVal;
          EE e(EnvI& env, Expression* e0) {
            VarDecl* b = ctx.b==C_ROOT ? constants().var_true : NULL;
            VarDecl* r = (ctx.b == C_ROOT && e0->type().isbool() && !e0->type().isopt()) ? constants().var_true : NULL;
            return flat_exp(env,ctx,e0,r,b);
          }
        } _evalf(ctx);
        std::vector<EE> elems_ee = eval_comp<EvalF>(env,_evalf,c);
        std::vector<Expression*> elems(elems_ee.size());
        Type elemType = Type::bot();
        bool allPar = true;
        for (unsigned int i=elems.size(); i--;) {
          elems[i] = elems_ee[i].r();
          if (elemType==Type::bot())
            elemType = elems[i]->type();
          if (!elems[i]->type().ispar())
            allPar = false;
        }
        if (elemType.isbot()) {
          elemType = c->type();
          elemType.ti(Type::TI_PAR);
        }
        if (!allPar)
          elemType.ti(Type::TI_VAR);
        if (c->set())
          elemType.st(Type::ST_SET);
        else
          elemType.dim(c->type().dim());
        KeepAlive ka;
        {
          GCLock lock;
          if (c->set()) {
            if (c->type().ispar() && allPar) {
              SetLit* sl = new SetLit(c->loc(), elems);
              sl->type(elemType);
              Expression* slr = eval_par(env,sl);
              slr->type(elemType);
              ka = slr;
            } else {
              throw InternalError("var set comprehensions not supported yet");
            }
          } else {
            ArrayLit* alr = new ArrayLit(Location().introduce(),elems);
            alr->type(elemType);
            alr->flat(true);
            ka = alr;
          }
        }
        assert(!ka()->type().isbot());
        ret.b = conj(env,b,Ctx(),elems_ee);
        ret.r = bind(env,Ctx(),r,ka());
      }
      break;
    case Expression::E_ITE:
      {
        CallStackItem _csi(env,e);
        ITE* ite = e->cast<ITE>();
        ret = flat_ite(env,ctx,ite,r,b);
      }
      break;
    case Expression::E_BINOP:
      {
        CallStackItem _csi(env,e);
        BinOp* bo = e->cast<BinOp>();
        if (isReverseMap(bo)) {
          CallArgItem cai(env);
          Id* id = bo->lhs()->dyn_cast<Id>();
          if (id==NULL)
            throw EvalError(env, bo->lhs()->loc(), "Reverse mappers are only defined for identifiers");
          if (bo->op() != BOT_EQ && bo->op() != BOT_EQUIV)
            throw EvalError(env, bo->loc(), "Reverse mappers have to use `=` as the operator");
          Call* c = bo->rhs()->dyn_cast<Call>();
          if (c==NULL)
            throw EvalError(env, bo->rhs()->loc(), "Reverse mappers require call on right hand side");

          std::vector<Expression*> args(c->args().size());
          for (unsigned int i=0; i<c->args().size(); i++) {
            Id* idi = c->args()[i]->dyn_cast<Id>();
            if (idi==NULL)
              throw EvalError(env, c->args()[i]->loc(), "Reverse mapper calls require identifiers as arguments");
            EE ee = flat_exp(env, Ctx(), idi, NULL, constants().var_true);
            args[i] = ee.r();
          }
          
          EE ee = flat_exp(env, Ctx(), id, NULL, constants().var_true);
          
          GCLock lock;
          Call* revMap = new Call(Location().introduce(),c->id(),args);
          
          args.push_back(ee.r());
          Call* keepAlive = new Call(Location().introduce(),constants().var_redef->id(),args);
          keepAlive->type(Type::varbool());
          keepAlive->decl(constants().var_redef);
          ret = flat_exp(env, Ctx(), keepAlive, constants().var_true, constants().var_true);
          
          if (ee.r()->isa<Id>()) {
            env.reverseMappers.insert(ee.r()->cast<Id>(),revMap);
          }
          break;
        }
        if ( (bo->op()==BOT_EQ ||  bo->op()==BOT_EQUIV) && (bo->lhs()==constants().absent || bo->rhs()==constants().absent) ) {
          GCLock lock;
          std::vector<Expression*> args(1);
          args[0] = bo->lhs()==constants().absent ? bo->rhs() : bo->lhs();
          if (args[0] != constants().absent) {
            Call* cr = new Call(bo->loc().introduce(),"absent",args);
            cr->decl(env.orig->matchFn(env, cr, false));
            cr->type(cr->decl()->rtype(env, args, false));
            ret = flat_exp(env, ctx, cr, r, b);
          } else {
            ret.b = bind(env,Ctx(),b,constants().lit_true);
            ret.r = bind(env,ctx,r,constants().lit_true);
          }
          break;
        }
        Ctx ctx0 = ctx;
        ctx0.neg = false;
        Ctx ctx1 = ctx;
        ctx1.neg = false;
        BinOpType bot = bo->op();
        if (bo->lhs()->type().isbool()) {
          switch (bot) {
            case BOT_EQ: bot = BOT_EQUIV; break;
            case BOT_NQ: bot = BOT_XOR; break;
            case BOT_LQ: bot = BOT_IMPL; break;
            case BOT_GQ: bot = BOT_RIMPL; break;
            default: break;
          }
        }
        bool negArgs = false;
        bool doubleNeg = false;
        if (ctx.neg) {
          switch (bot) {
            case BOT_AND:
              ctx.b = -ctx.b;
              ctx.neg = false;
              negArgs = true;
              bot = BOT_OR;
              break;
            case BOT_OR:
              ctx.b = -ctx.b;
              ctx.neg = false;
              negArgs = true;
              bot = BOT_AND;
              break;
            default: break;
          }
        }
        Expression* boe0 = bo->lhs();
        Expression* boe1 = bo->rhs();
        switch (bot) {
          case BOT_PLUS:
          {
            KeepAlive ka;
            if (boe0->type().isint()) {
              ka = mklinexp<IntLit>(env,1,1,boe0,boe1);
            } else {
              ka = mklinexp<FloatLit>(env,1.0,1.0,boe0,boe1);
            }
            ret = flat_exp(env,ctx,ka(),r,b);
          }
            break;
          case BOT_MINUS:
          {
            KeepAlive ka;
            if (boe0->type().isint()) {
              ka = mklinexp<IntLit>(env,1,-1,boe0,boe1);
            } else {
              ka = mklinexp<FloatLit>(env,1.0,-1.0,boe0,boe1);
            }
            ret = flat_exp(env,ctx,ka(),r,b);
          }
            break;
          case BOT_MULT:
          case BOT_IDIV:
          case BOT_MOD:
          case BOT_DIV:
          case BOT_UNION:
          case BOT_DIFF:
          case BOT_SYMDIFF:
          case BOT_INTERSECT:
          case BOT_DOTDOT:
          {
            assert(!ctx0.neg);
            assert(!ctx1.neg);
            EE e0 = flat_exp(env,ctx0,boe0,NULL,b);
            EE e1 = flat_exp(env,ctx1,boe1,NULL,b);
            
            if (e0.r()->type().ispar() && e1.r()->type().ispar()) {
              GCLock lock;
              BinOp* parbo = new BinOp(bo->loc(),e0.r(),bo->op(),e1.r());
              Type tt = bo->type();
              tt.ti(Type::TI_PAR);
              parbo->type(tt);
              Expression* res = eval_par(env,parbo);
              assert(!res->type().isunknown());
              ret.r = bind(env,ctx,r,res);
              std::vector<EE> ees(2);
              ees[0].b = e0.b; ees[1].b = e1.b;
              ret.b = conj(env,b,Ctx(),ees);
              break;
            }
            
            if (bot==BOT_MULT) {
              Expression* e0r = e0.r();
              Expression* e1r = e1.r();
              if (e0r->type().ispar())
                std::swap(e0r,e1r);
              if (e1r->type().ispar() && e1r->type().isint()) {
                IntVal coeff = eval_int(env,e1r);
                KeepAlive ka = mklinexp<IntLit>(env,coeff,0,e0r,NULL);
                ret = flat_exp(env,ctx,ka(),r,b);
                break;
              } else if (e1r->type().ispar() && e1r->type().isfloat()) {
                FloatVal coeff = eval_float(env,e1r);
                KeepAlive ka = mklinexp<FloatLit>(env,coeff,0.0,e0r,NULL);
                ret = flat_exp(env,ctx,ka(),r,b);
                break;
              }
            } else if (bot==BOT_DIV || bot==BOT_IDIV) {
              Expression* e0r = e0.r();
              Expression* e1r = e1.r();
              if (e1r->type().ispar() && e1r->type().isint()) {
                IntVal coeff = eval_int(env,e1r);
                if (coeff==1) {
                  ret = flat_exp(env,ctx,e0r,r,b);
                  break;
                }
              } else if (e1r->type().ispar() && e1r->type().isfloat()) {
                FloatVal coeff = eval_float(env,e1r);
                if (coeff==1.0) {
                  ret = flat_exp(env,ctx,e0r,r,b);
                  break;
                } else {
                  KeepAlive ka = mklinexp<FloatLit>(env,1.0/coeff,0.0,e0r,NULL);
                  ret = flat_exp(env,ctx,ka(),r,b);
                  break;
                }
              }
            }

            
            GC::lock();
            std::vector<Expression*> args(2);
            args[0] = e0.r(); args[1] = e1.r();
            Call* cc;
            if (bo->decl()) {
              cc = new Call(bo->loc().introduce(),bo->opToString(),args);
            } else {
              cc = new Call(bo->loc().introduce(),opToBuiltin(bo,bot),args);
            }
            cc->type(bo->type());

            EnvI::Map::iterator cit;
            if ( (cit = env.map_find(cc)) != env.map_end()) {
              ret.b = bind(env,Ctx(),b,env.ignorePartial ? constants().lit_true : cit->second.b());
              ret.r = bind(env,ctx,r,cit->second.r());
            } else {
              if (FunctionI* fi = env.orig->matchFn(env,cc->id(),args,false)) {
                assert(cc->type() == fi->rtype(env,args,false));
                cc->decl(fi);
                cc->type(cc->decl()->rtype(env,args,false));
                KeepAlive ka(cc);
                GC::unlock();
                EE ee = flat_exp(env,ctx,cc,r,NULL);
                GC::lock();
                ret.r = ee.r;
                std::vector<EE> ees(3);
                ees[0].b = e0.b; ees[1].b = e1.b; ees[2].b = ee.b;
                ret.b = conj(env,b,Ctx(),ees);
              } else {
                addPathAnnotation(env, cc);
                ret.r = bind(env,ctx,r,cc);
                std::vector<EE> ees(2);
                ees[0].b = e0.b; ees[1].b = e1.b;
                ret.b = conj(env,b,Ctx(),ees);
                if (!ctx.neg)
                  env.map_insert(cc,ret);
              }
            }
          }
            GC::unlock();
            break;
            
          case BOT_AND:
          {
            if (r==constants().var_true) {
              Ctx nctx;
              nctx.neg = negArgs;
              nctx.b = negArgs ? C_NEG : C_ROOT;
              std::vector<Expression*> todo;
              todo.push_back(boe1);
              todo.push_back(boe0);
              while (!todo.empty()) {
                Expression* e_todo = todo.back();
                todo.pop_back();
                BinOp* e_bo = e_todo->dyn_cast<BinOp>();
                if (e_bo && e_bo->op()==BOT_AND) {
                  todo.push_back(e_bo->rhs());
                  todo.push_back(e_bo->lhs());
                } else {
                  (void) flat_exp(env,nctx,e_todo,constants().var_true,constants().var_true);
                }
              }
              ret.r = bind(env,ctx,r,constants().lit_true);
              break;
            } else {
              GC::lock();
              Call* c = aggregateAndOrOps(env, bo, negArgs, bot);
              KeepAlive ka(c);
              GC::unlock();
              ret = flat_exp(env,ctx,c,r,b);
              if (Id* id = ret.r()->dyn_cast<Id>()) {
                addCtxAnn(id->decl(), ctx.b);
              }
            }
            break;
          }
          case BOT_OR:
          {
            GC::lock();
            Call* c = aggregateAndOrOps(env, bo, negArgs, bot);
            KeepAlive ka(c);
            GC::unlock();
            ret = flat_exp(env,ctx,c,r,b);
            if (Id* id = ret.r()->dyn_cast<Id>()) {
              addCtxAnn(id->decl(), ctx.b);
            }
          }
            break;
          case BOT_RIMPL:
          {
            std::swap(boe0,boe1);
          }
            // fall through
          case BOT_IMPL:
          {
            if (ctx.b==C_ROOT && r==constants().var_true && boe0->type().ispar()) {
              bool b;
              {
                GCLock lock;
                b = eval_bool(env,boe0);
              }
              if (b) {
                Ctx nctx = ctx;
                nctx.neg = negArgs;
                nctx.b = negArgs ? C_NEG : C_ROOT;
                ret = flat_exp(env,nctx,boe1,constants().var_true,constants().var_true);
              } else {
                Ctx nctx = ctx;
                nctx.neg = negArgs;
                nctx.b = negArgs ? C_NEG : C_ROOT;
                ret = flat_exp(env,nctx,constants().lit_true,constants().var_true,constants().var_true);
              }
              break;
            }
            if (ctx.b==C_ROOT && r==constants().var_true && boe1->type().ispar()) {
              bool b;
              {
                GCLock lock;
                b = eval_bool(env,boe1);
              }
              if (b) {
                Ctx nctx = ctx;
                nctx.neg = negArgs;
                nctx.b = negArgs ? C_NEG : C_ROOT;
                ret = flat_exp(env,nctx,constants().lit_true,constants().var_true,constants().var_true);
                break;
              } else {
                Ctx nctx = ctx;
                nctx.neg = !negArgs;
                nctx.b = !negArgs ? C_NEG : C_ROOT;
                ret = flat_exp(env,nctx,boe0,constants().var_true,constants().var_true);
                break;
              }
            }
            GC::lock();
            std::vector<Expression*> args;
            ASTString id;
            if (ctx.neg) {
              std::vector<Expression*> bo_args(2);
              bo_args[0] = boe0;
              bo_args[1] = new UnOp(bo->loc(),UOT_NOT,boe1);
              bo_args[1]->type(boe1->type());
              id = constants().ids.forall;
              args.push_back(new ArrayLit(bo->loc(),bo_args));
              args[0]->type(Type::varbool(1));
            } else {
              std::vector<Expression*> clause_pos(1);
              clause_pos[0] = boe1;
              std::vector<Expression*> clause_neg(1);
              clause_neg[0] = boe0;
              args.push_back(new ArrayLit(boe1->loc().introduce(), clause_pos));
              Type t0 = boe1->type();
              t0.dim(1);
              args[0]->type(t0);
              args.push_back(new ArrayLit(boe0->loc().introduce(), clause_neg));
              Type t1 = boe0->type();
              t1.dim(1);
              args[1]->type(t1);
              id = constants().ids.clause;
            }
            ctx.neg = false;
            Call* c = new Call(bo->loc().introduce(),id,args);
            c->decl(env.orig->matchFn(env,c,false));
            if (c->decl()==NULL) {
              throw FlatteningError(env,c->loc(), "cannot find matching declaration");
            }
            c->type(c->decl()->rtype(env,args,false));
            KeepAlive ka(c);
            GC::unlock();
            ret = flat_exp(env,ctx,c,r,b);
            if (Id* id = ret.r()->dyn_cast<Id>()) {
              addCtxAnn(id->decl(),ctx.b);
            }
          }
            break;
          case BOT_EQUIV:
            if (ctx.neg) {
              ctx.neg = false;
              ctx.b = -ctx.b;
              bot = BOT_XOR;
              ctx0.b = ctx1.b = C_MIX;
              goto flatten_bool_op;
            } else {
              if (!boe1->type().isopt() && istrue(env, boe0)) {
                return flat_exp(env, ctx, boe1, r, b);
              }
              if (!boe0->type().isopt() && istrue(env, boe1)) {
                return flat_exp(env, ctx, boe0, r, b);
              }
              if (r && r==constants().var_true) {
                if (boe1->type().ispar() || boe1->isa<Id>())
                  std::swap(boe0,boe1);
                if (istrue(env,boe0)) {
                  return flat_exp(env,ctx1,boe1,r,b);
                } else if (isfalse(env,boe0)) {
                  ctx1.neg = true;
                  ctx1.b = -ctx1.b;
                  return flat_exp(env,ctx1,boe1,r,b);
                } else {
                  ctx0.b = C_MIX;
                  EE e0 = flat_exp(env,ctx0,boe0,NULL,NULL);
                  if (istrue(env,e0.r())) {
                    return flat_exp(env,ctx1,boe1,r,b);
                  } else if (isfalse(env,e0.r())) {
                    ctx1.neg = true;
                    ctx1.b = -ctx1.b;
                    return flat_exp(env,ctx1,boe1,r,b);
                  } else {
                    Id* id = e0.r()->cast<Id>();
                    ctx1.b = C_MIX;
                    (void) flat_exp(env,ctx1,boe1,id->decl(),constants().var_true);
                    ret.b = bind(env,Ctx(),b,constants().lit_true);
                    ret.r = bind(env,Ctx(),r,constants().lit_true);
                  }
                }
                break;
              } else {
                ctx0.b = ctx1.b = C_MIX;
                goto flatten_bool_op;
              }
            }
          case BOT_XOR:
            if (ctx.neg) {
              ctx.neg = false;
              ctx.b = -ctx.b;
              bot = BOT_EQUIV;
            }
            ctx0.b = ctx1.b = C_MIX;
            goto flatten_bool_op;
          case BOT_LE:
            if (ctx.neg) {
              doubleNeg = true;
              bot = BOT_GQ;
              if (boe0->type().bt()==Type::BT_BOOL) {
                ctx0.b = +ctx0.b;
                ctx1.b = -ctx1.b;
              } else if (boe0->type().bt()==Type::BT_INT) {
                ctx0.i = +ctx0.i;
                ctx1.i = -ctx1.i;
              }
            } else {
              if (boe0->type().bt()==Type::BT_BOOL) {
                ctx0.b = -ctx0.b;
                ctx1.b = +ctx1.b;
              } else if (boe0->type().bt()==Type::BT_INT) {
                ctx0.i = -ctx0.i;
                ctx1.i = +ctx1.i;
              }
            }
            goto flatten_bool_op;
          case BOT_LQ:
            if (ctx.neg) {
              doubleNeg = true;
              bot = BOT_GR;
              if (boe0->type().bt()==Type::BT_BOOL) {
                ctx0.b = +ctx0.b;
                ctx1.b = -ctx1.b;
              } else if (boe0->type().bt()==Type::BT_INT) {
                ctx0.i = +ctx0.i;
                ctx1.i = -ctx1.i;
              }
            } else {
              if (boe0->type().bt()==Type::BT_BOOL) {
                ctx0.b = -ctx0.b;
                ctx1.b = +ctx1.b;
              } else if (boe0->type().bt()==Type::BT_INT) {
                ctx0.i = -ctx0.i;
                ctx1.i = +ctx1.i;
              }
            }
            goto flatten_bool_op;
          case BOT_GR:
            if (ctx.neg) {
              doubleNeg = true;
              bot = BOT_LQ;
              if (boe0->type().bt()==Type::BT_BOOL) {
                ctx0.b = -ctx0.b;
                ctx1.b = +ctx1.b;
              } else if (boe0->type().bt()==Type::BT_INT) {
                ctx0.i = -ctx0.i;
                ctx1.i = +ctx1.i;
              }
            } else {
              if (boe0->type().bt()==Type::BT_BOOL) {
                ctx0.b = +ctx0.b;
                ctx1.b = -ctx1.b;
              } else if (boe0->type().bt()==Type::BT_INT) {
                ctx0.i = +ctx0.i;
                ctx1.i = -ctx1.i;
              }
            }
            goto flatten_bool_op;
          case BOT_GQ:
            if (ctx.neg) {
              doubleNeg = true;
              bot = BOT_LE;
              if (boe0->type().bt()==Type::BT_BOOL) {
                ctx0.b = -ctx0.b;
                ctx1.b = +ctx1.b;
              } else if (boe0->type().bt()==Type::BT_INT) {
                ctx0.i = -ctx0.i;
                ctx1.i = +ctx1.i;
              }
            } else {
              if (boe0->type().bt()==Type::BT_BOOL) {
                ctx0.b = +ctx0.b;
                ctx1.b = -ctx1.b;
              } else if (boe0->type().bt()==Type::BT_INT) {
                ctx0.i = +ctx0.i;
                ctx1.i = -ctx1.i;
              }
            }
            goto flatten_bool_op;
          case BOT_EQ:
            if (ctx.neg) {
              doubleNeg = true;
              bot = BOT_NQ;
            }
            if (boe0->type().bt()==Type::BT_BOOL) {
              ctx0.b = ctx1.b = C_MIX;
            } else if (boe0->type().bt()==Type::BT_INT) {
              ctx0.i = ctx1.i = C_MIX;
            }
            goto flatten_bool_op;
          case BOT_NQ:
            if (ctx.neg) {
              doubleNeg = true;
              bot = BOT_EQ;
            }
            if (boe0->type().bt()==Type::BT_BOOL) {
              ctx0.b = ctx1.b = C_MIX;
            } else if (boe0->type().bt()==Type::BT_INT) {
              ctx0.i = ctx1.i = C_MIX;
            }
            goto flatten_bool_op;
          case BOT_IN:
          case BOT_SUBSET:
          case BOT_SUPERSET:
            ctx0.i = ctx1.i = C_MIX;
          flatten_bool_op:
          {
            bool inRootCtx = (ctx0.b==ctx1.b && ctx0.b==C_ROOT && b==constants().var_true);
            EE e0 = flat_exp(env,ctx0,boe0,NULL,inRootCtx ? b : NULL);
            EE e1 = flat_exp(env,ctx1,boe1,NULL,inRootCtx ? b : NULL);
            
            ret.b = bind(env,Ctx(),b,constants().lit_true);
            
            std::vector<EE> ees(3);
            ees[0].b = e0.b; ees[1].b = e1.b;

            if (isfalse(env, e0.b()) || isfalse(env, e1.b())) {
              ees.resize(2);
              ret.r = conj(env,r,ctx,ees);
              break;
            }
            
            if (e0.r()->type().ispar() && e1.r()->type().ispar()) {
              GCLock lock;
              BinOp* bo_par = new BinOp(e->loc(),e0.r(),bot,e1.r());
              bo_par->type(Type::parbool());
              bool bo_val = eval_bool(env,bo_par);
              if (doubleNeg)
                bo_val = !bo_val;
              ees[2].b = constants().boollit(bo_val);
              ret.r = conj(env,r,ctx,ees);
              break;
            }
            
            if (ctx.b==C_ROOT && r==constants().var_true && e1.r()->type().ispar() &&
                e0.r()->isa<Id>() && (bot==BOT_IN || bot==BOT_SUBSET) ) {
              /// TODO: check for float
              VarDecl* vd = e0.r()->cast<Id>()->decl();
              if (vd->ti()->domain()==NULL) {
                vd->ti()->domain(e1.r());
              } else {
                GCLock lock;
                IntSetVal* newdom = eval_intset(env,e1.r());
                Id* id = vd->id();
                while (id != NULL) {
                  bool changeDom = false;
                  if (id->decl()->ti()->domain()) {
                    IntSetVal* domain = eval_intset(env,id->decl()->ti()->domain());
                    IntSetRanges dr(domain);
                    IntSetRanges ibr(newdom);
                    Ranges::Inter<IntVal,IntSetRanges,IntSetRanges> i(dr,ibr);
                    IntSetVal* newibv = IntSetVal::ai(i);
                    if (domain->card() != newibv->card()) {
                      newdom = newibv;
                      changeDom = true;
                    }
                  } else {
                    changeDom = true;
                  }
                  if (id->type().st()==Type::ST_PLAIN && newdom->size()==0) {
                    env.fail();
                  } else if (changeDom) {
                    id->decl()->ti()->setComputedDomain(false);
                    id->decl()->ti()->domain(new SetLit(Location().introduce(),newdom));
                    if (id->decl()->e()==NULL && newdom->min()==newdom->max()) {
                      id->decl()->e(IntLit::a(newdom->min()));
                    }
                  }
                  id = id->decl()->e() ? id->decl()->e()->dyn_cast<Id>() : NULL;
                }
              }
              ret.r = bind(env,ctx,r,constants().lit_true);
              break;
            }
            
            std::vector<KeepAlive> args;
            ASTString callid;
            
            Expression* le0 = NULL;
            Expression* le1 = NULL;
            
            if (boe0->type().isint() && !boe0->type().isopt() && bot != BOT_IN) {
              le0 = get_linexp<IntLit>(e0.r());
            } else if (boe0->type().isfloat() && !boe0->type().isopt() && bot != BOT_IN) {
              le0 = get_linexp<FloatLit>(e0.r());
            }
            if (le0) {
              if (boe0->type().isint() && boe1->type().isint() && !boe1->type().isopt()) {
                le1 = get_linexp<IntLit>(e1.r());
              } else if (boe0->type().isfloat() && boe1->type().isfloat() && !boe1->type().isopt()) {
                le1 = get_linexp<FloatLit>(e1.r());
              }
            }
            if (le1) {
              if (boe0->type().isint()) {
                flatten_linexp_binop<IntLit>(env,ctx,r,b,ret,le0,le1,bot,doubleNeg,ees,args,callid);
              } else {
                flatten_linexp_binop<FloatLit>(env,ctx,r,b,ret,le0,le1,bot,doubleNeg,ees,args,callid);
              }
            } else {
              if (bo->decl()==NULL) {
                switch (bot) {
                  case BOT_GR:
                    std::swap(e0,e1);
                    bot = BOT_LE;
                    break;
                  case BOT_GQ:
                    std::swap(e0,e1);
                    bot = BOT_LQ;
                    break;
                  default:
                    break;
                }
              }
              args.push_back(e0.r);
              args.push_back(e1.r);
            }
            
            if (args.size() > 0) {
              GC::lock();
              
              if (callid=="") {
                if (bo->decl()) {
                  callid = bo->decl()->id();
                } else {
                  callid = opToBuiltin(bo,bot);
                }
              }
              
              std::vector<Expression*> args_e(args.size());
              for (unsigned int i=args.size(); i--;)
                args_e[i] = args[i]();
              Call* cc = new Call(e->loc().introduce(),callid,args_e);
              cc->decl(env.orig->matchFn(env,cc->id(),args_e,false));
              if (cc->decl()==NULL) {
                throw FlatteningError(env,cc->loc(), "cannot find matching declaration");
              }
              cc->type(cc->decl()->rtype(env,args_e,false));

              // add defines_var annotation if applicable
              Id* assignTo = NULL;
              if (bot==BOT_EQ && ctx.b == C_ROOT) {
                if (le0 && le0->isa<Id>()) {
                  assignTo = le0->cast<Id>();
                } else if (le1 && le1->isa<Id>()) {
                  assignTo = le1->cast<Id>();
                }
                if (assignTo) {
                  cc->addAnnotation(definesVarAnn(assignTo));
                  assignTo->decl()->flat()->addAnnotation(constants().ann.is_defined_var);
                }
              }

              EnvI::Map::iterator cit = env.map_find(cc);
              if (cit != env.map_end()) {
                ees[2].b = cit->second.r();
                if (doubleNeg) {
                  Type t = ees[2].b()->type();
                  ees[2].b = new UnOp(Location().introduce(),UOT_NOT,ees[2].b());
                  ees[2].b()->type(t);
                }
                if (Id* id = ees[2].b()->dyn_cast<Id>()) {
                  addCtxAnn(id->decl(),ctx.b);
                }
                ret.r = conj(env,r,ctx,ees);
                GC::unlock();
              } else {
                bool singleExp = true;
                for (unsigned int i=0; i<ees.size(); i++) {
                  if (!istrue(env,ees[i].b())) {
                    singleExp = false;
                    break;
                  }
                }
                KeepAlive ka(cc);
                GC::unlock();
                if (singleExp) {
                  if (doubleNeg) {
                    ctx.b = -ctx.b;
                    ctx.neg = !ctx.neg;
                  }
                  ret.r = flat_exp(env,ctx,cc,r,NULL).r;
                } else {
                  ees[2].b = flat_exp(env,Ctx(),cc,NULL,NULL).r;
                  if (doubleNeg) {
                    GCLock lock;
                    Type t = ees[2].b()->type();
                    ees[2].b = new UnOp(Location().introduce(),UOT_NOT,ees[2].b());
                    ees[2].b()->type(t);
                  }
                  if (Id* id = ees[2].b()->dyn_cast<Id>()) {
                    addCtxAnn(id->decl(),ctx.b);
                  }
                  ret.r = conj(env,r,ctx,ees);
                }
                if (!ctx.neg)
                  env.map_insert(cc,ret);
              }
            } else {
              ret.r = conj(env,r,ctx,ees);
            }
          }
            break;
            
          case BOT_PLUSPLUS:
          {
            std::vector<EE> ee(2);
            EE eev = flat_exp(env,ctx,boe0,NULL,NULL);
            ee[0] = eev;
            ArrayLit* al;
            if (eev.r()->isa<ArrayLit>()) {
              al = eev.r()->cast<ArrayLit>();
            } else {
              Id* id = eev.r()->cast<Id>();
              if (id->decl()==NULL) {
                throw InternalError("undefined identifier");
              }
              if (id->decl()->e()==NULL) {
                throw InternalError("array without initialiser not supported");
              }
              al = follow_id(id)->cast<ArrayLit>();
            }
            ArrayLit* al0 = al;
            eev = flat_exp(env,ctx,boe1,NULL,NULL);
            ee[1] = eev;
            if (eev.r()->isa<ArrayLit>()) {
              al = eev.r()->cast<ArrayLit>();
            } else {
              Id* id = eev.r()->cast<Id>();
              if (id->decl()==NULL) {
                throw InternalError("undefined identifier");
              }
              if (id->decl()->e()==NULL) {
                throw InternalError("array without initialiser not supported");
              }
              al = follow_id(id)->cast<ArrayLit>();
            }
            ArrayLit* al1 = al;
            std::vector<Expression*> v(al0->v().size()+al1->v().size());
            for (unsigned int i=al0->v().size(); i--;)
              v[i] = al0->v()[i];
            for (unsigned int i=al1->v().size(); i--;)
              v[al0->v().size()+i] = al1->v()[i];
            GCLock lock;
            ArrayLit* alret = new ArrayLit(e->loc(),v);
            alret->type(e->type());
            ret.b = conj(env,b,Ctx(),ee);
            ret.r = bind(env,ctx,r,alret);
          }
            break;            
        }
      }
      break;
    case Expression::E_UNOP:
      {
        CallStackItem _csi(env,e);
        UnOp* uo = e->cast<UnOp>();
        switch (uo->op()) {
        case UOT_NOT:
          {
            Ctx nctx = ctx;
            nctx.b = -nctx.b;
            nctx.neg = !nctx.neg;
            ret = flat_exp(env,nctx,uo->e(),r,b);
          }
          break;
        case UOT_PLUS:
          ret = flat_exp(env,ctx,uo->e(),r,b);
          break;
        case UOT_MINUS:
          {
            GC::lock();
            if (UnOp* uo_inner = uo->e()->dyn_cast<UnOp>()) {
              if (uo_inner->op()==UOT_MINUS) {
                ret = flat_exp(env,ctx,uo_inner->e(),r,b);
                break;
              }
            }
            Expression* zero;
            if (uo->e()->type().bt()==Type::BT_INT)
              zero = IntLit::a(0);
            else
              zero = FloatLit::a(0.0);
            BinOp* bo = new BinOp(Location().introduce(),zero,BOT_MINUS,uo->e());
            bo->type(uo->type());
            KeepAlive ka(bo);
            GC::unlock();
            ret = flat_exp(env,ctx,ka(),r,b);
          }
          break;
        default: break;
        }
      }
      break;
    case Expression::E_CALL:
      {
        Call* c = e->cast<Call>();
        FunctionI* decl = env.orig->matchFn(env,c,false);
        if (decl == NULL) {
          throw InternalError("undeclared function or predicate "
                              +c->id().str());
        }
        
        if (decl->params().size()==1) {
          if (Call* call_body = Expression::dyn_cast<Call>(decl->e())) {
            if (call_body->args().size()==1 && Expression::equal(call_body->args()[0],decl->params()[0]->id())) {
              c->id(call_body->id());
              c->decl(call_body->decl());
              decl = c->decl();
              for (ExpressionSetIter esi = call_body->ann().begin(); esi != call_body->ann().end(); ++esi) {
                c->addAnnotation(*esi);
              }
            }
          }
        }
        
        Ctx nctx = ctx;
        nctx.neg = false;
        ASTString cid = c->id();
        CallStackItem _csi(env,e);

        if (decl->e()==NULL) {
          if (cid == constants().ids.forall) {
            nctx.b = +nctx.b;
            if (ctx.neg) {
              ctx.neg = false;
              nctx.neg = true;
              cid = constants().ids.exists;
            }
          } else if (cid == constants().ids.exists) {
            nctx.b = +nctx.b;
            if (ctx.neg) {
              ctx.neg = false;
              nctx.neg = true;
              cid = constants().ids.forall;
            }
          } else if (cid == constants().ids.bool2int) {
            if (ctx.neg) {
              ctx.neg = false;
              nctx.neg = true;
              nctx.b = -ctx.i;
            } else {
              nctx.b = ctx.i;
            }
          } else if (cid == constants().ids.assert || cid == constants().ids.trace) {
            if (cid == constants().ids.assert && c->args().size()==2) {
              (void) decl->_builtins.b(env,c);
              ret = flat_exp(env,ctx,constants().lit_true,r,b);
            } else {
              KeepAlive callres = decl->_builtins.e(env,c);
              ret = flat_exp(env,ctx,callres(),r,b);
              // This is all we need to do for assert, so break out of the E_CALL
            }
            break;
          }
        } else if (ctx.b==C_ROOT && decl->e()->isa<BoolLit>() && eval_bool(env,decl->e())) {
          bool allBool = true;
          for (unsigned int i=0; i<c->args().size(); i++) {
            if (c->args()[i]->type().bt()!=Type::BT_BOOL) {
              allBool = false;
              break;
            }
          }
          if (allBool) {
            ret.r = bind(env,ctx,r,constants().lit_true);
            ret.b = bind(env,ctx,b,constants().lit_true);
            break;
          }
        }

        if (ctx.b==C_ROOT && decl->e()==NULL &&
            cid == constants().ids.forall && r==constants().var_true) {
          ret.b = bind(env,ctx,b,constants().lit_true);
          EE flat_al = flat_exp(env,Ctx(),c->args()[0],constants().var_ignore,constants().var_true);
          ArrayLit* al = follow_id(flat_al.r())->cast<ArrayLit>();
          nctx.b = C_ROOT;
          for (unsigned int i=0; i<al->v().size(); i++)
            (void) flat_exp(env,nctx,al->v()[i],r,b);
          ret.r = bind(env,ctx,r,constants().lit_true);
        } else {
          if (decl->e() && decl->params().size()==1 && decl->e()->isa<Id>() &&
              decl->params()[0]->ti()->domain()==NULL &&
              decl->e()->cast<Id>()->decl() == decl->params()[0]) {
            Expression* arg = c->args()[0];
            for (ExpressionSetIter esi = decl->e()->ann().begin(); esi != decl->e()->ann().end(); ++esi) {
              arg->addAnnotation(*esi);
            }
            for (ExpressionSetIter esi = c->ann().begin(); esi != c->ann().end(); ++esi) {
              arg->addAnnotation(*esi);
            }
            ret = flat_exp(env, ctx, c->args()[0], r, b);
            break;
          }
          
          std::vector<EE> args_ee(c->args().size());
          bool mixContext = decl->e()!=NULL ||
            (cid != constants().ids.forall && cid != constants().ids.exists && cid != constants().ids.bool2int &&
             cid != constants().ids.sum && cid != constants().ids.lin_exp && cid != "assert");
          bool isPartial = false;
          for (unsigned int i=c->args().size(); i--;) {
            Ctx argctx = nctx;
            if (mixContext) {
              if (cid==constants().ids.clause) {
                argctx.b = (i==0 ? +nctx.b : -nctx.b);
              } else if (c->args()[i]->type().bt()==Type::BT_BOOL) {
                argctx.b = C_MIX;
              } else if (c->args()[i]->type().bt()==Type::BT_INT) {
                argctx.i = C_MIX;
              }
            }
            Expression* tmp = follow_id_to_decl(c->args()[i]);
            if (VarDecl* vd = tmp->dyn_cast<VarDecl>())
              tmp = vd->id();
            CallArgItem cai(env);
            args_ee[i] = flat_exp(env,argctx,tmp,NULL,NULL);
            isPartial |= isfalse(env, args_ee[i].b());
          }
          if (isPartial && c->type().isbool() && !c->type().isopt()) {
            ret.b = bind(env,Ctx(),b,constants().lit_true);
            args_ee.resize(1);
            args_ee[0] = EE(NULL, constants().lit_false);
            ret.r = conj(env, r, ctx, args_ee);
            break;
          }

          std::vector<KeepAlive> args;
          if (decl->e()==NULL && (cid == constants().ids.exists || cid == constants().ids.clause)) {

            std::vector<KeepAlive> pos_alv;
            std::vector<KeepAlive> neg_alv;
            for (unsigned int i=0; i<args_ee.size(); i++) {
              std::vector<KeepAlive>& local_pos = i==0 ? pos_alv : neg_alv;
              std::vector<KeepAlive>& local_neg = i==1 ? pos_alv : neg_alv;
              ArrayLit* al = follow_id(args_ee[i].r())->cast<ArrayLit>();
              std::vector<KeepAlive> alv;
              for (unsigned int i=0; i<al->v().size(); i++) {
                if (Call* sc = same_call(al->v()[i],cid)) {
                  if (sc->id()==constants().ids.clause) {
                    alv.push_back(sc);
                  } else {
                    GCLock lock;
                    ArrayLit* sc_c = eval_array_lit(env,sc->args()[0]);
                    for (unsigned int j=0; j<sc_c->v().size(); j++) {
                      alv.push_back(sc_c->v()[j]);
                    }
                  }
                } else {
                  alv.push_back(al->v()[i]);
                }
              }

              for (unsigned int j=0; j<alv.size(); j++) {
                Call* neg_call = same_call(alv[j](),constants().ids.bool_eq);
                if (neg_call &&
                    Expression::equal(neg_call->args()[1],constants().lit_false)) {
                  local_neg.push_back(neg_call->args()[0]);
                } else {
                  Call* clause = same_call(alv[j](),constants().ids.clause);
                  if (clause) {
                    ArrayLit* clause_pos = eval_array_lit(env,clause->args()[0]);
                    for (unsigned int k=0; k<clause_pos->v().size(); k++) {
                      local_pos.push_back(clause_pos->v()[k]);
                    }
                    ArrayLit* clause_neg = eval_array_lit(env,clause->args()[1]);
                    for (unsigned int k=0; k<clause_neg->v().size(); k++) {
                      local_neg.push_back(clause_neg->v()[k]);
                    }
                  } else {
                    local_pos.push_back(alv[j]);
                  }
                }
              }
            }
            bool subsumed = remove_dups(pos_alv,false);
            subsumed = subsumed || remove_dups(neg_alv,true);
            subsumed = subsumed || contains_dups(pos_alv, neg_alv);
            if (subsumed) {
              ret.b = bind(env,Ctx(),b,constants().lit_true);
              ret.r = bind(env,ctx,r,constants().lit_true);
              return ret;
            }
            if (neg_alv.empty()) {
              if (pos_alv.size()==0) {
                ret.b = bind(env,Ctx(),b,constants().lit_true);
                ret.r = bind(env,ctx,r,constants().lit_false);
                return ret;
              } else if (pos_alv.size()==1) {
                ret.b = bind(env,Ctx(),b,constants().lit_true);
                ret.r = bind(env,ctx,r,pos_alv[0]());
                return ret;
              }
              GCLock lock;
              ArrayLit* nal = new ArrayLit(Location().introduce(),toExpVec(pos_alv));
              nal->type(Type::varbool(1));
              args.push_back(nal);
              cid = constants().ids.exists;
            } else {
              GCLock lock;
              ArrayLit* pos_al = new ArrayLit(Location().introduce(),toExpVec(pos_alv));
              pos_al->type(Type::varbool(1));
              ArrayLit* neg_al = new ArrayLit(Location().introduce(),toExpVec(neg_alv));
              neg_al->type(Type::varbool(1));
              cid = constants().ids.clause;
              args.push_back(pos_al);
              args.push_back(neg_al);
            }

          } else if (decl->e()==NULL && cid == constants().ids.forall) {
            ArrayLit* al = follow_id(args_ee[0].r())->cast<ArrayLit>();
            std::vector<KeepAlive> alv;
            for (unsigned int i=0; i<al->v().size(); i++) {
              if (Call* sc = same_call(al->v()[i],cid)) {
                GCLock lock;
                ArrayLit* sc_c = eval_array_lit(env,sc->args()[0]);
                for (unsigned int j=0; j<sc_c->v().size(); j++) {
                  alv.push_back(sc_c->v()[j]);
                }
              } else {
                alv.push_back(al->v()[i]);
              }
            }
            bool subsumed = remove_dups(alv,true);
            if (subsumed) {
              ret.b = bind(env,Ctx(),b,constants().lit_true);
              ret.r = bind(env,ctx,r,constants().lit_false);
              return ret;
            }
            if (alv.size()==0) {
              ret.b = bind(env,Ctx(),b,constants().lit_true);
              ret.r = bind(env,ctx,r,constants().lit_true);
              return ret;
            } else if (alv.size()==1) {
              ret.b = bind(env,Ctx(),b,constants().lit_true);
              ret.r = bind(env,ctx,r,alv[0]());
              return ret;
            }
            GCLock lock;
            ArrayLit* nal = new ArrayLit(al->loc(),toExpVec(alv));
            nal->type(al->type());
            args.push_back(nal);
          } else if (decl->e()==NULL && (cid == constants().ids.lin_exp || cid==constants().ids.sum)) {
            if (e->type().isint()) {
              flatten_linexp_call<IntLit>(env,ctx,nctx,cid,c,ret,b,r,args_ee,args);
            } else {
              flatten_linexp_call<FloatLit>(env,ctx,nctx,cid,c,ret,b,r,args_ee,args);
            }
            if (args.size()==0)
              break;
          } else {
            for (unsigned int i=0; i<args_ee.size(); i++)
              args.push_back(args_ee[i].r());
          }
          KeepAlive cr;
          {
            GCLock lock;
            std::vector<Expression*> e_args = toExpVec(args);
            Call* cr_c = new Call(c->loc().introduce(),cid,e_args);
            decl = env.orig->matchFn(env,cr_c,false);
            if (decl==NULL)
              throw FlatteningError(env,cr_c->loc(), "cannot find matching declaration");
            cr_c->type(decl->rtype(env,e_args,false));
            assert(decl);
            cr_c->decl(decl);
            cr = cr_c;
          }
          EnvI::Map::iterator cit = env.map_find(cr());
          if (cit != env.map_end()) {
            ret.b = bind(env,Ctx(),b,env.ignorePartial ? constants().lit_true : cit->second.b());
            ret.r = bind(env,ctx,r,cit->second.r());
          } else {
            for (unsigned int i=0; i<decl->params().size(); i++) {
              if (Expression* dom = decl->params()[i]->ti()->domain()) {
                if (!dom->isa<TIId>()) {
                  // May have to constrain actual argument
                  if (args[i]()->type().bt() == Type::BT_INT) {
                    GCLock lock;
                    IntSetVal* isv = eval_intset(env,dom);
                    BinOpType bot;
                    bool needToConstrain;
                    if (args[i]()->type().st() == Type::ST_SET) {
                      bot = BOT_SUBSET;
                      needToConstrain = true;
                    } else {
                      bot = BOT_IN;
                      if (args[i]()->type().dim() > 0) {
                        needToConstrain = true;
                      } else {
                        IntBounds ib = compute_int_bounds(env,args[i]());
                        needToConstrain = !ib.valid || isv->size()==0 || ib.l < isv->min(0) || ib.u > isv->max(isv->size()-1);
                      }
                    }
                    if (needToConstrain) {
                      GCLock lock;
                      Expression* domconstraint;
                      if (args[i]()->type().dim() > 0) {
                        std::vector<Expression*> domargs(2);
                        domargs[0] = args[i]();
                        domargs[1] = dom;
                        Call* c = new Call(Location().introduce(),"var_dom",domargs);
                        c->type(Type::varbool());
                        c->decl(env.orig->matchFn(env,c,false));
                        if (c->decl()==NULL)
                          throw InternalError("no matching declaration found for var_dom");
                        domconstraint = c;
                      } else {
                        domconstraint = new BinOp(Location().introduce(),args[i](),bot,dom);
                      }
                      domconstraint->type(args[i]()->type().ispar() ? Type::parbool() : Type::varbool());
                      if (ctx.b == C_ROOT) {
                        (void) flat_exp(env, Ctx(), domconstraint, constants().var_true, constants().var_true);
                      } else {
                        EE ee = flat_exp(env, Ctx(), domconstraint, NULL, constants().var_true);
                        ee.b = ee.r;
                        args_ee.push_back(ee);
                      }
                    }
                  } else if (args[i]()->type().bt() == Type::BT_FLOAT) {
                    GCLock lock;

                    FloatSetVal* fsv = eval_floatset(env,dom);
                    bool needToConstrain;
                    if (args[i]()->type().dim() > 0) {
                      needToConstrain = true;
                    } else {
                      FloatBounds fb = compute_float_bounds(env,args[i]());
                      needToConstrain = !fb.valid || fsv->size()==0 || fb.l < fsv->min(0) || fb.u > fsv->max(fsv->size()-1);
                    }

                    if (needToConstrain) {
                      GCLock lock;
                      Expression* domconstraint;
                      if (args[i]()->type().dim() > 0) {
                        std::vector<Expression*> domargs(2);
                        domargs[0] = args[i]();
                        domargs[1] = dom;
                        Call* c = new Call(Location().introduce(),"var_dom",domargs);
                        c->type(Type::varbool());
                        c->decl(env.orig->matchFn(env,c,false));
                        if (c->decl()==NULL)
                          throw InternalError("no matching declaration found for var_dom");
                        domconstraint = c;
                      } else {
                        domconstraint = new BinOp(Location().introduce(),args[i](),BOT_IN,dom);
                      }
                      domconstraint->type(args[i]()->type().ispar() ? Type::parbool() : Type::varbool());
                      if (ctx.b == C_ROOT) {
                        (void) flat_exp(env, Ctx(), domconstraint, constants().var_true, constants().var_true);
                      } else {
                        EE ee = flat_exp(env, Ctx(), domconstraint, NULL, constants().var_true);
                        ee.b = ee.r;
                        args_ee.push_back(ee);
                      }
                    }
                  } else if (args[i]()->type().bt() == Type::BT_BOT) {
                    // Nothing to be done for empty arrays/sets
                  } else {
                    throw EvalError(env,decl->params()[i]->loc(),"domain restrictions other than int and float not supported yet");
                  }
                }
              }
            }
            if (cr()->type().isbool() &&  !cr()->type().ispar() && !cr()->type().isopt() && (ctx.b != C_ROOT || r != constants().var_true)) {
              std::vector<Type> argtypes(args.size());
              for (unsigned int i=0; i<args.size(); i++)
                argtypes[i] = args[i]()->type();
              argtypes.push_back(Type::varbool());
              GCLock lock;
              ASTString r_cid = env.reifyId(cid);
              FunctionI* reif_decl = env.orig->matchFn(env, r_cid, argtypes, false);
              if (reif_decl && reif_decl->e()) {
                addPathAnnotation(env, reif_decl->e());
                VarDecl* reif_b;
                if (r==NULL || (r != NULL && r->e() != NULL)) {
                  reif_b = newVarDecl(env, Ctx(), new TypeInst(Location().introduce(),Type::varbool()), NULL, NULL, NULL);
                  if (reif_b->ti()->domain()) {
                    if (reif_b->ti()->domain() == constants().lit_true) {
                      bind(env,ctx,r,constants().lit_true);
                      r = constants().var_true;
                      ctx.b = C_ROOT;
                      goto call_nonreif;
                    } else {
                      std::vector<Expression*> args_e(args.size()+1);
                      for (unsigned int i=0; i<args.size(); i++)
                        args_e[i] = args[i]();
                      args_e[args.size()] = constants().lit_false;
                      Call* reif_call = new Call(Location().introduce(), r_cid, args_e);
                      reif_call->type(Type::varbool());
                      reif_call->decl(reif_decl);
                      flat_exp(env, Ctx(), reif_call, constants().var_true, constants().var_true);
                      args_ee.push_back(EE(NULL,constants().lit_false));
                      ret.r = conj(env,r,ctx,args_ee);
                      ret.b = bind(env,ctx,b,constants().lit_true);
                      return ret;
                    }
                  }
                } else {
                  reif_b = r;
                }
                // Annotate cr() with getPath()
                addPathAnnotation(env, cr());
                reif_b->e(cr());
                if (r != NULL && r->e() != NULL) {
                  bind(env,Ctx(),r,reif_b->id());
                }
                env.vo_add_exp(reif_b);
                ret.b = bind(env,Ctx(),b,constants().lit_true);
                args_ee.push_back(EE(NULL,reif_b->id()));
                ret.r = conj(env,NULL,ctx,args_ee);
                return ret;
              }
            }
          call_nonreif:
            if ( (cr()->type().ispar() && !cr()->type().isann()) || decl->e()==NULL) {
              Call* cr_c = cr()->cast<Call>();
              /// All builtins are total
              std::vector<Type> argt(cr_c->args().size());
              for (unsigned int i=argt.size(); i--;)
                argt[i] = cr_c->args()[i]->type();
              Type callt = decl->rtype(env,argt,false);
              if (callt.ispar() && callt.bt()!=Type::BT_ANN) {
                GCLock lock;
                try {
                  ret.r = bind(env,ctx,r,eval_par(env,cr_c));
                ret.b = conj(env,b,Ctx(),args_ee);
                } catch (ResultUndefinedError&) {
                  ret.b = bind(env,Ctx(),b,constants().lit_false);
                  return ret;
                }
                // Do not insert into map, since par results will quickly become
                // garbage anyway and then disappear from the map
              } else if (decl->_builtins.e) {
                KeepAlive callres = decl->_builtins.e(env,cr_c);
                EE res = flat_exp(env,ctx,callres(),r,b);
                args_ee.push_back(res);
                ret.b = conj(env,b,Ctx(),args_ee);
                addPathAnnotation(env, res.r());
                ret.r = bind(env,ctx,r,res.r());
                if (!ctx.neg && !cr_c->type().isann())
                  env.map_insert(cr_c,ret);
              } else {
                ret.b = conj(env,b,Ctx(),args_ee);
                addPathAnnotation(env, cr_c);
                ret.r = bind(env,ctx,r,cr_c);
                if (!ctx.neg && !cr_c->type().isann())
                  env.map_insert(cr_c,ret);
              }
            } else {
              std::vector<KeepAlive> previousParameters(decl->params().size());
              for (unsigned int i=decl->params().size(); i--;) {
                VarDecl* vd = decl->params()[i];
                previousParameters[i] = vd->e();
                vd->flat(vd);
                vd->e(args[i]());
              }
              
              if (decl->e()->type().isbool() && !decl->e()->type().isopt()) {
                ret.b = bind(env,Ctx(),b,constants().lit_true);
                if (ctx.b==C_ROOT && r==constants().var_true) {
                  (void) flat_exp(env,Ctx(),decl->e(),r,constants().var_true);
                } else {
                  Ctx nctx;
                  if (!isTotal(decl)) {
                    nctx = ctx;
                    nctx.neg = false;
                  }
                  EE ee = flat_exp(env,nctx,decl->e(),NULL,constants().var_true);
                  ee.b = ee.r;
                  args_ee.push_back(ee);
                }
                ret.r = conj(env,r,ctx,args_ee);
              } else {
                if (isTotal(decl)) {
                  EE ee = flat_exp(env,Ctx(),decl->e(),r,constants().var_true);
                  ret.r = bind(env,ctx,r,ee.r());
                } else {
                  ret = flat_exp(env,ctx,decl->e(),r,NULL);
                  args_ee.push_back(ret);
                  if (decl->e()->type().dim() > 0) {
                    ArrayLit* al = follow_id(ret.r())->cast<ArrayLit>();
                    assert(al->dims() == decl->e()->type().dim());
                    for (unsigned int i=0; i<decl->ti()->ranges().size(); i++) {
                      if (decl->ti()->ranges()[i]->domain() &&
                          !decl->ti()->ranges()[i]->domain()->isa<TIId>()) {
                        GCLock lock;
                        IntSetVal* isv = eval_intset(env, decl->ti()->ranges()[i]->domain());
                        if (al->min(i) != isv->min() || al->max(i) != isv->max()) {
                          EE ee;
                          ee.b = constants().lit_false;
                          args_ee.push_back(ee);
                        }
                      }
                    }
                  }
                  if (decl->ti()->domain() && !decl->ti()->domain()->isa<TIId>()) {
                    BinOpType bot;
                    if (ret.r()->type().st() == Type::ST_SET) {
                      bot = BOT_SUBSET;
                    } else {
                      bot = BOT_IN;
                    }
                    
                    KeepAlive domconstraint;
                    if (decl->e()->type().dim() > 0) {
                      GCLock lock;
                      std::vector<Expression*> domargs(2);
                      domargs[0] = ret.r();
                      domargs[1] = decl->ti()->domain();
                      Call* c = new Call(Location().introduce(),"var_dom",domargs);
                      c->type(Type::varbool());
                      c->decl(env.orig->matchFn(env,c,false));
                      if (c->decl()==NULL)
                        throw InternalError("no matching declaration found for var_dom");
                      domconstraint = c;
                    } else {
                      GCLock lock;
                      domconstraint = new BinOp(Location().introduce(),ret.r(),bot,decl->ti()->domain());
                    }
                    domconstraint()->type(ret.r()->type().ispar() ? Type::parbool() : Type::varbool());
                    if (ctx.b == C_ROOT) {
                      (void) flat_exp(env, Ctx(), domconstraint(), constants().var_true, constants().var_true);
                    } else {
                      EE ee = flat_exp(env, Ctx(), domconstraint(), NULL, constants().var_true);
                      ee.b = ee.r;
                      args_ee.push_back(ee);
                    }
                  }
                }
                ret.b = conj(env,b,Ctx(),args_ee);
              }
              if (!ctx.neg && !cr()->type().isann())
                env.map_insert(cr(),ret);

              // Restore previous mapping
              for (unsigned int i=decl->params().size(); i--;) {
                VarDecl* vd = decl->params()[i];
                vd->e(previousParameters[i]());
                vd->flat(vd->e() ? vd : NULL);
              }
            }
          }
        }
      }
      break;
    case Expression::E_VARDECL:
      {
        CallStackItem _csi(env,e);
        GCLock lock;
        if (ctx.b != C_ROOT)
          throw FlatteningError(env,e->loc(), "not in root context");
        VarDecl* v = e->cast<VarDecl>();
        VarDecl* it = v->flat();
        if (it==NULL) {
          TypeInst* ti = eval_typeinst(env,v);
          bool reuseVarId = v->type().isann() || ( v->toplevel() && v->id()->idn()==-1 && v->id()->v().c_str()[0]!='\'' && v->id()->v().c_str()[0]!='_' );
          VarDecl* vd = newVarDecl(env, ctx, ti, reuseVarId ? v->id() : NULL, v, NULL);
          v->flat(vd);
          Ctx nctx;
          if (v->e() && v->e()->type().bt() == Type::BT_BOOL)
            nctx.b = C_MIX;
          if (v->e()) {
            (void) flat_exp(env,nctx,v->e(),vd,constants().var_true);
            if (v->e()->type().dim() > 0) {
              Expression* ee = follow_id_to_decl(vd->e());
              if (ee->isa<VarDecl>())
                ee = ee->cast<VarDecl>()->e();
              assert(ee && ee->isa<ArrayLit>());
              ArrayLit* al = ee->cast<ArrayLit>();
              if (vd->ti()->domain()) {
                for (unsigned int i=0; i<al->v().size(); i++) {
                  if (Id* ali_id = al->v()[i]->dyn_cast<Id>()) {
                    if (ali_id->decl()->ti()->domain()==NULL) {
                      ali_id->decl()->ti()->domain(vd->ti()->domain());
                    }
                  }
                }
              }
            }
          }

          ret.r = bind(env,Ctx(),r,vd->id());
        } else {
          ret.r = bind(env,Ctx(),r,it);
        }
        ret.b = bind(env,Ctx(),b,constants().lit_true);
      }
      break;
    case Expression::E_LET:
      {
        CallStackItem _csi(env,e);
        Let* let = e->cast<Let>();
        GC::mark();
        std::vector<EE> cs;
        std::vector<KeepAlive> flatmap;
        let->pushbindings();
        for (unsigned int i=0; i<let->let().size(); i++) {
          Expression* le = let->let()[i];
          if (VarDecl* vd = le->dyn_cast<VarDecl>()) {
            Expression* let_e = NULL;
            if (vd->e()) {
              Ctx nctx = ctx;
              nctx.neg = false;
              if (vd->e()->type().bt()==Type::BT_BOOL)
                nctx.b = C_MIX;

              EE ee = flat_exp(env,nctx,vd->e(),NULL,NULL);
              let_e = ee.r();
              cs.push_back(ee);
              if (vd->ti()->domain() != NULL) {
                GCLock lock;
                std::vector<Expression*> domargs(2);
                domargs[0] = ee.r();
                if (vd->ti()->type().isfloat()) {
                  FloatSetVal* fsv = eval_floatset(env, vd->ti()->domain());
                  if (fsv->size()==1) {
                    domargs[1] = FloatLit::a(fsv->min());
                    domargs.push_back(FloatLit::a(fsv->max()));
                  } else {
                    domargs[1] = vd->ti()->domain();
                  }
                } else {
                  domargs[1] = vd->ti()->domain();
                }
                Call* c = new Call(vd->ti()->loc().introduce(),"var_dom",domargs);
                c->type(Type::varbool());
                c->decl(env.orig->matchFn(env,c,false));
                if (c->decl()==NULL)
                  throw InternalError("no matching declaration found for var_dom");
                VarDecl* b_b = (nctx.b==C_ROOT && b==constants().var_true) ? b : NULL;
                VarDecl* r_r = (nctx.b==C_ROOT && b==constants().var_true) ? b : NULL;
                ee = flat_exp(env, nctx, c, r_r, b_b);
                cs.push_back(ee);
                ee.b = ee.r;
                cs.push_back(ee);
              }
              if (vd->type().dim() > 0) {
                checkIndexSets(env, vd, let_e);
              }
            } else {
              if ((ctx.b==C_NEG || ctx.b==C_MIX) && !vd->ann().contains(constants().ann.promise_total)) {
                CallStackItem csi_vd(env, vd);
                throw FlatteningError(env,vd->loc(),
                                      "free variable in non-positive context");
              }
              CallStackItem csi_vd(env, vd);
              GCLock lock;
              TypeInst* ti = eval_typeinst(env,vd);
              VarDecl* nvd = newVarDecl(env, ctx, ti, NULL, vd, NULL);
              let_e = nvd->id();
            }
            vd->e(let_e);
            flatmap.push_back(vd->flat());
            if (Id* id = Expression::dyn_cast<Id>(let_e)) {
              vd->flat(id->decl());
            } else {
              vd->flat(vd);
            }
          } else {
            if (ctx.b==C_ROOT || le->ann().contains(constants().ann.promise_total)) {
              (void) flat_exp(env,Ctx(),le,constants().var_true,constants().var_true);
            } else {
              EE ee = flat_exp(env,ctx,le,NULL,constants().var_true);
              ee.b = ee.r;
              cs.push_back(ee);
            }
          }
        }
        if (r==constants().var_true && ctx.b==C_ROOT && !ctx.neg) {
          ret.b = bind(env,Ctx(),b,constants().lit_true);
          (void) flat_exp(env,ctx,let->in(),r,b);
          ret.r = conj(env,r,Ctx(),cs);
        } else {
          Ctx nctx = ctx;
          nctx.neg = false;
          EE ee = flat_exp(env,nctx,let->in(),NULL,NULL);
          if (let->type().isbool() && !let->type().isopt()) {
            ee.b = ee.r;
            cs.push_back(ee);
            ret.r = conj(env,r,ctx,cs);
            ret.b = bind(env,Ctx(),b,constants().lit_true);
          } else {
            cs.push_back(ee);
            ret.r = bind(env,Ctx(),r,ee.r());
            ret.b = conj(env,b,Ctx(),cs);
          }
        }
        let->popbindings();
        // Restore previous mapping
        for (unsigned int i=0; i<let->let().size(); i++) {
          if (VarDecl* vd = let->let()[i]->dyn_cast<VarDecl>()) {
            vd->flat(Expression::cast<VarDecl>(flatmap.back()()));
            flatmap.pop_back();
          }
        }
      }
      break;
    case Expression::E_TI:
      throw InternalError("not supported yet");
      break;
    case Expression::E_TIID:
      throw InternalError("not supported yet");
      break;
    }
    assert(ret.r());
    return ret;
  }
  

  

  bool checkParDomain(EnvI& env, Expression* e, Expression* domain) {
    if (e->type()==Type::parint()) {
      IntSetVal* isv = eval_intset(env,domain);
      if (!isv->contains(eval_int(env,e)))
        return false;
    } else if (e->type()==Type::parfloat()) {
      FloatSetVal* fsv = eval_floatset(env,domain);
      if (!fsv->contains(eval_float(env, e)))
        return false;
    } else if (e->type()==Type::parsetint()) {
      IntSetVal* isv = eval_intset(env,domain);
      IntSetRanges ir(isv);
      IntSetVal* rsv = eval_intset(env,e);
      IntSetRanges rr(rsv);
      if (!Ranges::subset(rr, ir))
        return false;
    } else if (e->type()==Type::parsetfloat()) {
      FloatSetVal* fsv = eval_floatset(env,domain);
      FloatSetRanges fr(fsv);
      FloatSetVal* rsv = eval_floatset(env,e);
      FloatSetRanges rr(rsv);
      if (!Ranges::subset(rr, fr))
        return false;
    }
    return true;
  }
  
  void flatten(Env& e, FlatteningOptions opt) {
    try {
      EnvI& env = e.envi();
      env.fopts = opt;

      bool onlyRangeDomains = false;
      if ( opt.onlyRangeDomains ) {
        onlyRangeDomains = true;           // compulsory
      }
      else
      {
        GCLock lock;
        Call* check_only_range =
          new Call(Location(),"mzn_check_only_range_domains", std::vector<Expression*>());
        check_only_range->type(Type::parbool());
        check_only_range->decl(env.orig->matchFn(e.envi(), check_only_range, false));
        onlyRangeDomains = eval_bool(e.envi(), check_only_range);
      }
<<<<<<< HEAD
    
      class ExpandArrayDecls : public ItemVisitor {
=======
      
      bool hadSolveItem = false;
      // Flatten main model
      class FV : public ItemVisitor {
>>>>>>> d6d2f0e2
      public:
        EnvI& env;
        bool& hadSolveItem;
        FV(EnvI& env0, bool& hadSolveItem0) : env(env0), hadSolveItem(hadSolveItem0) {}
        bool enter(Item* i) {
          return !(i->isa<ConstraintI>()  && env.failed());
        }
        void vVarDeclI(VarDeclI* v) {
          if (v->e()->type().ispar() && v->e()->type().dim() > 0 && v->e()->ti()->domain()==NULL
              && (v->e()->type().bt()==Type::BT_INT || v->e()->type().bt()==Type::BT_FLOAT)) {
            // Compute bounds for array literals
            GCLock lock;
            ArrayLit* al = eval_array_lit(env, v->e()->e());
            if (v->e()->type().bt()==Type::BT_INT && v->e()->type().st()==Type::ST_PLAIN) {
              IntVal lb = IntVal::infinity();
              IntVal ub = -IntVal::infinity();
              for (unsigned int i=0; i<al->v().size(); i++) {
                IntVal vi = eval_int(env, al->v()[i]);
                lb = std::min(lb, vi);
                ub = std::max(ub, vi);
              }
              GCLock lock;
              v->e()->ti()->domain(new SetLit(Location().introduce(), IntSetVal::a(lb, ub)));
              v->e()->ti()->setComputedDomain(true);
            } else if (v->e()->type().bt()==Type::BT_FLOAT && v->e()->type().st()==Type::ST_PLAIN) {
              FloatVal lb = FloatVal::infinity();
              FloatVal ub = -FloatVal::infinity();
              for (unsigned int i=0; i<al->v().size(); i++) {
                FloatVal vi = eval_float(env, al->v()[i]);
                lb = std::min(lb, vi);
                ub = std::max(ub, vi);
              }
              GCLock lock;
              v->e()->ti()->domain(new SetLit(Location().introduce(), FloatSetVal::a(lb, ub)));
              v->e()->ti()->setComputedDomain(true);
            }
          }
<<<<<<< HEAD
        }
      } _ead(env);
      iterItems<ExpandArrayDecls>(_ead,e.model());;
    
      bool hadSolveItem = false;
      // Flatten main model
      class FV : public ItemVisitor {
      public:
        EnvI& env;
        bool& hadSolveItem;
        FV(EnvI& env0, bool& hadSolveItem0) : env(env0), hadSolveItem(hadSolveItem0) {}
        bool enter(Item* i) {
            return !(i->isa<ConstraintI>()  && env.failed());
        }
        void vVarDeclI(VarDeclI* v) {
=======
>>>>>>> d6d2f0e2
          if (v->e()->type().isvar() || v->e()->type().isann()) {
            (void) flat_exp(env,Ctx(),v->e()->id(),NULL,constants().var_true);
          } else {
            if (v->e()->e()==NULL) {
              if (!v->e()->type().isann())
                throw EvalError(env, v->e()->loc(), "Undefined parameter", v->e()->id()->v());
            } else {
              CallStackItem csi(env,v->e());
              GCLock lock;
              Location v_loc = v->e()->e()->loc();
              if (!v->e()->e()->type().cv()) {
                v->e()->e(eval_par(env,v->e()->e()));
              } else {
                EE ee = flat_exp(env, Ctx(), v->e()->e(), NULL, constants().var_true);
                v->e()->e(ee.r());
              }
              if (v->e()->type().dim() > 0) {
                checkIndexSets(env,v->e(), v->e()->e());
                if (v->e()->ti()->domain() != NULL) {
                  ArrayLit* al = eval_array_lit(env,v->e()->e());
                  for (unsigned int i=0; i<al->v().size(); i++) {
                    if (!checkParDomain(env,al->v()[i], v->e()->ti()->domain())) {
                      throw EvalError(env, v_loc, "parameter value out of range");
                    }
                  }
                }
              } else {
                if (v->e()->ti()->domain() != NULL) {
                  if (!checkParDomain(env,v->e()->e(), v->e()->ti()->domain())) {
                    throw EvalError(env, v_loc, "parameter value out of range");
                  }
                }
              }
            }
          }
        }
        void vConstraintI(ConstraintI* ci) {
          (void) flat_exp(env,Ctx(),ci->e(),constants().var_true,constants().var_true);
        }
        void vSolveI(SolveI* si) {
          if (hadSolveItem)
            throw FlatteningError(env,si->loc(), "Only one solve item allowed");
          hadSolveItem = true;
          GCLock lock;
          SolveI* nsi = NULL;
          switch (si->st()) {
          case SolveI::ST_SAT:
            nsi = SolveI::sat(Location());
            break;
          case SolveI::ST_MIN:
            nsi = SolveI::min(Location().introduce(),flat_exp(env,Ctx(),si->e(),NULL,constants().var_true).r());
            break;
          case SolveI::ST_MAX:
            nsi = SolveI::max(Location().introduce(),flat_exp(env,Ctx(),si->e(),NULL,constants().var_true).r());
            break;
          }
          for (ExpressionSetIter it = si->ann().begin(); it != si->ann().end(); ++it) {
            nsi->ann().add(flat_exp(env,Ctx(),*it,NULL,constants().var_true).r());
          }
          env.flat_addItem(nsi);
        }
      } _fv(env,hadSolveItem);
      iterItems<FV>(_fv,e.model());
    
      if (!hadSolveItem) {
        e.envi().errorStack.clear();
        Location modelLoc(e.model()->filepath(),0,0,0,0);
        throw FlatteningError(e.envi(),modelLoc, "Model does not have a solve item");
      }

      std::vector<VarDecl*> deletedVarDecls;

      // Create output model
      if (opt.keepOutputInFzn) {
        copyOutput(env);
      } else {
        createOutput(env, deletedVarDecls, opt.outputMode, opt.outputObjective);
      }
      
      // Flatten remaining redefinitions
      Model& m = *e.flat();
      int startItem = 0;
      int endItem = m.size()-1;
      
      FunctionI* int_lin_eq;
      {
        std::vector<Type> int_lin_eq_t(3);
        int_lin_eq_t[0] = Type::parint(1);
        int_lin_eq_t[1] = Type::varint(1);
        int_lin_eq_t[2] = Type::parint(0);
        GCLock lock;
        FunctionI* fi = env.orig->matchFn(env, constants().ids.int_.lin_eq, int_lin_eq_t, false);
        int_lin_eq = (fi && fi->e()) ? fi : NULL;
      }
      FunctionI* array_bool_and;
      FunctionI* array_bool_or;
      FunctionI* array_bool_clause;
      FunctionI* array_bool_clause_reif;
      FunctionI* bool_xor;
      {
        std::vector<Type> array_bool_andor_t(2);
        array_bool_andor_t[0] = Type::varbool(1);
        array_bool_andor_t[1] = Type::varbool(0);
        GCLock lock;
        FunctionI* fi = env.orig->matchFn(env, ASTString("array_bool_and"), array_bool_andor_t, false);
        array_bool_and = (fi && fi->e()) ? fi : NULL;
        fi = env.orig->matchFn(env, ASTString("array_bool_or"), array_bool_andor_t, false);
        array_bool_or = (fi && fi->e()) ? fi : NULL;

        array_bool_andor_t[1] = Type::varbool(1);
        fi = env.orig->matchFn(env, ASTString("bool_clause"), array_bool_andor_t, false);
        array_bool_clause = (fi && fi->e()) ? fi : NULL;

        array_bool_andor_t.push_back(Type::varbool());
        fi = env.orig->matchFn(env, ASTString("bool_clause_reif"), array_bool_andor_t, false);
        array_bool_clause_reif = (fi && fi->e()) ? fi : NULL;
        
        std::vector<Type> bool_xor_t(3);
        bool_xor_t[0] = Type::varbool();
        bool_xor_t[1] = Type::varbool();
        bool_xor_t[2] = Type::varbool();
        fi = env.orig->matchFn(env, constants().ids.bool_xor, bool_xor_t, false);
        bool_xor = (fi && fi->e()) ? fi : NULL;
      }
      
      std::vector<VarDeclI*> removedItems;
      env.collectVarDecls(true);

      while (startItem <= endItem || !env.modifiedVarDecls.empty()) {
          if (env.failed())
          return;
        std::vector<int> agenda;
        for (int i=startItem; i<=endItem; i++) {
          agenda.push_back(i);
        }
        for (unsigned int i=0; i<env.modifiedVarDecls.size(); i++) {
          agenda.push_back(env.modifiedVarDecls[i]);
        }
        env.modifiedVarDecls.clear();
        
        for (int ai=0; ai<agenda.size(); ai++) {
          int i=agenda[ai];
          VarDeclI* vdi = m[i]->dyn_cast<VarDeclI>();
          bool keptVariable = true;
          if (vdi!=NULL && !isOutput(vdi->e()) && env.vo.occurrences(vdi->e())==0 ) {
            if (vdi->e()->e() && vdi->e()->ti()->domain()) {
              if (vdi->e()->type().isvar() && vdi->e()->type().isbool() &&
                  !vdi->e()->type().isopt() &&
                  Expression::equal(vdi->e()->ti()->domain(),constants().lit_true)) {
                GCLock lock;
                ConstraintI* ci = new ConstraintI(vdi->loc(),vdi->e()->e());
                if (vdi->e()->introduced()) {
                  removedItems.push_back(vdi);
                  vdi->remove();
                  keptVariable = false;
                } else {
                  vdi->e()->e(NULL);
                }
                env.flat_addItem(ci);
              } else if (vdi->e()->type().ispar() || vdi->e()->ti()->computedDomain()) {
                removedItems.push_back(vdi);
                keptVariable = false;
              }
            } else {
              removedItems.push_back(vdi);
              vdi->remove();
              keptVariable = false;
            }
          }
          if (vdi && keptVariable && vdi->e()->type().dim() > 0 && vdi->e()->type().isvar()) {
            vdi->e()->ti()->domain(NULL);
          }
          if (vdi && keptVariable &&
              vdi->e()->type().isint() && vdi->e()->type().isvar() &&
              vdi->e()->ti()->domain() != NULL) {

            GCLock lock;
            IntSetVal* dom = eval_intset(env,vdi->e()->ti()->domain());

            bool needRangeDomain = onlyRangeDomains;
            if (!needRangeDomain && dom->size() > 0) {
              if (dom->min(0).isMinusInfinity() || dom->max(dom->size()-1).isPlusInfinity())
                needRangeDomain = true;
            }
            if (needRangeDomain) {
              if (dom->min(0).isMinusInfinity() || dom->max(dom->size()-1).isPlusInfinity()) {
                TypeInst* nti = copy(env,vdi->e()->ti())->cast<TypeInst>();
                nti->domain(NULL);
                vdi->e()->ti(nti);
                if (dom->min(0).isFinite()) {
                  std::vector<Expression*> args(2);
                  args[0] = IntLit::a(dom->min(0));
                  args[1] = vdi->e()->id();
                  Call* call = new Call(Location().introduce(),constants().ids.int_.le,args);
                  call->type(Type::varbool());
                  call->decl(env.orig->matchFn(env, call, false));
                  env.flat_addItem(new ConstraintI(Location().introduce(), call));
                } else if (dom->max(dom->size()-1).isFinite()) {
                  std::vector<Expression*> args(2);
                  args[0] = vdi->e()->id();
                  args[1] = IntLit::a(dom->max(dom->size()-1));
                  Call* call = new Call(Location().introduce(),constants().ids.int_.le,args);
                  call->type(Type::varbool());
                  call->decl(env.orig->matchFn(env, call, false));
                  env.flat_addItem(new ConstraintI(Location().introduce(), call));
                }
              } else if (dom->size() > 1) {
                SetLit* newDom = new SetLit(Location().introduce(),IntSetVal::a(dom->min(0),dom->max(dom->size()-1)));
                  TypeInst* nti = copy(env,vdi->e()->ti())->cast<TypeInst>();
                  nti->domain(newDom);
                  vdi->e()->ti(nti); /// TODO: WHY WAS THIS COMMENTED OUT IN DEBUG???
              }
              if (dom->size() > 1) {
                IntVal firstHole = dom->max(0)+1;
                IntSetRanges domr(dom);
                ++domr;
                for (; domr(); ++domr) {
                  for (IntVal i=firstHole; i<domr.min(); i++) {
                    std::vector<Expression*> args(2);
                    args[0] = vdi->e()->id();
                    args[1] = IntLit::a(i);
                    Call* call = new Call(vdi->e()->loc(),constants().ids.int_.ne,args);
                    call->type(Type::varbool());
                    call->decl(env.orig->matchFn(env, call, false));
                    // Give distinct call stacks for each int_ne added
                    CallStackItem csi(env, IntLit::a(i));
                    env.flat_addItem(new ConstraintI(Location().introduce(), call));
                    firstHole = domr.max().plus(1);
                  }
                }
              }
            }
          }
          if (vdi && keptVariable &&
              vdi->e()->type().isfloat() && vdi->e()->type().isvar() &&
              vdi->e()->ti()->domain() != NULL) {
            GCLock lock;
            FloatSetVal* vdi_dom = eval_floatset(env, vdi->e()->ti()->domain());
            FloatVal vmin = vdi_dom->min();
            FloatVal vmax = vdi_dom->max();
            if (vmin == -FloatVal::infinity() && vmax == FloatVal::infinity()) {
              vdi->e()->ti()->domain(NULL);
            } else if (vmin == -FloatVal::infinity()) {
              vdi->e()->ti()->domain(NULL);
              std::vector<Expression*> args(2);
              args[0] = vdi->e()->id();
              args[1] = FloatLit::a(vmax);
              Call* call = new Call(Location().introduce(),constants().ids.float_.le,args);
              call->type(Type::varbool());
              call->decl(env.orig->matchFn(env, call, false));
              env.flat_addItem(new ConstraintI(Location().introduce(), call));
            } else if (vmax == FloatVal::infinity()) {
              vdi->e()->ti()->domain(NULL);
              std::vector<Expression*> args(2);
              args[0] = FloatLit::a(vmin);
              args[1] = vdi->e()->id();
              Call* call = new Call(Location().introduce(),constants().ids.float_.le,args);
              call->type(Type::varbool());
              call->decl(env.orig->matchFn(env, call, false));
              env.flat_addItem(new ConstraintI(Location().introduce(), call));
            } else if (vdi_dom->size() > 1) {
              BinOp* dom_ranges = new BinOp(vdi->e()->ti()->domain()->loc().introduce(),
                                            FloatLit::a(vmin), BOT_DOTDOT, FloatLit::a(vmax));
              vdi->e()->ti()->domain(dom_ranges);
              
              std::vector<Expression*> ranges;
              for (FloatSetRanges vdi_r(vdi_dom); vdi_r(); ++vdi_r) {
                ranges.push_back(FloatLit::a(vdi_r.min()));
                ranges.push_back(FloatLit::a(vdi_r.max()));
              }
              ArrayLit* al = new ArrayLit(Location().introduce(), ranges);
              al->type(Type::parfloat(1));
              std::vector<Expression*> args(2);
              args[0] = vdi->e()->id();
              args[1] = al;
              Call* call = new Call(Location().introduce(),constants().ids.float_.dom,args);
              call->type(Type::varbool());
              call->decl(env.orig->matchFn(env, call, false));
              env.flat_addItem(new ConstraintI(Location().introduce(), call));
            }
          }
        }
        
        // rewrite some constraints if there are redefinitions
        for (int ai=0; ai<agenda.size(); ai++) {
          int i=agenda[ai];
          if (VarDeclI* vdi = m[i]->dyn_cast<VarDeclI>()) {
            VarDecl* vd = vdi->e();
            if (!vdi->removed() && vd->e()) {
              bool isTrueVar = vd->type().isbool() && Expression::equal(vd->ti()->domain(), constants().lit_true);
              if (Call* c = vd->e()->dyn_cast<Call>()) {
                GCLock lock;
                Call* nc = NULL;
                if (c->id() == constants().ids.lin_exp) {
                  if (int_lin_eq) {
                    std::vector<Expression*> args(c->args().size());
                    ArrayLit* le_c = follow_id(c->args()[0])->cast<ArrayLit>();
                    std::vector<Expression*> nc_c(le_c->v().size());
                    std::copy(le_c->v().begin(),le_c->v().end(),nc_c.begin());
                    nc_c.push_back(IntLit::a(-1));
                    args[0] = new ArrayLit(Location().introduce(),nc_c);
                    args[0]->type(Type::parint(1));
                    ArrayLit* le_x = follow_id(c->args()[1])->cast<ArrayLit>();
                    std::vector<Expression*> nx(le_x->v().size());
                    std::copy(le_x->v().begin(),le_x->v().end(),nx.begin());
                    nx.push_back(vd->id());
                    args[1] = new ArrayLit(Location().introduce(),nx);
                    args[1]->type(Type::varint(1));
                    IntVal d = c->args()[2]->cast<IntLit>()->v();
                    args[2] = IntLit::a(-d);
                    args[2]->type(Type::parint(0));
                    nc = new Call(c->loc().introduce(),ASTString("int_lin_eq"),args);
                    nc->type(Type::varbool());
                    nc->decl(int_lin_eq);
                  }
                } else if (c->id() == constants().ids.exists) {
                  if (array_bool_or) {
                    std::vector<Expression*> args(2);
                    args[0] = c->args()[0];
                    args[1] = vd->id();
                    nc = new Call(c->loc().introduce(),array_bool_or->id(),args);
                    nc->type(Type::varbool());
                    nc->decl(array_bool_or);
                  }
                } else if (!isTrueVar && c->id() == constants().ids.forall) {
                  if (array_bool_and) {
                    std::vector<Expression*> args(2);
                    args[0] = c->args()[0];
                    args[1] = vd->id();
                    nc = new Call(c->loc().introduce(),array_bool_and->id(),args);
                    nc->type(Type::varbool());
                    nc->decl(array_bool_and);
                  }
                } else if (c->id() == constants().ids.clause && array_bool_clause_reif) {
                  std::vector<Expression*> args(3);
                  args[0] = c->args()[0];
                  args[1] = c->args()[1];
                  args[2] = vd->id();
                  nc = new Call(c->loc().introduce(),array_bool_clause_reif->id(),args);
                  nc->type(Type::varbool());
                  nc->decl(array_bool_clause_reif);
                } else {
                  if (isTrueVar) {
                    FunctionI* decl = env.orig->matchFn(env,c,false);
                    env.map_remove(c);
                    if (decl->e() || c->id() == constants().ids.forall) {
                      if (decl->e())
                        addPathAnnotation(env, decl->e());
                      c->decl(decl);
                      nc = c;
                    }
                  } else {
                    std::vector<Expression*> args(c->args().size());
                    std::copy(c->args().begin(),c->args().end(),args.begin());
                    args.push_back(vd->id());
                    ASTString cid = c->id();
                    if (cid == constants().ids.clause && array_bool_clause_reif) {
                      nc = new Call(c->loc().introduce(),array_bool_clause_reif->id(),args);
                      nc->type(Type::varbool());
                      nc->decl(array_bool_clause_reif);
                    } else {
                      if (c->type().isbool() && vd->type().isbool()) {
                        cid = env.reifyId(c->id());
                      }
                      FunctionI* decl = env.orig->matchFn(env,cid,args,false);
                      if (decl && decl->e()) {
                        addPathAnnotation(env, decl->e());
                        nc = new Call(c->loc().introduce(),cid,args);
                        nc->type(Type::varbool());
                        nc->decl(decl);
                      }
                    }
                  }
                }
                if (nc != NULL) {
                  CollectDecls cd(env.vo,deletedVarDecls,vdi);
                  topDown(cd,c);
                  vd->e(NULL);
                  if (nc != c) {
                    vd->addAnnotation(constants().ann.is_defined_var);
                    nc->addAnnotation(definesVarAnn(vd->id()));
                  }
                  StringLit* vsl = getLongestMznPathAnnotation(env, vdi->e());
                  StringLit* csl = getLongestMznPathAnnotation(env, c);
                  CallStackItem* vsi=NULL;
                  CallStackItem* csi=NULL;
                  if(vsl) vsi = new CallStackItem(env, vsl);
                  if(csl) csi = new CallStackItem(env, csl);
                  (void) flat_exp(env, Ctx(), nc, constants().var_true, constants().var_true);
                  if(csi) delete csi;
                  if(vsi) delete vsi;
                }
              }
            }
          } else if (ConstraintI* ci = m[i]->dyn_cast<ConstraintI>()) {
            if (Call* c = ci->e()->dyn_cast<Call>()) {
              GCLock lock;
              Call* nc = NULL;
              if (c->id() == constants().ids.exists) {
                if (array_bool_or) {
                  std::vector<Expression*> args(2);
                  args[0] = c->args()[0];
                  args[1] = constants().lit_true;
                  nc = new Call(c->loc().introduce(),array_bool_or->id(),args);
                  nc->type(Type::varbool());
                  nc->decl(array_bool_or);
                }
              } else if (c->id() == constants().ids.forall) {
                if (array_bool_and) {
                  std::vector<Expression*> args(2);
                  args[0] = c->args()[0];
                  args[1] = constants().lit_true;
                  nc = new Call(c->loc().introduce(),array_bool_and->id(),args);
                  nc->type(Type::varbool());
                  nc->decl(array_bool_and);
                }
              } else if (c->id() == constants().ids.clause) {
                if (array_bool_clause) {
                  std::vector<Expression*> args(2);
                  args[0] = c->args()[0];
                  args[1] = c->args()[1];
                  nc = new Call(c->loc().introduce(),array_bool_clause->id(),args);
                  nc->type(Type::varbool());
                  nc->decl(array_bool_clause);
                }
              } else if (c->id() == constants().ids.bool_xor) {
                if (bool_xor) {
                  std::vector<Expression*> args(3);
                  args[0] = c->args()[0];
                  args[1] = c->args()[1];
                  args[2] = c->args().size()==2 ? constants().lit_true : c->args()[2];
                  nc = new Call(c->loc().introduce(),bool_xor->id(),args);
                  nc->type(Type::varbool());
                  nc->decl(bool_xor);
                }
              } else {
                FunctionI* decl = env.orig->matchFn(env,c,false);
                if (decl && decl->e()) {
                  nc = c;
                  nc->decl(decl);
                }
              }
              if (nc != NULL) {
                CollectDecls cd(env.vo,deletedVarDecls,ci);
                topDown(cd,c);
                ci->e(constants().lit_true);
                env.flat_removeItem(i);
                StringLit* sl = getLongestMznPathAnnotation(env, c);
                CallStackItem* csi=NULL;
                if(sl)
                  csi = new CallStackItem(env, sl);
                (void) flat_exp(env, Ctx(), nc, constants().var_true, constants().var_true);
                if(csi) delete csi;
              }
            }
            
          }
        }

        startItem = endItem+1;
        endItem = m.size()-1;
      }

      for (unsigned int i=0; i<removedItems.size(); i++) {
        if (env.vo.occurrences(removedItems[i]->e())==0) {
          CollectDecls cd(env.vo,deletedVarDecls,removedItems[i]);
          topDown(cd,removedItems[i]->e()->e());
          env.flat_removeItem(removedItems[i]);
        }
      }
      
      // Add redefinitions for output variables that may have been redefined since createOutput
      for (unsigned int i=0; i<env.output->size(); i++) {
        if (VarDeclI* vdi = (*env.output)[i]->dyn_cast<VarDeclI>()) {
          IdMap<KeepAlive>::iterator it;
          if (!vdi->e()->type().ispar() &&
              vdi->e()->e()==NULL &&
              (it = env.reverseMappers.find(vdi->e()->id())) != env.reverseMappers.end()) {
            GCLock lock;
            Call* rhs = copy(env,env.cmap,it->second())->cast<Call>();
            std::vector<Type> tv(rhs->args().size());
            for (unsigned int i=rhs->args().size(); i--;) {
              tv[i] = rhs->args()[i]->type();
              tv[i].ti(Type::TI_PAR);
            }
            FunctionI* decl = env.output->matchFn(env, rhs->id(), tv, false);
            Type t;
            if (decl==NULL) {
              FunctionI* origdecl = env.orig->matchFn(env, rhs->id(), tv, false);
              if (origdecl == NULL) {
                throw FlatteningError(env,rhs->loc(),"function "+rhs->id().str()+" is used in output, par version needed");
              }
                if (!isBuiltin(origdecl)) {
                decl = copy(env,env.cmap,origdecl)->cast<FunctionI>();
                CollectOccurrencesE ce(env.output_vo,decl);
                topDown(ce, decl->e());
                topDown(ce, decl->ti());
                for (unsigned int i = decl->params().size(); i--;)
                  topDown(ce, decl->params()[i]);
                env.output->registerFn(env, decl);
                env.output->addItem(decl);
              } else {
                decl = origdecl;
              }
            }
            rhs->decl(decl);
            outputVarDecls(env,vdi,rhs);
            
            removeIsOutput(vdi->e()->flat());
            vdi->e()->e(rhs);
          }
        }
      }

      for (unsigned int i=0; i<m.size(); i++) {
        if (ConstraintI* ci = m[i]->dyn_cast<ConstraintI>()) {
          if (Call* c = ci->e()->dyn_cast<Call>()) {
            if (c->decl()==constants().var_redef) {
              CollectDecls cd(env.vo,deletedVarDecls,ci);
              topDown(cd,c);
              env.flat_removeItem(i);
            }
          }
        }
      }
      
      while (!deletedVarDecls.empty()) {
        VarDecl* cur = deletedVarDecls.back(); deletedVarDecls.pop_back();
        if (env.vo.occurrences(cur) == 0 && !isOutput(cur)) {
          if (CollectDecls::varIsFree(cur)) {
            IdMap<int>::iterator cur_idx = env.vo.idx.find(cur->id());
            if (cur_idx != env.vo.idx.end() && !m[cur_idx->second]->removed()) {
              CollectDecls cd(env.vo,deletedVarDecls,m[cur_idx->second]->cast<VarDeclI>());
              topDown(cd,cur->e());
              env.flat_removeItem(cur_idx->second);
            }
          }
        }
      }

      if (!opt.keepOutputInFzn) {
        finaliseOutput(env, deletedVarDecls);
      }

      while (!deletedVarDecls.empty()) {
        VarDecl* cur = deletedVarDecls.back(); deletedVarDecls.pop_back();
        if (env.vo.occurrences(cur) == 0 && !isOutput(cur)) {
          if (CollectDecls::varIsFree(cur)) {
            IdMap<int>::iterator cur_idx = env.vo.idx.find(cur->id());
            if (cur_idx != env.vo.idx.end() && !m[cur_idx->second]->removed()) {
              CollectDecls cd(env.vo,deletedVarDecls,m[cur_idx->second]->cast<VarDeclI>());
              topDown(cd,cur->e());
              env.flat_removeItem(cur_idx->second);
            }
          }
        }
      }

      cleanupOutput(env);
    } catch (ModelInconsistent& e) {
      
    }
  }
  
  void clearInternalAnnotations(Expression* e) {
    e->ann().remove(constants().ann.promise_total);
    e->ann().remove(constants().ann.maybe_partial);
    e->ann().remove(constants().ann.add_to_output);
    // Remove defines_var(x) annotation where x is par
    std::vector<Expression*> removeAnns;
    for (ExpressionSetIter anns = e->ann().begin(); anns != e->ann().end(); ++anns) {
      if (Call* c = (*anns)->dyn_cast<Call>()) {
        if (c->id() == constants().ann.defines_var && c->args()[0]->type().ispar()) {
          removeAnns.push_back(c);
        }
      }
    }
    for (unsigned int i=0; i<removeAnns.size(); i++) {
      e->ann().remove(removeAnns[i]);
    }
  }
  
  std::vector<Expression*> cleanup_vardecl(EnvI& env, VarDecl* vd) {
    std::vector<Expression*> added_constraints;
    
    // In FlatZinc par variables have RHSs, not domains
    if (vd->type().ispar()) {
      vd->ann().clear();
      vd->introduced(false);
      vd->ti()->domain(NULL);
    }
    
    // Remove boolean context annotations used only on compilation
    vd->ann().remove(constants().ctx.mix);
    vd->ann().remove(constants().ctx.pos);
    vd->ann().remove(constants().ctx.neg);
    vd->ann().remove(constants().ctx.root);
    vd->ann().remove(constants().ann.promise_total);
    vd->ann().remove(constants().ann.add_to_output);
    
    // In FlatZinc the RHS of a VarDecl must be a literal, Id or empty
    // Example:
    //   var 1..5: x = function(y)
    // becomes:
    //   var 1..5: x;
    //   relation(x, y);
    if (vd->type().isvar() && vd->type().isbool()) {
      if (Expression::equal(vd->ti()->domain(),constants().lit_true)) {
        // Ex: var true: b = e()
        
        // Store RHS
        Expression* ve = vd->e();
        vd->e(constants().lit_true);
        vd->ti()->domain(NULL);
        // Ex: var bool: b = true
        
        // If vd had a RHS
        if (ve != NULL) {
          if (Call* vcc = ve->dyn_cast<Call>()) {
            // Convert functions to relations:
            //   exists([x]) => array_bool_or([x],true)
            //   forall([x]) => array_bool_and([x],true)
            //   clause([x]) => bool_clause([x])
            ASTString cid;
            std::vector<Expression*> args;
            if (vcc->id() == constants().ids.exists) {
              cid = constants().ids.array_bool_or;
              args.push_back(vcc->args()[0]);
              args.push_back(constants().lit_true);
            } else if (vcc->id() == constants().ids.forall) {
              cid = constants().ids.array_bool_and;
              args.push_back(vcc->args()[0]);
              args.push_back(constants().lit_true);
            } else if (vcc->id() == constants().ids.clause) {
              cid = constants().ids.bool_clause;
              args.push_back(vcc->args()[0]);
              args.push_back(vcc->args()[1]);
            }
            
            if (args.size()==0) {
              // Post original RHS as stand alone constraint
              ve = vcc;
            } else {
              // Create new call, retain annotations from original RHS
              Call* nc = new Call(vcc->loc().introduce(),cid,args);
              nc->type(vcc->type());
              nc->ann().merge(vcc->ann());
              ve = nc;
            }
          } else if (Id* id = ve->dyn_cast<Id>()) {
            if (id->decl()->ti()->domain() != constants().lit_true) {
              // Inconsistent assignment: post bool_eq(y, true)
              std::vector<Expression*> args(2);
              args[0] = id;
              args[1] = constants().lit_true;
              GCLock lock;
              ve = new Call(Location().introduce(),constants().ids.bool_eq,args);
            } else {
              // Don't post this
              ve = constants().lit_true;
            }
          }
          // Post new constraint
          if (ve != constants().lit_true) {
            clearInternalAnnotations(ve);
            added_constraints.push_back(ve);
          }
        }
      } else {
        // Ex: var false: b = e()
        if (vd->e() != NULL) {
          if (vd->e()->eid()==Expression::E_CALL) {
            // Convert functions to relations:
            //  var false: b = exists([x]) => array_bool_or([x], b)
            //  var false: b = forall([x]) => array_bool_and([x], b)
            //  var false: b = clause([x]) => bool_clause_reif([x], b)
            const Call* c = vd->e()->cast<Call>();
            GCLock lock;
            vd->e(NULL);
            vd->addAnnotation(constants().ann.is_defined_var);
            ASTString cid;
            if (c->id() == constants().ids.exists) {
              cid = constants().ids.array_bool_or;
            } else if (c->id() == constants().ids.forall) {
              cid = constants().ids.array_bool_and;
            } else if (c->id() == constants().ids.clause) {
              cid = constants().ids.bool_clause_reif;
            } else {
              cid = env.reifyId(c->id());
            }
            std::vector<Expression*> args(c->args().size());
            std::copy(c->args().begin(),c->args().end(),args.begin());
            args.push_back(vd->id());
            Call * nc = new Call(c->loc().introduce(),cid,args);
            nc->type(c->type());
            nc->decl(env.orig->matchFn(env, nc, false));
            if (nc->decl()==NULL) {
              throw FlatteningError(env,c->loc(),"'"+c->id().str()+"' is used in a reified context but no reified version is available");
            }
            nc->addAnnotation(definesVarAnn(vd->id()));
            nc->ann().merge(c->ann());
            clearInternalAnnotations(nc);
            added_constraints.push_back(nc);
          } else {
            assert(vd->e()->eid() == Expression::E_ID ||
                   vd->e()->eid() == Expression::E_BOOLLIT);
          }
        }
        if (Expression::equal(vd->ti()->domain(),constants().lit_false)) {
          vd->ti()->domain(NULL);
          vd->e(constants().lit_false);
        }
      }
    } else if (vd->type().isvar() && vd->type().dim()==0) {
      // Int or Float var
      if (vd->e() != NULL) {
        if (const Call* cc = vd->e()->dyn_cast<Call>()) {
          // Remove RHS from vd
          vd->e(NULL);
          vd->addAnnotation(constants().ann.is_defined_var);
          
          std::vector<Expression*> args(cc->args().size());
          ASTString cid;
          if (cc->id() == constants().ids.lin_exp) {
            // a = lin_exp([1],[b],5) => int_lin_eq([1,-1],[b,a],-5):: defines_var(a)
            ArrayLit* le_c = follow_id(cc->args()[0])->cast<ArrayLit>();
            std::vector<Expression*> nc(le_c->v().size());
            std::copy(le_c->v().begin(),le_c->v().end(),nc.begin());
            if (le_c->type().bt()==Type::BT_INT) {
              cid = constants().ids.int_.lin_eq;
              nc.push_back(IntLit::a(-1));
              args[0] = new ArrayLit(Location().introduce(),nc);
              args[0]->type(Type::parint(1));
              ArrayLit* le_x = follow_id(cc->args()[1])->cast<ArrayLit>();
              std::vector<Expression*> nx(le_x->v().size());
              std::copy(le_x->v().begin(),le_x->v().end(),nx.begin());
              nx.push_back(vd->id());
              args[1] = new ArrayLit(Location().introduce(),nx);
              args[1]->type(le_x->type());
              IntVal d = cc->args()[2]->cast<IntLit>()->v();
              args[2] = IntLit::a(-d);
            } else {
              // float
              cid = constants().ids.float_.lin_eq;
              nc.push_back(FloatLit::a(-1.0));
              args[0] = new ArrayLit(Location().introduce(),nc);
              args[0]->type(Type::parfloat(1));
              ArrayLit* le_x = follow_id(cc->args()[1])->cast<ArrayLit>();
              std::vector<Expression*> nx(le_x->v().size());
              std::copy(le_x->v().begin(),le_x->v().end(),nx.begin());
              nx.push_back(vd->id());
              args[1] = new ArrayLit(Location().introduce(),nx);
              args[1]->type(le_x->type());
              FloatVal d = cc->args()[2]->cast<FloatLit>()->v();
              args[2] = FloatLit::a(-d);
            }
          } else {
            if (cc->id() == "card") {
              // card is 'set_card' in old FlatZinc
              cid = constants().ids.set_card;
            } else {
              cid = cc->id();
            }
            std::copy(cc->args().begin(),cc->args().end(),args.begin());
            args.push_back(vd->id());
          }
          Call* nc = new Call(cc->loc().introduce(),cid,args);
          nc->type(cc->type());
          nc->addAnnotation(definesVarAnn(vd->id()));
          nc->ann().merge(cc->ann());
          
          clearInternalAnnotations(nc);
          added_constraints.push_back(nc);
        } else {
          // RHS must be literal or Id
          assert(vd->e()->eid() == Expression::E_ID ||
                 vd->e()->eid() == Expression::E_INTLIT ||
                 vd->e()->eid() == Expression::E_FLOATLIT ||
                 vd->e()->eid() == Expression::E_BOOLLIT ||
                 vd->e()->eid() == Expression::E_SETLIT);
        }
      }
    } else if (vd->type().dim() > 0) {
      // vd is an array
      
      // If RHS is an Id, follow id to RHS
      // a = [1,2,3]; b = a;
      // vd = b => vd = [1,2,3]
      if (!vd->e()->isa<ArrayLit>()) {
        vd->e(follow_id(vd->e()));
      }
      
      // If empty array or 1 indexed, continue
      if (vd->ti()->ranges().size() == 1 &&
          vd->ti()->ranges()[0]->domain() != NULL &&
          vd->ti()->ranges()[0]->domain()->isa<SetLit>()) {
        IntSetVal* isv = vd->ti()->ranges()[0]->domain()->cast<SetLit>()->isv();
        if (isv && (isv->size()==0 || isv->min(0)==1))
          return added_constraints;
      }
      
      // Array should be 1 indexed since ArrayLit is 1 indexed
      assert(vd->e() != NULL);
      ArrayLit* al = NULL;
      Expression* e = vd->e();
      while (al==NULL) {
        switch (e->eid()) {
          case Expression::E_ARRAYLIT:
            al = e->cast<ArrayLit>();
            break;
          case Expression::E_ID:
            e = e->cast<Id>()->decl()->e();
            break;
          default:
            assert(false);
        }
      }
      std::vector<int> dims(2);
      dims[0] = 1;
      dims[1] = al->length();
      al->setDims(ASTIntVec(dims));
      IntSetVal* isv = IntSetVal::a(1,al->length());
      if (vd->ti()->ranges().size() == 1) {
        vd->ti()->ranges()[0]->domain(new SetLit(Location().introduce(),isv));
      } else {
        std::vector<TypeInst*> r(1);
        r[0] = new TypeInst(vd->ti()->ranges()[0]->loc(),
                            vd->ti()->ranges()[0]->type(),
                            new SetLit(Location().introduce(),isv));
        ASTExprVec<TypeInst> ranges(r);
        TypeInst* ti = new TypeInst(vd->ti()->loc(),vd->ti()->type(),ranges,vd->ti()->domain());
        vd->ti(ti);
      }
    }
    return added_constraints;
  }
  
  Expression* cleanup_constraint(EnvI& env, UNORDERED_NAMESPACE::unordered_set<Item*>& globals, Expression* ce) {
    clearInternalAnnotations(ce);
    
    if (Call* vc = ce->dyn_cast<Call>()) {
      for (unsigned int i=0; i<vc->args().size(); i++) {
        // Change array indicies to be 1 indexed
        if (ArrayLit* al = vc->args()[i]->dyn_cast<ArrayLit>()) {
          if (al->dims()>1 || al->min(0)!= 1) {
            std::vector<int> dims(2);
            dims[0] = 1;
            dims[1] = al->length();
            GCLock lock;
            al->setDims(ASTIntVec(dims));
          }
        }
      }
      // Convert functions to relations:
      //   exists([x]) => array_bool_or([x],true)
      //   forall([x]) => array_bool_and([x],true)
      //   clause([x]) => bool_clause([x])
      //   bool_xor([x],[y]) => bool_xor([x],[y],true)
      if (vc->id() == constants().ids.exists) {
        GCLock lock;
        vc->id(ASTString("array_bool_or"));
        std::vector<Expression*> args(2);
        args[0] = vc->args()[0];
        args[1] = constants().lit_true;
        ASTExprVec<Expression> argsv(args);
        vc->args(argsv);
        vc->decl(env.orig->matchFn(env, vc, false));
      } else if (vc->id() == constants().ids.forall) {
        GCLock lock;
        vc->id(ASTString("array_bool_and"));
        std::vector<Expression*> args(2);
        args[0] = vc->args()[0];
        args[1] = constants().lit_true;
        ASTExprVec<Expression> argsv(args);
        vc->args(argsv);
        vc->decl(env.orig->matchFn(env, vc, false));
      } else if (vc->id() == constants().ids.clause) {
        GCLock lock;
        vc->id(ASTString("bool_clause"));
        vc->decl(env.orig->matchFn(env, vc, false));
      } else if (vc->id() == constants().ids.bool_xor && vc->args().size()==2) {
        GCLock lock;
        std::vector<Expression*> args(3);
        args[0] = vc->args()[0];
        args[1] = vc->args()[1];
        args[2] = constants().lit_true;
        ASTExprVec<Expression> argsv(args);
        vc->args(argsv);
        vc->decl(env.orig->matchFn(env, vc, false));
      }
      
      // If vc->decl() is a solver builtin and has not been added to the
      // FlatZinc, add it
      if (vc->decl() && vc->decl() != constants().var_redef &&
          !vc->decl()->from_stdlib() &&
          globals.find(vc->decl())==globals.end()) {
        env.flat_addItem(vc->decl());
        globals.insert(vc->decl());
      }
      return ce;
    } else if (Id* id = ce->dyn_cast<Id>()) {
      // Ex: constraint b; => constraint bool_eq(b, true);
      std::vector<Expression*> args(2);
      args[0] = id;
      args[1] = constants().lit_true;
      GCLock lock;
      return new Call(Location().introduce(),constants().ids.bool_eq,args);
    } else if (BoolLit* bl = ce->dyn_cast<BoolLit>()) {
      // Ex: true => delete; false => bool_eq(false, true);
      if (!bl->v()) {
        GCLock lock;
        std::vector<Expression*> args(2);
        args[0] = constants().lit_false;
        args[1] = constants().lit_true;
        Call* neq = new Call(Location().introduce(),constants().ids.bool_eq,args);
        return neq;
      } else {
        return NULL;
      }
    } else {
      return ce;
    }
  }
  
  void oldflatzinc(Env& e) {
    Model* m = e.flat();

    // Mark annotations and optional variables for removal
    for (unsigned int i=0; i<m->size(); i++) {
      Item* item = (*m)[i];
      if(VarDeclI* vdi = item->dyn_cast<VarDeclI>()) {
        if(item->cast<VarDeclI>()->e()->type().ot() == Type::OT_OPTIONAL ||
            item->cast<VarDeclI>()->e()->type().bt() == Type::BT_ANN) {
          e.envi().flat_removeItem(i);
        }
        if(!e.envi().fopts.keep_mzn_paths && vdi->e()->e())
          vdi->e()->e()->ann().removeCall(constants().ann.mzn_path);
      } else if(ConstraintI* ci = item->dyn_cast<ConstraintI>()) {
        if(!e.envi().fopts.keep_mzn_paths)
          ci->e()->ann().removeCall(constants().ann.mzn_path);
      } else if(SolveI* si = item->dyn_cast<SolveI>()) {
        if(!e.envi().fopts.keep_mzn_paths) {
          si->ann().removeCall(constants().ann.mzn_path);
          if(si->e())
            si->e()->ann().removeCall(constants().ann.mzn_path);
        }
      }
    }

    // Remove items marked for removal
    m->compact();
    EnvI& env = e.envi();

    int msize = m->size();

    // Predicate declarations of solver builtins
    UNORDERED_NAMESPACE::unordered_set<Item*> globals;

    // Record indices of VarDeclIs with Id RHS for sorting & unification
    std::vector<int> declsWithIds;
    for (int i=0; i<msize; i++) {
      if ((*m)[i]->removed())
        continue;
      if (VarDeclI* vdi = (*m)[i]->dyn_cast<VarDeclI>()) {
        GCLock lock;
        VarDecl* vd = vdi->e();
        std::vector<Expression*> added_constraints = cleanup_vardecl(e.envi(), vd);
        // Record whether this VarDecl is equal to an Id (aliasing)
        if (vd->e() && vd->e()->isa<Id>()) {
          declsWithIds.push_back(i);
          vdi->e()->payload(-static_cast<int>(i)-1);
        } else {
          vdi->e()->payload(i);
        }
        for (auto nc : added_constraints) {
          e.envi().flat_addItem(new ConstraintI(Location().introduce(),nc));
        }
      } else if (ConstraintI* ci = (*m)[i]->dyn_cast<ConstraintI>()) {
        Expression* new_ce = cleanup_constraint(e.envi(), globals, ci->e());
        if (new_ce) {
          ci->e(new_ce);
        } else {
          ci->remove();
        }
      } else if (FunctionI* fi = (*m)[i]->dyn_cast<FunctionI>()) {
        if (Let* let = Expression::dyn_cast<Let>(fi->e())) {
          std::vector<Expression*> new_let;
          for (unsigned int i=0; i<let->let().size(); i++) {
            Expression* let_e = let->let()[i];
            if (VarDecl* vd = let_e->dyn_cast<VarDecl>()) {
              std::vector<Expression*> added_constraints = cleanup_vardecl(e.envi(), vd);
              new_let.push_back(vd);
              for (auto nc : added_constraints)
                new_let.push_back(nc);
            } else {
              Expression* new_ce = cleanup_constraint(e.envi(), globals, let_e);
              if (new_ce) {
                new_let.push_back(new_ce);
              }
            }
          }
          fi->e(new Let(let->loc(), new_let, let->in()));
        }
      } else if (SolveI* si = (*m)[i]->dyn_cast<SolveI>()) {
        if (si->e() && si->e()->type().ispar()) {
          // Introduce VarDecl if objective expression is par
          GCLock lock;
          TypeInst* ti = new TypeInst(Location().introduce(),si->e()->type(),NULL);
          VarDecl* constantobj = new VarDecl(Location().introduce(),ti,e.envi().genId(),si->e());
          si->e(constantobj->id());
          e.envi().flat_addItem(new VarDeclI(Location().introduce(),constantobj));
        }
      }
    }

    // Sort VarDecls in FlatZinc so that VarDecls are declared before use
    std::vector<VarDeclI*> sortedVarDecls(declsWithIds.size());
    int vdCount = 0;
    for (unsigned int i=0; i<declsWithIds.size(); i++) {
      VarDecl* cur = (*m)[declsWithIds[i]]->cast<VarDeclI>()->e();
      std::vector<int> stack;
      while (cur && cur->payload() < 0) {
        stack.push_back(cur->payload());
        if (Id* id = cur->e()->dyn_cast<Id>()) {
          cur = id->decl();
        } else {
          cur = NULL;
        }
      }
      for (unsigned int i=stack.size(); i--;) {
        VarDeclI* vdi = (*m)[-stack[i]-1]->cast<VarDeclI>();
        vdi->e()->payload(-vdi->e()->payload()-1);
        sortedVarDecls[vdCount++] = vdi;
      }
    }
    for (unsigned int i=0; i<declsWithIds.size(); i++) {
      (*m)[declsWithIds[i]] = sortedVarDecls[i];
    }

    // Remove marked items
    m->compact();
    e.envi().output->compact();

    for (IdMap<VarOccurrences::Items>::iterator it = env.vo._m.begin();
         it != env.vo._m.end(); ++it) {
      std::vector<Item*> toRemove;
      for (VarOccurrences::Items::iterator iit = it->second.begin();
           iit != it->second.end(); ++iit) {
        if ((*iit)->removed()) {
          toRemove.push_back(*iit);
        }
      }
      for (unsigned int i=0; i<toRemove.size(); i++) {
        it->second.erase(toRemove[i]);
      }
    }

    class Cmp {
    public:
      bool operator() (Item* i, Item* j) {
        if (i->iid()==Item::II_FUN || j->iid()==Item::II_FUN) {
          if (i->iid()==j->iid())
            return false;
          return i->iid()==Item::II_FUN;
        }
        if (i->iid()==Item::II_SOL) {
          assert(j->iid() != i->iid());
          return false;
        }
        if (j->iid()==Item::II_SOL) {
          assert(j->iid() != i->iid());
          return true;
        }
        if (i->iid()==Item::II_VD) {
          if (j->iid() != i->iid())
            return true;
          if (i->cast<VarDeclI>()->e()->type().ispar() &&
              j->cast<VarDeclI>()->e()->type().isvar())
            return true;
          if (j->cast<VarDeclI>()->e()->type().ispar() &&
              i->cast<VarDeclI>()->e()->type().isvar())
            return false;
          if (i->cast<VarDeclI>()->e()->type().dim() == 0 &&
              j->cast<VarDeclI>()->e()->type().dim() != 0)
            return true;
          if (i->cast<VarDeclI>()->e()->type().dim() != 0 &&
              j->cast<VarDeclI>()->e()->type().dim() == 0)
            return false;
          if (i->cast<VarDeclI>()->e()->e()==NULL &&
              j->cast<VarDeclI>()->e()->e() != NULL)
            return true;
          if (i->cast<VarDeclI>()->e()->e() &&
              j->cast<VarDeclI>()->e()->e() &&
              !i->cast<VarDeclI>()->e()->e()->isa<Id>() &&
              j->cast<VarDeclI>()->e()->e()->isa<Id>())
            return true;
        }
        return false;
      }
    } _cmp;
    // Perform final sorting
    std::stable_sort(m->begin(),m->end(),_cmp);
  }

  FlatModelStatistics statistics(Env& m) {
    Model* flat = m.flat();
    FlatModelStatistics stats;
    for (unsigned int i=0; i<flat->size(); i++) {
      if (!(*flat)[i]->removed()) {
        if (VarDeclI* vdi = (*flat)[i]->dyn_cast<VarDeclI>()) {
          Type t = vdi->e()->type();
          if (t.isvar() && t.dim()==0) {
            if (t.is_set())
              stats.n_set_vars++;
            else if (t.isint())
              stats.n_int_vars++;
            else if (t.isbool())
              stats.n_bool_vars++;
            else if (t.isfloat())
              stats.n_float_vars++;
          }
        } else if (ConstraintI* ci = (*flat)[i]->dyn_cast<ConstraintI>()) {
          if (Call* call = ci->e()->dyn_cast<Call>()) {
            if (call->args().size() > 0) {
              Type all_t;
              for (unsigned int i=0; i<call->args().size(); i++) {
                Type t = call->args()[i]->type();
                if (t.isvar()) {
                  if (t.st()==Type::ST_SET)
                    all_t = t;
                  else if (t.bt()==Type::BT_FLOAT && all_t.st()!=Type::ST_SET)
                    all_t = t;
                  else if (t.bt()==Type::BT_INT && all_t.bt()!=Type::BT_FLOAT && all_t.st()!=Type::ST_SET)
                    all_t = t;
                  else if (t.bt()==Type::BT_BOOL && all_t.bt()!=Type::BT_INT && all_t.bt()!=Type::BT_FLOAT && all_t.st()!=Type::ST_SET)
                    all_t = t;
                }
              }
              if (all_t.isvar()) {
                if (all_t.st()==Type::ST_SET)
                  stats.n_set_ct++;
                else if (all_t.bt()==Type::BT_INT)
                  stats.n_int_ct++;
                else if (all_t.bt()==Type::BT_BOOL)
                  stats.n_bool_ct++;
                else if (all_t.bt()==Type::BT_FLOAT)
                  stats.n_float_ct++;
              }
            }
          }
        }
      }
    }
    return stats;
  }
  
}<|MERGE_RESOLUTION|>--- conflicted
+++ resolved
@@ -229,7 +229,7 @@
           } else if(vd->ti()->type().isvarfloat()) {
             vd->type(Type::parfloat());
             vd->ti(new TypeInst(vd->loc(), Type::parfloat()));
-            vd->e(new FloatLit(vd->loc(), doubleval));
+            vd->e(FloatLit::a(doubleval));
           } else if(vd->ti()->type().isvarbool()) {
             vd->type(Type::parbool());
             vd->ti(new TypeInst(vd->loc(), Type::parbool()));
@@ -5751,23 +5751,15 @@
         check_only_range->decl(env.orig->matchFn(e.envi(), check_only_range, false));
         onlyRangeDomains = eval_bool(e.envi(), check_only_range);
       }
-<<<<<<< HEAD
-    
+
       class ExpandArrayDecls : public ItemVisitor {
-=======
-      
-      bool hadSolveItem = false;
-      // Flatten main model
-      class FV : public ItemVisitor {
->>>>>>> d6d2f0e2
       public:
         EnvI& env;
-        bool& hadSolveItem;
-        FV(EnvI& env0, bool& hadSolveItem0) : env(env0), hadSolveItem(hadSolveItem0) {}
-        bool enter(Item* i) {
-          return !(i->isa<ConstraintI>()  && env.failed());
-        }
+        ExpandArrayDecls(EnvI& env0) : env(env0) {}
         void vVarDeclI(VarDeclI* v) {
+          if (v->e()->type().isvar() && v->e()->type().dim() > 0 && v->e()->ti()->domain()==NULL) {
+            (void) flat_exp(env, Ctx(), v->e()->id(), NULL, constants().var_true);
+          }
           if (v->e()->type().ispar() && v->e()->type().dim() > 0 && v->e()->ti()->domain()==NULL
               && (v->e()->type().bt()==Type::BT_INT || v->e()->type().bt()==Type::BT_FLOAT)) {
             // Compute bounds for array literals
@@ -5797,7 +5789,6 @@
               v->e()->ti()->setComputedDomain(true);
             }
           }
-<<<<<<< HEAD
         }
       } _ead(env);
       iterItems<ExpandArrayDecls>(_ead,e.model());;
@@ -5813,8 +5804,6 @@
             return !(i->isa<ConstraintI>()  && env.failed());
         }
         void vVarDeclI(VarDeclI* v) {
-=======
->>>>>>> d6d2f0e2
           if (v->e()->type().isvar() || v->e()->type().isann()) {
             (void) flat_exp(env,Ctx(),v->e()->id(),NULL,constants().var_true);
           } else {
