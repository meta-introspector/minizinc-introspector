/* -*- mode: C++; c-basic-offset: 2; indent-tabs-mode: nil -*- */

/*
 *  Main authors:
 *     Guido Tack <guido.tack@monash.edu>
 */

/* This Source Code Form is subject to the terms of the Mozilla Public
 * License, v. 2.0. If a copy of the MPL was not distributed with this
 * file, You can obtain one at http://mozilla.org/MPL/2.0/. */

#include <minizinc/flatten.hh>
#include <minizinc/eval_par.hh>
#include <minizinc/copy.hh>
#include <minizinc/hash.hh>
#include <minizinc/astexception.hh>
#include <minizinc/optimize.hh>
#include <minizinc/astiterator.hh>
#include <minizinc/output.hh>

#include <minizinc/flat_exp.hh>
#include <minizinc/flatten_internal.hh>

#include <unordered_set>
#include <unordered_map>

namespace MiniZinc {

  // Create domain constraints. Return true if successful.
  bool createExplicitDomainConstraints(EnvI& envi, VarDecl* vd, Expression* domain) {
    std::vector<Call*> calls;
    Location iloc = Location().introduce();

    if(domain->type().isfloat() || domain->type().isfloatset()) {
      FloatSetVal* fsv = eval_floatset(envi, domain);
      if(fsv->size() == 1) { // Range based
        if(fsv->min() == fsv->max()) {
          calls.push_back(new Call(iloc,
            constants().ids.float_.eq,
            {vd->id(), FloatLit::a(fsv->min())}));
        } else {
          FloatSetVal* cfsv;
          if(vd->ti()->domain()) {
            cfsv = eval_floatset(envi, vd->ti()->domain());
          } else {
            cfsv = FloatSetVal::a(-FloatVal::infinity(), FloatVal::infinity());
          }
          if(cfsv->min() < fsv->min()) {
            calls.push_back(new Call(iloc,
              constants().ids.float_.le,
              {FloatLit::a(fsv->min()), vd->id()}));
          }
          if(cfsv->max() > fsv->max()) {
            calls.push_back(new Call(iloc,
              constants().ids.float_.le,
              {vd->id(), FloatLit::a(fsv->max())}));
          }
        }
      } else {
        calls.push_back(new Call(iloc,
          constants().ids.set_in,
          {vd->id(), new SetLit(iloc, fsv)}));
      }
    } else if(domain->type().isint() || domain->type().isintset()) {
      IntSetVal* isv = eval_intset(envi, domain);
      if(isv->size() == 1) { // Range based
        if(isv->min() == isv->max()) {
          calls.push_back(new Call(iloc,
            constants().ids.int_.eq,
            {vd->id(), IntLit::a(isv->min())}));
        } else {
          IntSetVal* cisv;
          if(vd->ti()->domain()) {
            cisv = eval_intset(envi, vd->ti()->domain());
          } else {
            cisv = IntSetVal::a(-IntVal::infinity(), IntVal::infinity());
          }
          if(cisv->min() < isv->min()) {
            calls.push_back(new Call(iloc,
              constants().ids.int_.le,
              {IntLit::a(isv->min()), vd->id()}));
          }
          if(cisv->max() > isv->max()) {
            calls.push_back(new Call(iloc,
              constants().ids.int_.le,
              {vd->id(), IntLit::a(isv->max())}));
          }
        }
      } else {
        calls.push_back(new Call(iloc,
          constants().ids.set_in,
          {vd->id(), new SetLit(iloc, isv)}));
      }
    } else {
      std::cerr << "Warning: domain change not handled by -g mode: " << *vd->id() << " = " << *domain << std::endl;
      return false;
    }

    int counter = 0;
    for (Call* c : calls) {
      CallStackItem csi(envi, IntLit::a(counter++));
      c->type(Type::varbool());
      c->decl(envi.model->matchFn(envi, c, true));
      flat_exp(envi, Ctx(), c, constants().var_true, constants().var_true);
    }
    return true;
  }


  void setComputedDomain(EnvI& envi, VarDecl* vd, Expression* domain, bool is_computed) {
    bool forceChange = vd->ann().contains(constants().ann.is_defined_var) || vd->introduced();

    bool change_domain = forceChange || !envi.fopts.record_domain_changes;
    if (!forceChange && envi.fopts.record_domain_changes) {
      change_domain = !createExplicitDomainConstraints(envi, vd, domain);
    }

    if (change_domain) {
      vd->ti()->domain(domain);
      vd->ti()->setComputedDomain(is_computed);
    }
  }

  /// Output operator for contexts
  template<class Char, class Traits>
  std::basic_ostream<Char,Traits>&
  operator <<(std::basic_ostream<Char,Traits>& os, Ctx& ctx) {
    switch (ctx.b) {
    case C_ROOT: os << "R"; break;
    case C_POS: os << "+"; break;
    case C_NEG: os << "-"; break;
    case C_MIX: os << "M"; break;
    default: assert(false); break;
    }
    switch (ctx.i) {
    case C_ROOT: os << "R"; break;
    case C_POS: os << "+"; break;
    case C_NEG: os << "-"; break;
    case C_MIX: os << "M"; break;
    default: assert(false); break;
    }
    if (ctx.neg) os << "!";
    return os;
  }

  BCtx operator +(const BCtx& c) {
    switch (c) {
    case C_ROOT: return C_POS;
    case C_POS: return C_POS;
    case C_NEG: return C_NEG;
    case C_MIX: return C_MIX;
    default: assert(false); return C_ROOT;
    }
  }

  BCtx operator -(const BCtx& c) {
    switch (c) {
    case C_ROOT: return C_NEG;
    case C_POS: return C_NEG;
    case C_NEG: return C_POS;
    case C_MIX: return C_MIX;
    default: assert(false); return C_ROOT;
    }
  }

  /// Check if \a c is non-positive
  bool nonpos(const BCtx& c) {
    return c==C_NEG || c==C_MIX;
  }
  /// Check if \a c is non-negative
  bool nonneg(const BCtx& c) {
    return c==C_ROOT || c==C_POS;
  }

  void dumpEEb(const std::vector<EE>& ee) {
    for (unsigned int i=0; i<ee.size(); i++)
      std::cerr << *ee[i].b() << "\n";
  }
  void dumpEEr(const std::vector<EE>& ee) {
    for (unsigned int i=0; i<ee.size(); i++)
      std::cerr << *ee[i].r() << "\n";
  }

  std::tuple<BCtx, bool> ann2Ctx(VarDecl* vd) {
    if (vd->ann().contains(constants().ctx.root)) {
      return std::make_tuple(C_ROOT, true);
    } else if (vd->ann().contains(constants().ctx.mix)) {
      return std::make_tuple(C_MIX, true);
    } else if (vd->ann().contains(constants().ctx.pos)) {
      return std::make_tuple(C_POS, true);
    } else if (vd->ann().contains(constants().ctx.neg)) {
      return std::make_tuple(C_NEG, true);
    } else {
      return std::make_tuple(C_MIX, false);
    }
  }

  void addCtxAnn(VarDecl* vd, BCtx& c) {
    if (vd) {
      Id* ctx_id = NULL;
      BCtx nc;
      bool annotated;
      std::tie(nc, annotated) = ann2Ctx(vd);
      // If previously annotated
      if (annotated) {
        // Early exit
        if (nc == c || nc == C_ROOT || (nc == C_MIX && c != C_ROOT)){
          return;
        }
        // Remove old annotation
        switch (nc) {
          case C_ROOT: vd->ann().remove(constants().ctx.root); break;
          case C_MIX: vd->ann().remove(constants().ctx.mix); break;
          case C_POS: vd->ann().remove(constants().ctx.pos); break;
          case C_NEG: vd->ann().remove(constants().ctx.neg); break;
          default: assert(false); break;
        }
        // Determine new context
        if (c == C_ROOT) {
          nc = C_ROOT;
        } else {
          nc = C_MIX;
        }
      } else {
        nc = c;
      }
      switch (nc) {
        case C_ROOT: ctx_id=constants().ctx.root; break;
        case C_POS: ctx_id=constants().ctx.pos; break;
        case C_NEG: ctx_id=constants().ctx.neg; break;
        case C_MIX: ctx_id=constants().ctx.mix; break;
        default: assert(false); break;
      }
      vd->addAnnotation(ctx_id);
    }
  }

  void makeDefinedVar(VarDecl* vd, Call* c) {
    if (!vd->ann().contains(constants().ann.is_defined_var)) {
      std::vector<Expression*> args(1);
      args[0] = vd->id();
      Call* dv = new Call(Location().introduce(),constants().ann.defines_var,args);
      dv->type(Type::ann());
      vd->addAnnotation(constants().ann.is_defined_var);
      c->addAnnotation(dv);
    }
  }
  
  bool isDefinesVarAnn(Expression* e) {
    return e->isa<Call>() && e->cast<Call>()->id()==constants().ann.defines_var;
  }
  
  /// Check if \a e is NULL or true
  bool istrue(EnvI& env, Expression* e) {
    GCLock lock;
    return e==NULL || (e->type().ispar() && e->type().isbool()
                       && eval_bool(env,e));
  }  
  /// Check if \a e is non-NULL and false
  bool isfalse(EnvI& env, Expression* e) {
    GCLock lock;
    return e!=NULL && e->type().ispar() && e->type().isbool()
           && !eval_bool(env,e);
  }  

  EE flat_exp(EnvI& env, Ctx ctx, Expression* e, VarDecl* r, VarDecl* b);
  KeepAlive bind(EnvI& env, Ctx ctx, VarDecl* vd, Expression* e);

  /// Use bounds from ovd for vd if they are better.
  /// Returns true if ovd's bounds are better.
  bool updateBounds(EnvI& envi, VarDecl* ovd, VarDecl* vd) {
    bool tighter = false;
    bool fixed = false;
    if(ovd->ti()->domain() || ovd->e()) {
      IntVal intval;
      FloatVal doubleval;
      bool boolval;

      if(vd->type().isint()) {
        IntBounds oldbounds = compute_int_bounds(envi, ovd->id());
        IntBounds bounds(0,0,false);
        if(vd->ti()->domain() || vd->e())
          bounds = compute_int_bounds(envi, vd->id());

        if((vd->ti()->domain() || vd->e()) && bounds.valid && bounds.l.isFinite() && bounds.u.isFinite()) {
          if(oldbounds.valid && oldbounds.l.isFinite() && oldbounds.u.isFinite()) {
            fixed = oldbounds.u == oldbounds.l || bounds.u == bounds.l;
            if(fixed) {
              tighter = true;
              intval = oldbounds.u == oldbounds.l ? oldbounds.u : bounds.l;
              ovd->ti()->domain(new SetLit(ovd->loc(), IntSetVal::a(intval, intval)));
            } else {
              IntSetVal* olddom = ovd->ti()->domain() ? eval_intset(envi, ovd->ti()->domain()) : NULL;
              IntSetVal* newdom =  vd->ti()->domain() ? eval_intset(envi,  vd->ti()->domain()) : NULL;

              if(olddom) {
                if(!newdom) {
                  tighter = true;
                } else {
                  IntSetRanges oisr(olddom);
                  IntSetRanges nisr(newdom);
                  IntSetRanges nisr_card(newdom);

                  Ranges::Inter<IntVal, IntSetRanges, IntSetRanges> inter(oisr, nisr);

                  if(Ranges::cardinality(inter) < Ranges::cardinality(nisr_card)) {
                    IntSetRanges oisr_inter(olddom);
                    IntSetRanges nisr_inter(newdom);
                    Ranges::Inter<IntVal, IntSetRanges, IntSetRanges> inter_card(oisr_inter, nisr_inter);
                    tighter = true;
                    ovd->ti()->domain(new SetLit(ovd->loc(), IntSetVal::ai(inter_card)));
                  }
                }
              }
            }
          }
        } else {
          if(oldbounds.valid && oldbounds.l.isFinite() && oldbounds.u.isFinite()) {
            tighter = true;
            fixed = oldbounds.u == oldbounds.l;
            if(fixed) {
              intval = oldbounds.u;
              ovd->ti()->domain(new SetLit(ovd->loc(), IntSetVal::a(intval, intval)));
            }
          }
        }
      } else if(vd->type().isfloat()) {
        FloatBounds oldbounds = compute_float_bounds(envi, ovd->id());
        FloatBounds bounds(0.0, 0.0, false);
        if(vd->ti()->domain() || vd->e())
          bounds = compute_float_bounds(envi, vd->id());
        if((vd->ti()->domain() || vd->e()) && bounds.valid) {
          if(oldbounds.valid) {
            fixed = oldbounds.u == oldbounds.l || bounds.u == bounds.l;
            if(fixed) doubleval = oldbounds.u == oldbounds.l ? oldbounds.u : bounds.l;
            tighter = fixed || (oldbounds.u - oldbounds.l < bounds.u - bounds.l);
          }
        } else {
          if(oldbounds.valid) {
            tighter = true;
            fixed = oldbounds.u == oldbounds.l;
            if(fixed) doubleval = oldbounds.u;
          }
        }
      } else if(vd->type().isbool()) {
        if(ovd->ti()->domain()) {
          fixed = tighter = true;
          boolval = eval_bool(envi, ovd->ti()->domain());
        } else {
          fixed = tighter = (ovd->e() && ovd->e()->isa<BoolLit>());
          if(fixed)
            boolval = ovd->e()->cast<BoolLit>()->v();
        }
      }

      if(tighter) {
        vd->ti()->domain(ovd->ti()->domain());
        if(vd->e() == NULL && fixed) {
          if(vd->ti()->type().isvarint()) {
            vd->type(Type::parint());
            vd->ti(new TypeInst(vd->loc(), Type::parint()));
            vd->e(IntLit::a(intval));
          } else if(vd->ti()->type().isvarfloat()) {
            vd->type(Type::parfloat());
            vd->ti(new TypeInst(vd->loc(), Type::parfloat()));
            vd->e(FloatLit::a(doubleval));
          } else if(vd->ti()->type().isvarbool()) {
            vd->type(Type::parbool());
            vd->ti(new TypeInst(vd->loc(), Type::parbool()));
            vd->ti()->domain(boolval ? constants().lit_true : constants().lit_false);
            vd->e(new BoolLit(vd->loc(), boolval));
          }
        }
      }
    }

    return tighter;
  }

  std::string getPath(EnvI& env) {
    std::string path;
    std::stringstream ss;
    if(env.dumpPath(ss))
      path = ss.str();

    return path;
  }

  inline Location getLoc(EnvI& env, Expression* e1, Expression* e2) {
    if(e1) {
      return e1->loc().introduce();
    } else if(e2) {
      return e2->loc().introduce();
    } else {
      return Location().introduce();
    }
  }
  inline Id* getId(EnvI& env, Id* origId) {
    return origId ? origId : new Id(Location().introduce(),env.genId(), NULL);
  }

  StringLit* getLongestMznPathAnnotation(EnvI& env, const Expression* e) {
    StringLit* sl = NULL;

    if(const VarDecl* vd = e->dyn_cast<const VarDecl>()) {
      EnvI::ReversePathMap& reversePathMap = env.getReversePathMap();
      KeepAlive vd_decl_ka (vd->id()->decl());
      EnvI::ReversePathMap::iterator it = reversePathMap.find(vd_decl_ka);
      if(it != reversePathMap.end()) {
        sl = new StringLit(Location(), it->second);
      }
    } else {
      for(ExpressionSetIter it = e->ann().begin(); it != e->ann().end(); ++it) {
        if(Call* ca = (*it)->dyn_cast<Call>()) {
          if(ca->id() == constants().ann.mzn_path) {
            StringLit* sl1 = ca->arg(0)->cast<StringLit>();
            if(sl) {
              if(sl1->v().size() > sl->v().size())
                sl = sl1;
            } else {
              sl = sl1;
            }
          }
        }
      }
    }
    return sl;
  }

  void addPathAnnotation(EnvI& env, Expression* e) {
    if(!(e->type().isann() || e->isa<Id>()) && e->type().dim() == 0) {
      GCLock lock;
      Annotation& ann = e->ann();
      if(ann.containsCall(constants().ann.mzn_path))
        return;

      EnvI::ReversePathMap& reversePathMap = env.getReversePathMap();

      std::vector<Expression*> path_args(1);
      std::string p;
      KeepAlive e_ka (e);
      EnvI::ReversePathMap::iterator it = reversePathMap.find(e_ka);
      if(it == reversePathMap.end()) {
        p = getPath(env);
      } else {
        p = it->second;
      }

      if(p.size() != 0) {
        path_args[0] = new StringLit(Location(), p);
        Call* path_call = new Call(e->loc(), constants().ann.mzn_path, path_args);
        path_call->type(Type::ann());
        e->addAnnotation(path_call);
      }
    }
  }

  VarDecl* newVarDecl(EnvI& env, Ctx ctx, TypeInst* ti, Id* origId, VarDecl* origVd, Expression* rhs) {
    VarDecl* vd = nullptr;

    // Is this vardecl already in the FlatZinc (for unification)
    bool hasBeenAdded = false;

    // Don't use paths for arrays or annotations
    if(ti->type().dim() == 0 && !ti->type().isann()) {
      std::string path = getPath(env);
      if(!path.empty()) {
        EnvI::ReversePathMap& reversePathMap = env.getReversePathMap();
        EnvI::PathMap& pathMap = env.getPathMap();
        EnvI::PathMap::iterator it = pathMap.find(path);

        if(it != pathMap.end()) {
          VarDecl* ovd = Expression::cast<VarDecl>((it->second.decl)());
          unsigned int ovd_pass = it->second.pass_no;

          if(ovd) {
            // If ovd was introduced during the same pass, we can unify
            if(env.current_pass_no == ovd_pass) {
              vd = ovd;
              if(origId)
                origId->decl(vd);
              hasBeenAdded = true;
            } else {
              vd = new VarDecl(getLoc(env, origVd, rhs), ti, getId(env, origId));
              hasBeenAdded = false;
              updateBounds(env, ovd, vd);
            }

            // Check whether ovd was unified in a previous pass
            if(ovd->id() != ovd->id()->decl()->id()) {
              // We may not have seen the pointed to decl just yet
              KeepAlive ovd_decl_ka(ovd->id()->decl());
              EnvI::ReversePathMap::iterator path2It = reversePathMap.find(ovd_decl_ka);
              if(path2It != reversePathMap.end()) {
                std::string path2 = path2It->second;
                EnvI::PathVar vd_tup {vd, env.current_pass_no};

                pathMap[path] = vd_tup;
                pathMap[path2] = vd_tup;
                KeepAlive vd_ka(vd);
                reversePathMap.insert(vd_ka, path);
              }
            }
          }
        } else {
          // Create new VarDecl and add it to the maps
          vd = new VarDecl(getLoc(env, origVd, rhs), ti, getId(env, origId));
          hasBeenAdded = false;
          EnvI::PathVar vd_tup {vd, env.current_pass_no};
          pathMap       [path] = vd_tup;
          KeepAlive vd_ka(vd);
          reversePathMap.insert(vd_ka, path);
        }
      }
    }
    if(vd == nullptr) {
      vd = new VarDecl(getLoc(env, origVd, rhs), ti, getId(env, origId));
      hasBeenAdded = false;
    }

    // If vd has an e() use bind to turn rhs into a constraint
    if (vd->e()) {
      if(rhs) {
        bind(env, ctx, vd, rhs);
      }
    } else {
      vd->e(rhs);
    }
    assert(!vd->type().isbot());
    if (origVd && (origVd->id()->idn()!=-1 || origVd->toplevel())) {
      vd->introduced(origVd->introduced());
    } else {
      vd->introduced(true);
    }

    vd->flat(vd);

    // Copy annotations from origVd
    if (origVd) {
      for (ExpressionSetIter it = origVd->ann().begin(); it != origVd->ann().end(); ++it) {
        EE ee_ann = flat_exp(env, Ctx(), *it, NULL, constants().var_true);
        vd->addAnnotation(ee_ann.r());
      }
    }

    if (!hasBeenAdded) {
      if (FunctionI* fi = env.model->matchRevMap(env, vd->type())) {
        // We need to introduce a reverse mapper
        Call* revmap = new Call(Location().introduce(), fi->id(), {vd->id()});
        revmap->decl(fi);
        revmap->type(Type::varbool());
        env.flat_addItem(new ConstraintI(Location().introduce(), revmap));
      }

      VarDeclI* ni = new VarDeclI(Location().introduce(),vd);
      env.flat_addItem(ni);
      EE ee(vd,NULL);
      env.cse_map_insert(vd->id(),ee);
    }

    return vd;
  }

#define MZN_FILL_REIFY_MAP(T,ID) reifyMap.insert(std::pair<ASTString,ASTString>(constants().ids.T.ID,constants().ids.T ## reif.ID));

  EnvI::EnvI(Model* model0, std::ostream& outstream0, std::ostream& errstream0) :
    model(model0),
    orig_model(NULL),
    output(new Model),
    outstream(outstream0),
    errstream(errstream0),
    current_pass_no(0),
    final_pass_no(1),
    maxPathDepth(0),
    ignorePartial(false),
    ignoreUnknownIds(false),
    maxCallStack(0),
    collect_vardecls(false),
    in_redundant_constraint(0),
    in_maybe_partial(0),
    pathUse(0),
    _flat(new Model),
    _failed(false),
    ids(0) {
    MZN_FILL_REIFY_MAP(int_,lin_eq);
    MZN_FILL_REIFY_MAP(int_,lin_le);
    MZN_FILL_REIFY_MAP(int_,lin_ne);
    MZN_FILL_REIFY_MAP(int_,plus);
    MZN_FILL_REIFY_MAP(int_,minus);
    MZN_FILL_REIFY_MAP(int_,times);
    MZN_FILL_REIFY_MAP(int_,div);
    MZN_FILL_REIFY_MAP(int_,mod);
    MZN_FILL_REIFY_MAP(int_,lt);
    MZN_FILL_REIFY_MAP(int_,le);
    MZN_FILL_REIFY_MAP(int_,gt);
    MZN_FILL_REIFY_MAP(int_,ge);
    MZN_FILL_REIFY_MAP(int_,eq);
    MZN_FILL_REIFY_MAP(int_,ne);
    MZN_FILL_REIFY_MAP(float_,lin_eq);
    MZN_FILL_REIFY_MAP(float_,lin_le);
    MZN_FILL_REIFY_MAP(float_,lin_lt);
    MZN_FILL_REIFY_MAP(float_,lin_ne);
    MZN_FILL_REIFY_MAP(float_,plus);
    MZN_FILL_REIFY_MAP(float_,minus);
    MZN_FILL_REIFY_MAP(float_,times);
    MZN_FILL_REIFY_MAP(float_,div);
    MZN_FILL_REIFY_MAP(float_,mod);
    MZN_FILL_REIFY_MAP(float_,lt);
    MZN_FILL_REIFY_MAP(float_,le);
    MZN_FILL_REIFY_MAP(float_,gt);
    MZN_FILL_REIFY_MAP(float_,ge);
    MZN_FILL_REIFY_MAP(float_,eq);
    MZN_FILL_REIFY_MAP(float_,ne);
    reifyMap.insert(std::pair<ASTString,ASTString>(constants().ids.forall,constants().ids.forall_reif));
    reifyMap.insert(std::pair<ASTString,ASTString>(constants().ids.bool_eq,constants().ids.bool_eq_reif));
    reifyMap.insert(std::pair<ASTString,ASTString>(constants().ids.bool_clause,constants().ids.bool_clause_reif));
    reifyMap.insert(std::pair<ASTString,ASTString>(constants().ids.clause,constants().ids.bool_clause_reif));
  }
  EnvI::~EnvI(void) {
    delete _flat;
    delete output;
    delete model;
    delete orig_model;
  }
  long long int
  EnvI::genId(void) {
      return ids++;
    }
  void EnvI::cse_map_insert(Expression* e, const EE& ee) {
      KeepAlive ka(e);
      cse_map.insert(ka,WW(ee.r(),ee.b()));
    }
  EnvI::CSEMap::iterator EnvI::cse_map_find(Expression* e) {
    KeepAlive ka(e);
    CSEMap::iterator it = cse_map.find(ka);
    if (it != cse_map.end()) {
      if (it->second.r()) {
        if (it->second.r()->isa<VarDecl>()) {
          int idx = vo.find(it->second.r()->cast<VarDecl>());
          if (idx == -1 || (*_flat)[idx]->removed())
            return cse_map.end();
        }
      } else {
        return cse_map.end();
      }
    }
    return it;
  }
  void EnvI::cse_map_remove(Expression* e) {
    KeepAlive ka(e);
    cse_map.remove(ka);
  }
  EnvI::CSEMap::iterator EnvI::cse_map_end(void) {
    return cse_map.end();
  }
  void EnvI::dump(void) {
    struct EED {
      static std::string k(Expression* e) {
        std::ostringstream oss;
        oss << *e;
        return oss.str();
      }
      static std::string d(const WW& ee) {
        std::ostringstream oss;
        oss << *ee.r() << " " << ee.b();
        return oss.str();
      }
    };
    cse_map.dump<EED>();
  }
  
  void EnvI::flat_addItem(Item* i) {
    assert(_flat);
    if (_failed)
      return;
    _flat->addItem(i);

    Expression* toAnnotate = NULL;
    Expression* toAdd = NULL;
    switch (i->iid()) {
      case Item::II_VD:
      {
        VarDeclI* vd = i->cast<VarDeclI>();
        addPathAnnotation(*this, vd->e());
        toAnnotate = vd->e()->e();
        vo.add_idx(vd, _flat->size()-1);
        toAdd = vd->e();
        break;
      }
      case Item::II_CON:
      {
        ConstraintI* ci = i->cast<ConstraintI>();

        if (ci->e()->isa<BoolLit>() && !ci->e()->cast<BoolLit>()->v()) {
          fail();
        } else {
          toAnnotate = ci->e();
          addPathAnnotation(*this, ci->e());
          toAdd = ci->e();
        }
        break;
      }
      case Item::II_SOL:
      {
        SolveI* si = i->cast<SolveI>();
        CollectOccurrencesE ce(vo,si);
        topDown(ce,si->e());
        for (ExpressionSetIter it = si->ann().begin(); it != si->ann().end(); ++it)
          topDown(ce,*it);
        break;
      }
      case Item::II_OUT:
      {
        OutputI* si = i->cast<OutputI>();
        toAdd = si->e();
        break;
      }
      default:
        break;
    }
    if (toAnnotate && toAnnotate->isa<Call>()) {
      annotateFromCallStack(toAnnotate);
    }
    if (toAdd) {
      CollectOccurrencesE ce(vo,i);
      topDown(ce,toAdd);
    }
  }

  void EnvI::annotateFromCallStack(Expression* e) {
    int prev = idStack.size() > 0 ? idStack.back() : 0;
    bool allCalls = true;
    for (int i = static_cast<int>(callStack.size())-1; i >= prev; i--) {
      Expression* ee = callStack[i]->untag();
      allCalls = allCalls && (i==callStack.size()-1 || ee->isa<Call>());
      for (ExpressionSetIter it = ee->ann().begin(); it != ee->ann().end(); ++it) {
        EE ee_ann = flat_exp(*this, Ctx(), *it, NULL, constants().var_true);
        if (allCalls || !isDefinesVarAnn(ee_ann.r()))
          e->addAnnotation(ee_ann.r());
      }
    }

  }
  
  void EnvI::copyPathMapsAndState(EnvI& env) {
    final_pass_no = env.final_pass_no;
    maxPathDepth = env.maxPathDepth;
    current_pass_no = env.current_pass_no;
    filenameMap = env.filenameMap;
    maxPathDepth = env.maxPathDepth;
    pathMap = env.getPathMap();
    reversePathMap = env.getReversePathMap();
  }
  
  void EnvI::flat_removeItem(MiniZinc::Item* i) {
    i->remove();
  }
  void EnvI::flat_removeItem(int i) {
    flat_removeItem((*_flat)[i]);
  }
  
  void EnvI::fail(const std::string& msg) {
    if (!_failed) {
      addWarning(std::string("model inconsistency detected")+(msg.empty() ? std::string() : (": "+msg)));
      _failed = true;
      for (unsigned int i=0; i<_flat->size(); i++) {
        (*_flat)[i]->remove();
      }
      ConstraintI* failedConstraint = new ConstraintI(Location().introduce(),constants().lit_false);
      _flat->addItem(failedConstraint);
      _flat->addItem(SolveI::sat(Location().introduce()));
      for (unsigned int i=0; i<output->size(); i++) {
        (*output)[i]->remove();
      }
      output->addItem(new OutputI(Location().introduce(),new ArrayLit(Location(),std::vector<Expression*>())));
      throw ModelInconsistent(*this, Location().introduce());
    }
  }
  
  bool EnvI::failed() const {
    return _failed;
  }
  
  
  unsigned int EnvI::registerEnum(VarDeclI* vdi) {
    EnumMap::iterator it = enumMap.find(vdi);
    unsigned int ret;
    if (it == enumMap.end()) {
      ret = static_cast<unsigned int>(enumVarDecls.size());
      enumVarDecls.push_back(vdi);
      enumMap.insert(std::make_pair(vdi, ret));
    } else {
      ret = it->second;
    }
    return ret+1;
  }
  VarDeclI* EnvI::getEnum(unsigned int i) const {
    assert(i > 0 && i <= enumVarDecls.size());
    return enumVarDecls[i-1];
  }
  unsigned int EnvI::registerArrayEnum(const std::vector<unsigned int>& arrayEnum) {
    std::ostringstream oss;
    for (unsigned int i=0; i<arrayEnum.size(); i++) {
      assert(arrayEnum[i] <= enumVarDecls.size());
      oss << arrayEnum[i] << ".";
    }
    ArrayEnumMap::iterator it = arrayEnumMap.find(oss.str());
    unsigned int ret;
    if (it == arrayEnumMap.end()) {
      ret = static_cast<unsigned int>(arrayEnumDecls.size());
      arrayEnumDecls.push_back(arrayEnum);
      arrayEnumMap.insert(std::make_pair(oss.str(), ret));
    } else {
      ret = it->second;
    }
    return ret+1;
  }
  const std::vector<unsigned int>& EnvI::getArrayEnum(unsigned int i) const {
    assert(i > 0 && i <= arrayEnumDecls.size());
    return arrayEnumDecls[i-1];
  }
  bool EnvI::isSubtype(const Type& t1, const Type& t2, bool strictEnums) {
    if (!t1.isSubtypeOf(t2,strictEnums))
      return false;
    if (strictEnums && t1.dim()==0 && t2.dim()!=0 && t2.enumId() != 0) {
      // set assigned to an array
      const std::vector<unsigned int>& t2enumIds = getArrayEnum(t2.enumId());
      if (t2enumIds[t2enumIds.size()-1] != 0 && t1.enumId() != t2enumIds[t2enumIds.size()-1])
        return false;
    }
    if (strictEnums && t1.dim() > 0 && t1.enumId() != t2.enumId()) {
      if (t1.enumId()==0) {
        return t1.isbot();
      }
      if (t2.enumId()!=0) {
        const std::vector<unsigned int>& t1enumIds = getArrayEnum(t1.enumId());
        const std::vector<unsigned int>& t2enumIds = getArrayEnum(t2.enumId());
        assert(t1enumIds.size() == t2enumIds.size());
        for (unsigned int i=0; i<t1enumIds.size()-1; i++) {
          if (t2enumIds[i] != 0 && t1enumIds[i] != t2enumIds[i])
            return false;
        }
        if (!t1.isbot() && t2enumIds[t1enumIds.size()-1]!=0 && t1enumIds[t1enumIds.size()-1]!=t2enumIds[t2enumIds.size()-1])
          return false;
      }
    }
    return true;
  }
  
  void EnvI::collectVarDecls(bool b) {
    collect_vardecls = b;
  }
  void EnvI::vo_add_exp(VarDecl* vd) {
    if (vd->e() && vd->e()->isa<Call>() && !vd->e()->type().isann()) {
      int prev = idStack.size() > 0 ? idStack.back() : 0;
      for (int i = static_cast<int>(callStack.size())-1; i >= prev; i--) {
        Expression* ee = callStack[i]->untag();
        for (ExpressionSetIter it = ee->ann().begin(); it != ee->ann().end(); ++it) {
          Expression* ann = *it;
          if (ann != constants().ann.add_to_output && ann != constants().ann.rhs_from_assignment) {
            bool needAnnotation = true;
            if (Call* ann_c = ann->dyn_cast<Call>()) {
              if (ann_c->id()==constants().ann.defines_var) {
                // only add defines_var annotation if vd is the defined variable
                if (Id* defined_var = ann_c->arg(0)->dyn_cast<Id>()) {
                  if (defined_var->decl() != vd->id()->decl()) {
                    needAnnotation = false;
                  }
                }
              }
            }
            if (needAnnotation) {
              EE ee_ann = flat_exp(*this, Ctx(), *it, NULL, constants().var_true);
              vd->e()->addAnnotation(ee_ann.r());
            }
          }
        }
      }
    }
    int idx = vo.find(vd);
    CollectOccurrencesE ce(vo,(*_flat)[idx]);
    topDown(ce, vd->e());
    if (collect_vardecls)
      modifiedVarDecls.push_back(idx);
  }
  Model* EnvI::flat(void) {
    return _flat;
  }
  void EnvI::swap() {
    Model* tmp = model;
    model = _flat;
    _flat = tmp;
  }
  ASTString EnvI::reifyId(const ASTString& id) {
    ASTStringMap<ASTString>::t::iterator it = reifyMap.find(id);
    if (it == reifyMap.end()) {
      return id.str()+"_reif";
    } else {
      return it->second;
    }
  }
#undef MZN_FILL_REIFY_MAP
  ASTString EnvI::halfReifyId(const ASTString& id) {
    return id.str() + "_imp";
  }

  void EnvI::addWarning(const std::string& msg) {
    if (warnings.size()>20)
      return;
    if (warnings.size()==20) {
      warnings.push_back("Further warnings have been suppressed.\n");
    } else {
      std::ostringstream oss;
      createErrorStack();
      dumpStack(oss, true);
      warnings.push_back(msg+"\n"+oss.str());
    }
  }
  
  void EnvI::createErrorStack(void) {
    errorStack.clear();
    for (unsigned int i=static_cast<unsigned int>(callStack.size()); i--;) {
      Expression* e = callStack[i]->untag();
      bool isCompIter = callStack[i]->isTagged();
      KeepAlive ka(e);
      errorStack.push_back(std::make_pair(ka,isCompIter));
    }
  }
  
  Call* EnvI::surroundingCall(void) const {
    if (callStack.size() >= 2)
      return callStack[callStack.size()-2]->untag()->dyn_cast<Call>();
    return NULL;
  }
 
  void EnvI::cleanupExceptOutput() {
    cmap.clear();
    cse_map.clear();
    delete _flat;
    delete model;
    delete orig_model;
    _flat=0;
    model=0;
  }
 
  CallStackItem::CallStackItem(EnvI& env0, Expression* e) : env(env0) {
    if (e->isa<VarDecl>())
      env.idStack.push_back(static_cast<int>(env.callStack.size()));
    if (e->isa<Call>() && e->cast<Call>()->id()=="redundant_constraint")
      env.in_redundant_constraint++;
    if (e->ann().contains(constants().ann.maybe_partial))
      env.in_maybe_partial++;
    env.callStack.push_back(e);
    env.maxCallStack = std::max(env.maxCallStack, static_cast<unsigned int>(env.callStack.size()));
  }
  CallStackItem::CallStackItem(EnvI& env0, Id* ident, IntVal i) : env(env0) {
    Expression* ee = ident->tag();
    env.callStack.push_back(ee);
    env.maxCallStack = std::max(env.maxCallStack, static_cast<unsigned int>(env.callStack.size()));
  }
  CallStackItem::~CallStackItem(void) {
    Expression* e = env.callStack.back()->untag();
    if (e->isa<VarDecl>())
      env.idStack.pop_back();
    if (e->isa<Call>() && e->cast<Call>()->id()=="redundant_constraint")
      env.in_redundant_constraint--;
    if (e->ann().contains(constants().ann.maybe_partial))
      env.in_maybe_partial--;
    env.callStack.pop_back();
  }
  
  FlatteningError::FlatteningError(EnvI& env, const Location& loc, const std::string& msg)
  : LocationException(env,loc,msg) {}
  
  Env::Env(Model* m, std::ostream& outstream, std::ostream& errstream) : e(new EnvI(m,outstream,errstream)) {}
  Env::~Env(void) {
    delete e;
  }
  
  Model*
  Env::model(void) { return e->model; }
  void
  Env::model(Model* m) { e->model = m; }
  Model*
  Env::flat(void) { return e->flat(); }
  void
  Env::swap() { e->swap(); }
  Model*
  Env::output(void) { return e->output; }

  std::ostream& 
  Env::evalOutput(std::ostream& os) { return e->evalOutput(os); }
  EnvI&
  Env::envi(void) { return *e; }
  const EnvI&
  Env::envi(void) const { return *e; }
  std::ostream&
  Env::dumpErrorStack(std::ostream& os) {
    return e->dumpStack(os, true);
  }
 
  bool
  EnvI::dumpPath(std::ostream& os, bool force) {
    force = force ? force : fopts.collect_mzn_paths;
    if (callStack.size() > maxPathDepth) {
      if(!force && current_pass_no >= final_pass_no-1) {
        return false;
      }
      maxPathDepth = static_cast<int>(callStack.size());
    }

    unsigned int lastError = static_cast<unsigned int>(callStack.size());

    std::string major_sep = ";";
    std::string minor_sep = "|";
    for (unsigned int i=0; i<lastError; i++) {
      Expression* e = callStack[i]->untag();
      bool isCompIter = callStack[i]->isTagged();
      Location loc = e->loc();
      int filenameId;
      std::unordered_map<std::string, int>::iterator findFilename = filenameMap.find(loc.filename().str());
      if (findFilename == filenameMap.end()) {
        if(!force && current_pass_no >= final_pass_no-1)
          return false;
        filenameId = static_cast<int>(filenameMap.size());
        filenameMap.insert(std::make_pair(loc.filename().str(), static_cast<int>(filenameMap.size())));
      } else {
        filenameId = findFilename->second;
      }


      // If this call is not a dummy StringLit with empty Location (so that deferred compilation doesn't drop the paths)
      if(e->eid() != Expression::E_STRINGLIT || loc.first_line() || loc.first_column() || loc.last_line() || loc.last_column()) {
        os << loc.filename().str() << minor_sep
           << loc.first_line()     << minor_sep
           << loc.first_column()   << minor_sep
           << loc.last_line()      << minor_sep
           << loc.last_column()    << minor_sep;
      switch (e->eid()) {
        case Expression::E_INTLIT:
          os << "il" << minor_sep << *e;
          break;
        case Expression::E_FLOATLIT:
          os << "fl" << minor_sep << *e;
          break;
        case Expression::E_SETLIT:
          os << "sl" << minor_sep << *e;
          break;
        case Expression::E_BOOLLIT:
          os << "bl" << minor_sep << *e;
          break;
        case Expression::E_STRINGLIT:
          os << "stl" << minor_sep << *e;
          break;
        case Expression::E_ID:
          if (isCompIter) {
            //if (e->cast<Id>()->decl()->e()->type().ispar())
              os << *e << "=" << *e->cast<Id>()->decl()->e();
            //else
            //  os << *e << "=?";
          } else {
            os << "id" << minor_sep << *e;
          }
          break;
        case Expression::E_ANON:
          os << "anon";
          break;
        case Expression::E_ARRAYLIT:
          os << "al";
          break;
        case Expression::E_ARRAYACCESS:
          os << "aa";
          break;
        case Expression::E_COMP:
        {
          const Comprehension* cmp = e->cast<Comprehension>();
          if (cmp->set())
            os << "sc";
          else
            os << "ac";
        }
          break;
        case Expression::E_ITE:
          os << "ite";
          break;
        case Expression::E_BINOP:
          os << "bin" << minor_sep << e->cast<BinOp>()->opToString();
          break;
        case Expression::E_UNOP:
          os << "un" << minor_sep << e->cast<UnOp>()->opToString();
          break;
        case Expression::E_CALL:
          if(fopts.only_toplevel_paths)
            return false;
          os << "ca" << minor_sep << e->cast<Call>()->id();
          break;
        case Expression::E_VARDECL:
          os << "vd";
          break;
        case Expression::E_LET:
          os << "l";
          break;
        case Expression::E_TI:
          os << "ti";
          break;
        case Expression::E_TIID:
          os << "ty";
          break;
        default:
          assert(false);
          os << "unknown expression (internal error)";
          break;
      }
      os << major_sep;
      } else {
        os << e->cast<StringLit>()->v() << major_sep;
      }
    }
    return true;
  }
  
  std::ostream&
  EnvI::dumpStack(std::ostream& os, bool errStack) {
    int lastError = 0;
    
    std::vector<Expression*> errStackCopy;
    if (errStack) {
      errStackCopy.resize(errorStack.size());
      for (unsigned int i=0; i<errorStack.size(); i++) {
        Expression* e = errorStack[i].first();
        if (errorStack[i].second) {
          e = e->tag();
        }
        errStackCopy[i] = e;
      }
    }
    
    std::vector<Expression*>& stack = errStack ? errStackCopy : callStack;
    
    for (; lastError < stack.size(); lastError++) {
      Expression* e = stack[lastError]->untag();
      bool isCompIter = stack[lastError]->isTagged();
      if (e->loc().is_introduced())
        continue;
      if (!isCompIter && e->isa<Id>()) {
        break;
      }
    }

    ASTString curloc_f;
    int curloc_l = -1;

    for (int i=lastError-1; i>=0; i--) {
      Expression* e = stack[i]->untag();
      bool isCompIter = stack[i]->isTagged();
      ASTString newloc_f = e->loc().filename();
      if (e->loc().is_introduced())
        continue;
      int newloc_l = e->loc().first_line();
      if (newloc_f != curloc_f || newloc_l != curloc_l) {
        os << "  " << newloc_f << ":" << newloc_l << ":" << std::endl;
        curloc_f = newloc_f;
        curloc_l = newloc_l;
      }
      if (isCompIter)
        os << "    with ";
      else
        os << "  in ";
      switch (e->eid()) {
        case Expression::E_INTLIT:
          os << "integer literal" << std::endl;
          break;
        case Expression::E_FLOATLIT:
          os << "float literal" << std::endl;
          break;
        case Expression::E_SETLIT:
          os << "set literal" << std::endl;
          break;
        case Expression::E_BOOLLIT:
          os << "bool literal" << std::endl;
          break;
        case Expression::E_STRINGLIT:
          os << "string literal" << std::endl;
          break;
        case Expression::E_ID:
          if (isCompIter) {
            if (e->cast<Id>()->decl()->e()->type().ispar())
              os << *e << " = " << *e->cast<Id>()->decl()->e() << std::endl;
            else
              os << *e << " = <expression>" << std::endl;
          } else {
            os << "identifier" << *e << std::endl;
          }
          break;
        case Expression::E_ANON:
          os << "anonymous variable" << std::endl;
          break;
        case Expression::E_ARRAYLIT:
          os << "array literal" << std::endl;
          break;
        case Expression::E_ARRAYACCESS:
          os << "array access" << std::endl;
          break;
        case Expression::E_COMP:
        {
          const Comprehension* cmp = e->cast<Comprehension>();
          if (cmp->set())
            os << "set ";
          else
            os << "array ";
          os << "comprehension expression" << std::endl;
        }
          break;
        case Expression::E_ITE:
          os << "if-then-else expression" << std::endl;
          break;
        case Expression::E_BINOP:
          os << "binary " << e->cast<BinOp>()->opToString() << " operator expression" << std::endl;
          break;
        case Expression::E_UNOP:
          os << "unary " << e->cast<UnOp>()->opToString() << " operator expression" << std::endl;
          break;
        case Expression::E_CALL:
          os << "call '" << e->cast<Call>()->id() << "'" << std::endl;
          break;
        case Expression::E_VARDECL:
        {
          GCLock lock;
          os << "variable declaration for '" << e->cast<VarDecl>()->id()->str() << "'" << std::endl;
        }
          break;
        case Expression::E_LET:
          os << "let expression" << std::endl;
          break;
        case Expression::E_TI:
          os << "type-inst expression" << std::endl;
          break;
        case Expression::E_TIID:
          os << "type identifier" << std::endl;
          break;
        default:
          assert(false);
          os << "unknown expression (internal error)" << std::endl;
          break;
      }
    }
    return os;
  }

  void populateOutput(Env& env) {
    EnvI& envi = env.envi();
    Model* _flat = envi.flat();
    Model* _output = envi.output;
    std::vector<Expression*> outputVars;
    for (VarDeclIterator it = _flat->begin_vardecls();
         it != _flat->end_vardecls(); ++it) {
      VarDecl* vd = it->e();
      Annotation& ann = vd->ann();
      ArrayLit* dims = NULL;
      bool has_output_ann = false;
      if(!ann.isEmpty()) {
        for(ExpressionSetIter ait = ann.begin();
            ait != ann.end(); ++ait) {
          if (Call* c = (*ait)->dyn_cast<Call>()) {
            if (c->id() == constants().ann.output_array) {
              dims = c->arg(0)->cast<ArrayLit>();
              has_output_ann = true;
              break;
            }
          } else if ((*ait)->isa<Id>() && (*ait)->cast<Id>()->str() == constants().ann.output_var->str()) {
            has_output_ann = true;
          }
        }
        if(has_output_ann) {
          std::ostringstream s;
          s << vd->id()->str().str() << " = ";
          
          VarDecl* vd_output = copy(env.envi(), vd)->cast<VarDecl>();
          Type vd_t = vd_output->type();
          vd_t.ti(Type::TI_PAR);
          vd_output->type(vd_t);
          vd_output->ti()->type(vd_t);          
          _output->addItem(new VarDeclI(Location().introduce(), vd_output));

          if (dims) {
            s << "array" << dims->size() << "d(";
            for (unsigned int i=0; i<dims->size(); i++) {
              IntSetVal* idxset = eval_intset(envi,(*dims)[i]);
              s << *idxset << ",";
            }
          }
          StringLit* sl = new StringLit(Location().introduce(),s.str());
          outputVars.push_back(sl);

          std::vector<Expression*> showArgs(1);
          showArgs[0] = vd_output->id();
          Call* show = new Call(Location().introduce(),constants().ids.show,showArgs);
          show->type(Type::parstring());
          FunctionI* fi = _flat->matchFn(envi, show, false);
          assert(fi);
          show->decl(fi);
          outputVars.push_back(show);
          std::string ends = dims ? ")" : "";
          ends += ";\n";
          StringLit* eol = new StringLit(Location().introduce(),ends);
          outputVars.push_back(eol);
        }
      }
    }
    OutputI* newOutputItem = new OutputI(Location().introduce(),new ArrayLit(Location().introduce(),outputVars));
    _output->addItem(newOutputItem);
    envi.flat()->mergeStdLib(envi, _output);
  }

  std::ostream&
  EnvI::evalOutput(std::ostream &os) {
    GCLock lock;

    ArrayLit* al = eval_array_lit(*this,output->outputItem()->e());
    bool fLastEOL = true;
    for (unsigned int i=0; i<al->size(); i++) {
      std::string s = eval_string(*this, (*al)[i]);
      if (!s.empty()) {
        os << s;
        fLastEOL = ( '\n'==s.back() );
      }
    }
    if ( !fLastEOL )
      os << '\n';
    return os;
  }
  
  const std::vector<std::string>& Env::warnings(void) {
    return envi().warnings;
  }
  
  void Env::clearWarnings(void) {
    envi().warnings.clear();
  }
  
  unsigned int Env::maxCallStack(void) const {
    return envi().maxCallStack;
  }
  
  void checkIndexSets(EnvI& env, VarDecl* vd, Expression* e) {
    ASTExprVec<TypeInst> tis = vd->ti()->ranges();
    std::vector<TypeInst*> newtis(tis.size());
    bool needNewTypeInst = false;
    GCLock lock;
    switch (e->eid()) {
      case Expression::E_ID:
      {
        Id* id = e->cast<Id>();
        ASTExprVec<TypeInst> e_tis = id->decl()->ti()->ranges();
        assert(tis.size()==e_tis.size());
        for (unsigned int i=0; i<tis.size(); i++) {
          if (tis[i]->domain()==NULL) {
            newtis[i] = e_tis[i];
            needNewTypeInst = true;
          } else {
            if (!eval_intset(env,tis[i]->domain())->equal(eval_intset(env,e_tis[i]->domain())))
              throw EvalError(env, vd->loc(), "Index set mismatch");
            newtis[i] = tis[i];
          }
        }
      }
        break;
      case Expression::E_ARRAYLIT:
      {
        ArrayLit* al = e->cast<ArrayLit>();
        for (unsigned int i=0; i<tis.size(); i++) {
          if (tis[i]->domain()==NULL) {
            newtis[i] = new TypeInst(Location().introduce(),Type(),new SetLit(Location().introduce(),IntSetVal::a(al->min(i),al->max(i))));
            needNewTypeInst = true;
          } else if (i==0 || al->size() != 0) {
            IntSetVal* isv = eval_intset(env,tis[i]->domain());
            assert(isv->size()<=1);
            if ( (isv->size()==0 && al->min(i) <= al->max(i)) ||
                 (isv->size()!=0 && (isv->min(0) != al->min(i) || isv->max(0) != al->max(i))) )
              throw EvalError(env, vd->loc(), "Index set mismatch");
            newtis[i] = tis[i];
          }
        }
      }
        break;
      default:
        throw InternalError("not supported yet");
    }
    if (needNewTypeInst) {
      TypeInst* tic = copy(env,vd->ti())->cast<TypeInst>();
      tic->setRanges(newtis);
      vd->ti(tic);
    }
  }
  
  /// Turn \a c into domain constraints if possible.
  /// Return whether \a c is still required in the model.
  bool checkDomainConstraints(EnvI& env, Call* c) {
    if (env.fopts.record_domain_changes) return true;
    if (c->id()==constants().ids.int_.le) {
      Expression* e0 = c->arg(0);
      Expression* e1 = c->arg(1);
      if (e0->type().ispar() && e1->isa<Id>()) {
        // greater than
        Id* id = e1->cast<Id>();
        IntVal lb = eval_int(env,e0);
        if (id->decl()->ti()->domain()) {
          IntSetVal* domain = eval_intset(env,id->decl()->ti()->domain());
          if (domain->min() >= lb)
            return false;
          if (domain->max() < lb) {
            env.fail();
            return false;
          }
          IntSetRanges dr(domain);
          Ranges::Const<IntVal> cr(lb,IntVal::infinity());
          Ranges::Inter<IntVal,IntSetRanges,Ranges::Const<IntVal> > i(dr,cr);
          IntSetVal* newibv = IntSetVal::ai(i);
          id->decl()->ti()->domain(new SetLit(Location().introduce(), newibv));
          id->decl()->ti()->setComputedDomain(false);
        } else {
          id->decl()->ti()->domain(new SetLit(Location().introduce(), IntSetVal::a(lb,IntVal::infinity())));
        }
        return false;
      } else if (e1->type().ispar() && e0->isa<Id>()) {
        // less than
        Id* id = e0->cast<Id>();
        IntVal ub = eval_int(env,e1);
        if (id->decl()->ti()->domain()) {
          IntSetVal* domain = eval_intset(env,id->decl()->ti()->domain());
          if (domain->max() <= ub)
            return false;
          if (domain->min() > ub) {
            env.fail();
            return false;
          }
          IntSetRanges dr(domain);
          Ranges::Const<IntVal> cr(-IntVal::infinity(), ub);
          Ranges::Inter<IntVal,IntSetRanges,Ranges::Const<IntVal> > i(dr,cr);
          IntSetVal* newibv = IntSetVal::ai(i);
          id->decl()->ti()->domain(new SetLit(Location().introduce(), newibv));
          id->decl()->ti()->setComputedDomain(false);
        } else {
          id->decl()->ti()->domain(new SetLit(Location().introduce(), IntSetVal::a(-IntVal::infinity(), ub)));
        }
      }
    } else if (c->id()==constants().ids.int_.lin_le) {
      ArrayLit* al_c = follow_id(c->arg(0))->cast<ArrayLit>();
      if (al_c->size()==1) {
        ArrayLit* al_x = follow_id(c->arg(1))->cast<ArrayLit>();
        IntVal coeff = eval_int(env,(*al_c)[0]);
        IntVal y = eval_int(env,c->arg(2));
        IntVal lb = -IntVal::infinity();
        IntVal ub = IntVal::infinity();
        IntVal r = y % coeff;
        if (coeff >= 0) {
          ub = y / coeff;
          if (r<0) --ub;
        } else {
          lb = y / coeff;
          if (r<0) ++lb;
        }
        if (Id* id = (*al_x)[0]->dyn_cast<Id>()) {
          if (id->decl()->ti()->domain()) {
            IntSetVal* domain = eval_intset(env,id->decl()->ti()->domain());
            if (domain->max() <= ub && domain->min() >= lb)
              return false;
            if (domain->min() > ub || domain->max() < lb) {
              env.fail();
              return false;
            }
            IntSetRanges dr(domain);
            Ranges::Const<IntVal> cr(lb, ub);
            Ranges::Inter<IntVal,IntSetRanges,Ranges::Const<IntVal> > i(dr,cr);
            IntSetVal* newibv = IntSetVal::ai(i);
            id->decl()->ti()->domain(new SetLit(Location().introduce(), newibv));
            id->decl()->ti()->setComputedDomain(false);
          } else {
            id->decl()->ti()->domain(new SetLit(Location().introduce(), IntSetVal::a(lb, ub)));
          }
          return false;
        }
      }
    }
    return true;
  }
  
  KeepAlive bind(EnvI& env, Ctx ctx, VarDecl* vd, Expression* e) {
    assert(e==NULL || !e->isa<VarDecl>());
    if (vd==constants().var_ignore)
      return e;
    if (Id* ident = e->dyn_cast<Id>()) {
      if (ident->decl()) {
        VarDecl* e_vd = follow_id_to_decl(ident)->cast<VarDecl>();
        e = e_vd->id();
      }
    }
    if (ctx.neg) {
      assert(e->type().bt() == Type::BT_BOOL);
      if (vd==constants().var_true) {
        if (!isfalse(env,e)) {
          if (Id* id = e->dyn_cast<Id>()) {
            while (id != NULL) {
              assert(id->decl() != NULL);
              if (id->decl()->ti()->domain() && istrue(env,id->decl()->ti()->domain())) {
                GCLock lock;
                env.flat_addItem(new ConstraintI(Location().introduce(),constants().lit_false));
              } else {
                id->decl()->ti()->domain(constants().lit_false);
                GCLock lock;
                std::vector<Expression*> args(2);
                args[0] = id;
                args[1] = constants().lit_false;
                Call* c = new Call(Location().introduce(),constants().ids.bool_eq,args);
                c->decl(env.model->matchFn(env,c,false));
                c->type(c->decl()->rtype(env,args,false));
                if (c->decl()->e()) {
                  flat_exp(env, Ctx(), c, constants().var_true, constants().var_true);
                }
              }
              id = id->decl()->e() ? id->decl()->e()->dyn_cast<Id>() : NULL;
            }
            return constants().lit_true;
          } else {
            GC::lock();
            BinOp* bo = new BinOp(e->loc(),e,BOT_EQUIV,constants().lit_false);
            bo->type(e->type());
            KeepAlive ka(bo);
            GC::unlock();
            EE ee = flat_exp(env,Ctx(),bo,NULL,constants().var_true);
            return bind(env,Ctx(),vd,ee.r());
          }
        }
        return constants().lit_true;
      } else {
        GC::lock();
        BinOp* bo = new BinOp(e->loc(),e,BOT_EQUIV,constants().lit_false);
        bo->type(e->type());
        KeepAlive ka(bo);
        GC::unlock();
        EE ee = flat_exp(env,Ctx(),bo,NULL,constants().var_true);
        return bind(env,Ctx(),vd,ee.r());
      }
    } else {
      if (vd==constants().var_true) {
        if (!istrue(env,e)) {
          if (Id* id = e->dyn_cast<Id>()) {
            assert(id->decl() != NULL);
            while (id != NULL) {
              if (id->decl()->ti()->domain() && isfalse(env,id->decl()->ti()->domain())) {
                GCLock lock;
                env.flat_addItem(new ConstraintI(Location().introduce(),constants().lit_false));
              } else if (id->decl()->ti()->domain()==NULL) {
                id->decl()->ti()->domain(constants().lit_true);
                GCLock lock;
                std::vector<Expression*> args(2);
                args[0] = id;
                args[1] = constants().lit_true;
                Call* c = new Call(Location().introduce(),constants().ids.bool_eq,args);
                c->decl(env.model->matchFn(env,c,false));
                c->type(c->decl()->rtype(env,args,false));
                if (c->decl()->e()) {
                  flat_exp(env, Ctx(), c, constants().var_true, constants().var_true);
                }
              }
              id = id->decl()->e() ? id->decl()->e()->dyn_cast<Id>() : NULL;
            }
          } else {
            GCLock lock;
            // extract domain information from added constraint if possible
            if (!e->isa<Call>() || checkDomainConstraints(env,e->cast<Call>())) {
              env.flat_addItem(new ConstraintI(Location().introduce(),e));
            }
          }
        }
        return constants().lit_true;
      } else if (vd==constants().var_false) {
        if (!isfalse(env,e)) {
          throw InternalError("not supported yet");
        }
        return constants().lit_true;
      } else if (vd==NULL) {
        if (e==NULL) return NULL;
        switch (e->eid()) {
        case Expression::E_INTLIT:
        case Expression::E_FLOATLIT:
        case Expression::E_BOOLLIT:
        case Expression::E_STRINGLIT:
        case Expression::E_ANON:
        case Expression::E_ID:
        case Expression::E_TIID:
        case Expression::E_SETLIT:
        case Expression::E_VARDECL:
          return e;
        case Expression::E_BINOP:
        case Expression::E_UNOP:
          return e; /// TODO: should not happen once operators are evaluated
        case Expression::E_ARRAYACCESS:
        case Expression::E_COMP:
        case Expression::E_ITE:
        case Expression::E_LET:
        case Expression::E_TI:
          throw InternalError("unevaluated expression");
        case Expression::E_ARRAYLIT:
          {
            GCLock lock;
            ArrayLit* al = e->cast<ArrayLit>();
            /// TODO: review if limit of 10 is a sensible choice
            if (al->type().bt()==Type::BT_ANN || al->size() <= 10)
              return e;

            EnvI::CSEMap::iterator it = env.cse_map_find(al);
            if (it != env.cse_map_end()) {
              return it->second.r()->cast<VarDecl>()->id();
            }

            std::vector<TypeInst*> ranges(al->dims());
            for (unsigned int i=0; i<ranges.size(); i++) {
              ranges[i] = new TypeInst(e->loc(),
                                       Type(),
                                       new SetLit(Location().introduce(),IntSetVal::a(al->min(i),al->max(i))));
            }
            ASTExprVec<TypeInst> ranges_v(ranges);
            assert(!al->type().isbot());
            Expression* domain = NULL;
            if (al->size() > 0 && (*al)[0]->type().isint()) {
              IntVal min = IntVal::infinity();
              IntVal max = -IntVal::infinity();
              for (unsigned int i=0; i<al->size(); i++) {
                IntBounds ib = compute_int_bounds(env,(*al)[i]);
                if (!ib.valid) {
                  min = -IntVal::infinity();
                  max = IntVal::infinity();
                  break;
                }
                min = std::min(min, ib.l);
                max = std::max(max, ib.u);
              }
              if (min != -IntVal::infinity() && max != IntVal::infinity()) {
                domain = new SetLit(Location().introduce(), IntSetVal::a(min,max));
              }
            }
            TypeInst* ti = new TypeInst(e->loc(),al->type(),ranges_v,domain);
            if (domain)
              ti->setComputedDomain(true);

            VarDecl* vd = newVarDecl(env, ctx, ti, NULL, NULL, al);
            EE ee(vd,NULL);
            env.cse_map_insert(al,ee);
            env.cse_map_insert(vd->e(),ee);
            return vd->id();
          }
        case Expression::E_CALL:
          {
            if (e->type().isann())
              return e;
            GCLock lock;
            /// TODO: handle array types
            TypeInst* ti = new TypeInst(Location().introduce(),e->type());
            VarDecl* vd = newVarDecl(env, ctx, ti, NULL, NULL, e);
            if (vd->e()->type().bt()==Type::BT_INT && vd->e()->type().dim()==0) {
              IntSetVal* ibv = NULL;
              if (vd->e()->type().is_set()) {
                ibv = compute_intset_bounds(env,vd->e());
              } else {
                IntBounds ib = compute_int_bounds(env,vd->e());
                if (ib.valid) {
                  ibv = IntSetVal::a(ib.l,ib.u);
                }
              }
              if (ibv) {
                Id* id = vd->id();
                while (id != NULL) {
                  if (id->decl()->ti()->domain()) {
                    IntSetVal* domain = eval_intset(env,id->decl()->ti()->domain());
                    IntSetRanges dr(domain);
                    IntSetRanges ibr(ibv);
                    Ranges::Inter<IntVal,IntSetRanges,IntSetRanges> i(dr,ibr);
                    IntSetVal* newibv = IntSetVal::ai(i);
                    if (ibv->card() == newibv->card()) {
                      id->decl()->ti()->setComputedDomain(true);
                    } else {
                      ibv = newibv;
                    }
                  } else {
                    id->decl()->ti()->setComputedDomain(true);
                  }
                  if (id->type().st()==Type::ST_PLAIN && ibv->size()==0) {
                    env.fail();
                  } else {
                    id->decl()->ti()->domain(new SetLit(Location().introduce(),ibv));
                  }
                  id = id->decl()->e() ? id->decl()->e()->dyn_cast<Id>() : NULL;
                }
              }
            } else if (vd->e()->type().isbool()) {
              addCtxAnn(vd, ctx.b);
            } else if (vd->e()->type().bt()==Type::BT_FLOAT && vd->e()->type().dim()==0) {
              FloatBounds fb = compute_float_bounds(env,vd->e());
              FloatSetVal* ibv = LinearTraits<FloatLit>::intersect_domain(NULL, fb.l, fb.u);
              if (fb.valid) {
                Id* id = vd->id();
                while (id != NULL) {
                  if (id->decl()->ti()->domain()) {
                    FloatSetVal* domain = eval_floatset(env,id->decl()->ti()->domain());
                    FloatSetVal* ndomain = LinearTraits<FloatLit>::intersect_domain(domain, fb.l, fb.u);
                    if (ibv && ndomain==domain) {
                      id->decl()->ti()->setComputedDomain(true);
                    } else {
                      ibv = ndomain;
                    }
                  } else {
                    id->decl()->ti()->setComputedDomain(true);
                  }
                  if (LinearTraits<FloatLit>::domain_empty(ibv)) {
                    env.fail();
                  } else {
                    id->decl()->ti()->domain(new SetLit(Location(), ibv));
                  }
                  id = id->decl()->e() ? id->decl()->e()->dyn_cast<Id>() : NULL;
                }
              }
            }

            return vd->id();
          }
        default:
          assert(false); return NULL;
        }
      } else {
        if (vd->e()==NULL) {
          Expression* ret = e;
          if (e==NULL || (e->type().ispar() && e->type().isbool())) {
            GCLock lock;
            bool isTrue = (e==NULL || eval_bool(env,e));

            // Check if redefinition of bool_eq exists, if yes call it
            std::vector<Expression*> args(2);
            args[0] = vd->id();
            args[1] = constants().boollit(isTrue);
            Call* c = new Call(Location().introduce(),constants().ids.bool_eq,args);
            c->decl(env.model->matchFn(env,c,false));
            c->type(c->decl()->rtype(env,args,false));
            bool didRewrite = false;
            if (c->decl()->e()) {
              flat_exp(env, Ctx(), c, constants().var_true, constants().var_true);
              didRewrite = true;
            }
            
            vd->e(constants().boollit(isTrue));
            if (vd->ti()->domain()) {
              if (vd->ti()->domain() != vd->e()) {
                env.fail();
                return vd->id();
              }
            } else {
              vd->ti()->domain(vd->e());
              vd->ti()->setComputedDomain(true);
            }
            if (didRewrite) {
              return vd->id();
            }
          } else {
            if (e->type().dim() > 0) {
              // Check that index sets match
              env.errorStack.clear();
              checkIndexSets(env,vd,e);
              if (vd->ti()->domain() && e->isa<ArrayLit>()) {
                ArrayLit* al = e->cast<ArrayLit>();
                if (e->type().bt()==Type::BT_INT) {
                  IntSetVal* isv = eval_intset(env, vd->ti()->domain());
                  for (unsigned int i=0; i<al->size(); i++) {
                    if (Id* id = (*al)[i]->dyn_cast<Id>()) {
                      VarDecl* vdi = id->decl();
                      if (vdi->ti()->domain()==NULL) {
                        vdi->ti()->domain(vd->ti()->domain());
                      } else {
                        IntSetVal* vdi_dom = eval_intset(env, vdi->ti()->domain());
                        IntSetRanges isvr(isv);
                        IntSetRanges vdi_domr(vdi_dom);
                        Ranges::Inter<IntVal,IntSetRanges, IntSetRanges> inter(isvr,vdi_domr);
                        IntSetVal* newdom = IntSetVal::ai(inter);
                        if (newdom->size()==0) {
                          env.fail();
                        } else {
                          IntSetRanges vdi_domr2(vdi_dom);
                          IntSetRanges newdomr(newdom);
                          if (!Ranges::equal(vdi_domr2, newdomr)) {
                            vdi->ti()->domain(new SetLit(Location().introduce(),newdom));
                            vdi->ti()->setComputedDomain(false);
                          }
                        }
                      }
                    } else {
                      // at this point, can only be a constant
                      assert((*al)[i]->type().ispar());
                      if (e->type().st()==Type::ST_PLAIN) {
                        IntVal iv = eval_int(env, (*al)[i]);
                        if (!isv->contains(iv)) {
                          std::ostringstream oss;
                          oss << "value " << iv << " outside declared array domain " << *isv;
                          env.fail(oss.str());
                        }
                      } else {
                        IntSetVal* aisv = eval_intset(env, (*al)[i]);
                        IntSetRanges aisv_r(aisv);
                        IntSetRanges isv_r(isv);
                        if (!Ranges::subset(aisv_r,isv_r)) {
                          std::ostringstream oss;
                          oss << "value " << *aisv << " outside declared array domain " << *isv;
                          env.fail(oss.str());
                        }
                      }
                    }
                  }
                  vd->ti()->setComputedDomain(true);
                } else if (e->type().bt()==Type::BT_FLOAT) {
                  FloatSetVal* fsv = eval_floatset(env, vd->ti()->domain());
                  for (unsigned int i=0; i<al->size(); i++) {
                    if (Id* id = (*al)[i]->dyn_cast<Id>()) {
                      VarDecl* vdi = id->decl();
                      if (vdi->ti()->domain()==NULL) {
                        vdi->ti()->domain(vd->ti()->domain());
                      } else {
                        FloatSetVal* vdi_dom = eval_floatset(env, vdi->ti()->domain());
                        FloatSetRanges fsvr(fsv);
                        FloatSetRanges vdi_domr(vdi_dom);
                        Ranges::Inter<FloatVal,FloatSetRanges,FloatSetRanges> inter(fsvr,vdi_domr);
                        FloatSetVal* newdom = FloatSetVal::ai(inter);
                        if (newdom->size()==0) {
                          env.fail();
                        } else {
                          FloatSetRanges vdi_domr2(vdi_dom);
                          FloatSetRanges newdomr(newdom);
                          if (!Ranges::equal(vdi_domr2, newdomr)) {
                            vdi->ti()->domain(new SetLit(Location().introduce(),newdom));
                            vdi->ti()->setComputedDomain(false);
                          }
                        }
                      }
                    } else {
                      // at this point, can only be a constant
                      assert((*al)[i]->type().ispar());
                      FloatVal fv = eval_float(env, (*al)[i]);
                      if (!fsv->contains(fv)) {
                        std::ostringstream oss;
                        oss << "value " << fv << " outside declared array domain " << *fsv;
                        env.fail(oss.str());
                      }
                    }
                  }
                  vd->ti()->setComputedDomain(true);
                }
              }
            } else if (Id* e_id = e->dyn_cast<Id>()) {
              if (e_id == vd->id()) {
                ret = vd->id();
              } else {
                ASTString cid;
                if (e->type().isint()) {
                  if (e->type().isopt()) {
                    cid = ASTString("int_opt_eq");
                  } else {
                    cid = constants().ids.int_.eq;
                  }
                } else if (e->type().isbool()) {
                  if (e->type().isopt()) {
                    cid = ASTString("bool_opt_eq");
                  } else {
                    cid = constants().ids.bool_eq;
                  }
                } else if (e->type().is_set()) {
                  cid = constants().ids.set_eq;
                } else if (e->type().isfloat()) {
                  cid = constants().ids.float_.eq;
                }
                if (cid != "") {
                  GCLock lock;
                  std::vector<Expression*> args(2);
                  args[0] = vd->id();
                  args[1] = e_id;
                  Call* c = new Call(Location().introduce(),cid,args);
                  c->decl(env.model->matchFn(env,c,false));
                  c->type(c->decl()->rtype(env,args,false));
                  if (c->decl()->e()) {
                    flat_exp(env, Ctx(), c, constants().var_true, constants().var_true);
                    ret = vd->id();
                    vd->e(e);
                    env.vo_add_exp(vd);
                  }
                }
              }
            }
            
            if (ret != vd->id()) {
              vd->e(ret);
              addPathAnnotation(env, ret);
              env.vo_add_exp(vd);
              ret = vd->id();
            }
            Id* vde_id = Expression::dyn_cast<Id>(vd->e());
            if (vde_id && vde_id->decl()->ti()->domain()==NULL) {
              if (vd->ti()->domain()) {
                GCLock lock;
                Expression* vd_dom = eval_par(env, vd->ti()->domain());
                vde_id->decl()->ti()->domain(vd_dom);
              }
            } else if (vd->e() && vd->e()->type().bt()==Type::BT_INT && vd->e()->type().dim()==0) {
              GCLock lock;
              IntSetVal* ibv = NULL;
              if (vd->e()->type().is_set()) {
                ibv = compute_intset_bounds(env,vd->e());
              } else {
                IntBounds ib = compute_int_bounds(env,vd->e());
                if (ib.valid) {
                  Call* call = vd->e()->dyn_cast<Call>();
                  if (call && call->id()==constants().ids.lin_exp) {
                    ArrayLit* al = eval_array_lit(env, call->arg(1));
                    if (al->size()==1) {
                      IntBounds check_zeroone = compute_int_bounds(env, (*al)[0]);
                      if (check_zeroone.l==0 && check_zeroone.u==1) {
                        ArrayLit* coeffs = eval_array_lit(env, call->arg(0));
                        std::vector<IntVal> newdom(2);
                        newdom[0] = 0;
                        newdom[1] = eval_int(env, (*coeffs)[0])+eval_int(env, call->arg(2));
                        ibv = IntSetVal::a(newdom);
                      }
                    }
                  }
                  if (ibv==NULL) {
                    ibv = IntSetVal::a(ib.l,ib.u);
                  }
                }
              }
              if (ibv) {
                if (vd->ti()->domain()) {
                  IntSetVal* domain = eval_intset(env,vd->ti()->domain());
                  IntSetRanges dr(domain);
                  IntSetRanges ibr(ibv);
                  Ranges::Inter<IntVal,IntSetRanges,IntSetRanges> i(dr,ibr);
                  IntSetVal* newibv = IntSetVal::ai(i);
                  if (ibv->card() == newibv->card()) {
                    vd->ti()->setComputedDomain(true);
                  } else {
                    ibv = newibv;
                  }
                } else {
                  vd->ti()->setComputedDomain(true);
                }
                SetLit* ibv_l = new SetLit(Location().introduce(),ibv);
                vd->ti()->domain(ibv_l);
                if (vd->type().isopt()) {
                  std::vector<Expression*> args(2);
                  args[0] = vd->id();
                  args[1] = ibv_l;
                  Call* c = new Call(Location().introduce(), "var_dom", args);
                  c->type(Type::varbool());
                  c->decl(env.model->matchFn(env, c, false));
                  (void) flat_exp(env, Ctx(), c, constants().var_true, constants().var_true);
                }
              }
            } else if (vd->e() && vd->e()->type().bt()==Type::BT_FLOAT && vd->e()->type().dim()==0) {
              GCLock lock;
              FloatSetVal* fbv = NULL;
              FloatBounds fb = compute_float_bounds(env,vd->e());
              if (fb.valid) {
                fbv = FloatSetVal::a(fb.l,fb.u);
              }
              if (fbv) {
                if (vd->ti()->domain()) {
                  FloatSetVal* domain = eval_floatset(env,vd->ti()->domain());
                  FloatSetRanges dr(domain);
                  FloatSetRanges fbr(fbv);
                  Ranges::Inter<FloatVal,FloatSetRanges,FloatSetRanges> i(dr,fbr);
                  FloatSetVal* newfbv = FloatSetVal::ai(i);
                  
                  FloatSetRanges dr_eq(domain);
                  FloatSetRanges newfbv_eq(newfbv);
                  if (Ranges::equal(dr_eq, newfbv_eq)) {
                    vd->ti()->setComputedDomain(true);
                  } else {
                    fbv = newfbv;
                  }
                } else {
                  vd->ti()->setComputedDomain(true);
                }
                SetLit* fbv_l = new SetLit(Location().introduce(),fbv);
                vd->ti()->domain(fbv_l);
                if (vd->type().isopt()) {
                  std::vector<Expression*> args(2);
                  args[0] = vd->id();
                  args[1] = fbv_l;
                  Call* c = new Call(Location().introduce(), "var_dom", args);
                  c->type(Type::varbool());
                  c->decl(env.model->matchFn(env, c, false));
                  (void) flat_exp(env, Ctx(), c, constants().var_true, constants().var_true);
                }
              }
            }
          }
          return ret;
        } else if (vd == e) {
          return vd->id();
        } else if (vd->e() != e) {
          e = follow_id_to_decl(e);
          if (vd == e)
            return vd->id();
          switch (e->eid()) {
          case Expression::E_BOOLLIT:
            {
              Id* id = vd->id();
              while (id != NULL) {
                if (id->decl()->ti()->domain() && eval_bool(env,id->decl()->ti()->domain()) == e->cast<BoolLit>()->v()) {
                  return constants().lit_true;
                } else if (id->decl()->ti()->domain() && eval_bool(env,id->decl()->ti()->domain()) != e->cast<BoolLit>()->v()) {
                  GCLock lock;
                  env.flat_addItem(new ConstraintI(Location().introduce(),constants().lit_false));
                } else {
                  id->decl()->ti()->domain(e);
                  GCLock lock;
                  std::vector<Expression*> args(2);
                  args[0] = id;
                  args[1] = e;
                  Call* c = new Call(Location().introduce(),constants().ids.bool_eq,args);
                  c->decl(env.model->matchFn(env,c,false));
                  c->type(c->decl()->rtype(env,args,false));
                  if (c->decl()->e()) {
                    flat_exp(env, Ctx(), c, constants().var_true, constants().var_true);
                  }
                }
                id = id->decl()->e() ? id->decl()->e()->dyn_cast<Id>() : NULL;
              }
              return constants().lit_true;
            }
          case Expression::E_VARDECL:
            {
              VarDecl* e_vd = e->cast<VarDecl>();
              if (vd->e()==e_vd->id() || e_vd->e()==vd->id())
                return vd->id();
              if (e->type().dim() != 0)
                throw InternalError("not supported yet");
              GCLock lock;
              ASTString cid;
              if (e->type().isint()) {
                cid = constants().ids.int_.eq;
              } else if (e->type().isbool()) {
                cid = constants().ids.bool_eq;
              } else if (e->type().is_set()) {
                cid = constants().ids.set_eq;
              } else if (e->type().isfloat()) {
                cid = constants().ids.float_.eq;
              } else {
                throw InternalError("not yet implemented");
              }
              std::vector<Expression*> args(2);
              args[0] = vd->id();
              args[1] = e_vd->id();
              Call* c = new Call(vd->loc().introduce(),cid,args);
              c->decl(env.model->matchFn(env,c,false));
              c->type(c->decl()->rtype(env,args,false));
              flat_exp(env, Ctx(), c, constants().var_true, constants().var_true);
              return vd->id();
            }
          case Expression::E_CALL:
            {
              Call* c = e->cast<Call>();
              GCLock lock;
              Call* nc;
              std::vector<Expression*> args;
              if (c->id() == constants().ids.lin_exp) {
                ArrayLit* le_c = follow_id(c->arg(0))->cast<ArrayLit>();
                std::vector<Expression*> ncoeff(le_c->size());
                for (unsigned int i=static_cast<unsigned int>(ncoeff.size()); i--;)
                  ncoeff[i] = (*le_c)[i];
                ncoeff.push_back(IntLit::a(-1));
                args.push_back(new ArrayLit(Location().introduce(),ncoeff));
                args[0]->type(le_c->type());
                ArrayLit* le_x = follow_id(c->arg(1))->cast<ArrayLit>();
                std::vector<Expression*> nx(le_x->size());
                for (unsigned int i=static_cast<unsigned int>(nx.size()); i--;)
                  nx[i] = (*le_x)[i];
                nx.push_back(vd->id());
                args.push_back(new ArrayLit(Location().introduce(),nx));
                args[1]->type(le_x->type());
                args.push_back(c->arg(2));
                nc = new Call(c->loc().introduce(), constants().ids.lin_exp, args);
                nc->decl(env.model->matchFn(env,nc,false));
                if (nc->decl() == NULL) {
                  throw InternalError("undeclared function or predicate "
                                      +nc->id().str());
                }
                nc->type(nc->decl()->rtype(env,args,false));
                BinOp* bop = new BinOp(nc->loc(), nc, BOT_EQ, IntLit::a(0));
                bop->type(Type::varbool());
                flat_exp(env, Ctx(), bop, constants().var_true, constants().var_true);
                return vd->id();
              } else {
                args.resize(c->n_args());
                for (unsigned int i=static_cast<unsigned int>(args.size()); i--;)
                  args[i] = c->arg(i);
                args.push_back(vd->id());
                ASTString nid = c->id();

                if (c->id() == constants().ids.exists) {
                  nid = constants().ids.array_bool_or;
                } else if (c->id() == constants().ids.forall) {
                  nid = constants().ids.array_bool_and;
                } else if (vd->type().isbool()) {
                  if (vd->ann().contains(constants().ctx.pos)) {
                    nid = env.halfReifyId(c->id());
                    if (env.model->matchFn(env, nid, args, false) == NULL) {
                      nid = env.reifyId(c->id());
                    }
                  } else {
                    nid = env.reifyId(c->id());
                  }
                }
                nc = new Call(c->loc().introduce(), nid, args);
              }
              nc->decl(env.model->matchFn(env,nc,false));
              if (nc->decl() == NULL) {
                throw InternalError("undeclared function or predicate "
                                    +nc->id().str());
              }
              nc->type(nc->decl()->rtype(env,args,false));
              makeDefinedVar(vd, nc);
              flat_exp(env, Ctx(), nc, constants().var_true, constants().var_true);
              return vd->id();
            }
            break;
          default:
            throw InternalError("not supported yet");
          }
        } else {
          return e;
        }
      }
    }
  }

  KeepAlive conj(EnvI& env,VarDecl* b,Ctx ctx,const std::vector<EE>& e) {
    if (!ctx.neg) {
      std::vector<Expression*> nontrue;
      for (unsigned int i=0; i<e.size(); i++) {
        if (istrue(env,e[i].b()))
          continue;
        if (isfalse(env,e[i].b())) {
          return bind(env,Ctx(),b,constants().lit_false);
        }
        nontrue.push_back(e[i].b());
      }
      if (nontrue.empty()) {
        return bind(env,Ctx(),b,constants().lit_true);
      } else if (nontrue.size()==1) {
        return bind(env,ctx,b,nontrue[0]);
      } else {
        if (b==constants().var_true) {
          for (unsigned int i=0; i<nontrue.size(); i++)
            bind(env,ctx,b,nontrue[i]);
          return constants().lit_true;
        } else {
          GC::lock();
          std::vector<Expression*> args;
          ArrayLit* al = new ArrayLit(Location().introduce(),nontrue);
          al->type(Type::varbool(1));
          args.push_back(al);
          Call* ret = new Call(nontrue[0]->loc().introduce(),constants().ids.forall,args);
          ret->decl(env.model->matchFn(env,ret,false));
          ret->type(ret->decl()->rtype(env,args,false));
          KeepAlive ka(ret);
          GC::unlock();
          return flat_exp(env,ctx,ret,b,constants().var_true).r;
        }
      }
    } else {
      Ctx nctx = ctx;
      nctx.neg = false;
      // negated
      std::vector<Expression*> nonfalse;
      for (unsigned int i=0; i<e.size(); i++) {
        if (istrue(env,e[i].b()))
          continue;
        if (isfalse(env,e[i].b())) {
          return bind(env,Ctx(),b,constants().lit_true);
        }
        nonfalse.push_back(e[i].b());
      }
      if (nonfalse.empty()) {
        return bind(env,Ctx(),b,constants().lit_false);
      } else if (nonfalse.size()==1) {
        GC::lock();
        UnOp* uo = new UnOp(nonfalse[0]->loc(),UOT_NOT,nonfalse[0]);
        uo->type(Type::varbool());
        KeepAlive ka(uo);
        GC::unlock();
        return flat_exp(env,nctx,uo,b,constants().var_true).r;
      } else {
        if (b==constants().var_false) {
          for (unsigned int i=0; i<nonfalse.size(); i++)
            bind(env,nctx,b,nonfalse[i]);
          return constants().lit_false;
        } else {
          GC::lock();
          std::vector<Expression*> args;
          for (unsigned int i=0; i<nonfalse.size(); i++) {
            UnOp* uo = new UnOp(nonfalse[i]->loc(),UOT_NOT,nonfalse[i]);
            uo->type(Type::varbool());
            nonfalse[i] = uo;
          }
          ArrayLit* al = new ArrayLit(Location().introduce(),nonfalse);
          al->type(Type::varbool(1));
          args.push_back(al);
          Call* ret = new Call(Location().introduce(),constants().ids.exists,args);
          ret->decl(env.model->matchFn(env, ret, false));
          ret->type(ret->decl()->rtype(env, args, false));
          assert(ret->decl());
          KeepAlive ka(ret);
          GC::unlock();
          return flat_exp(env,nctx,ret,b,constants().var_true).r;
        }
      }
      
    }
  }

  TypeInst* eval_typeinst(EnvI& env, VarDecl* vd) {
    bool hasTiVars = vd->ti()->domain() && vd->ti()->domain()->isa<TIId>();
    for (unsigned int i=0; i<vd->ti()->ranges().size(); i++) {
      hasTiVars = hasTiVars || (vd->ti()->ranges()[i]->domain() && vd->ti()->ranges()[i]->domain()->isa<TIId>());
    }
    if (hasTiVars) {
      assert(vd->e());
      if (vd->e()->type().dim()==0)
        return new TypeInst(Location().introduce(),vd->e()->type());
      ArrayLit* al = eval_array_lit(env,vd->e());
      std::vector<TypeInst*> dims(al->dims());
      for (unsigned int i=0; i<dims.size(); i++) {
        dims[i] = new TypeInst(Location().introduce(), Type(), new SetLit(Location().introduce(),IntSetVal::a(al->min(i),al->max(i))));
      }
      return new TypeInst(Location().introduce(), vd->e()->type(), dims, eval_par(env,vd->ti()->domain()));
    } else {
      std::vector<TypeInst*> dims(vd->ti()->ranges().size());
      for (unsigned int i=0; i<vd->ti()->ranges().size(); i++) {
        if (vd->ti()->ranges()[i]->domain()) {
          IntSetVal* isv = eval_intset(env,vd->ti()->ranges()[i]->domain());
          if (isv->size() > 1)
            throw EvalError(env, vd->ti()->ranges()[i]->domain()->loc(),
                            "array index set must be contiguous range");
          SetLit* sl = new SetLit(vd->ti()->ranges()[i]->loc(),isv);
          sl->type(Type::parsetint());
          dims[i] = new TypeInst(vd->ti()->ranges()[i]->loc(), Type(),sl);
        } else {
          dims[i] = new TypeInst(vd->ti()->ranges()[i]->loc(), Type(), NULL);
        }
      }
      Type t = (vd->e() && !vd->e()->type().isbot()) ? vd->e()->type() : vd->ti()->type();
      return new TypeInst(vd->ti()->loc(), t, dims, eval_par(env,vd->ti()->domain()));
    }
  }
  
  bool isBuiltin(FunctionI* decl) {
    return (decl->loc().filename() == "builtins.mzn" ||
            decl->loc().filename().endsWith("/builtins.mzn") ||
            decl->loc().filename() == "stdlib.mzn" ||
            decl->loc().filename().endsWith("/stdlib.mzn") ||
            decl->loc().filename() == "flatzinc_builtins.mzn" ||
            decl->loc().filename().endsWith("/flatzinc_builtins.mzn"));
  }
  
  KeepAlive flat_cv_exp(EnvI& env, Ctx ctx, Expression* e) {
    GCLock lock;
    if (e->type().ispar() && !e->type().cv()) {
      return eval_par(env, e);
    }
    if (e->type().isvar()) {
      EE ee = flat_exp(env, ctx, e, NULL,NULL);
      if (isfalse(env, ee.b()))
        throw FlatteningError(env, e->loc(), "cannot flatten partial function in this position");
      return ee.r();
    }
    switch (e->eid()) {
      case Expression::E_INTLIT:
      case Expression::E_FLOATLIT:
      case Expression::E_BOOLLIT:
      case Expression::E_STRINGLIT:
      case Expression::E_TIID:
      case Expression::E_VARDECL:
      case Expression::E_TI:
      case Expression::E_ANON:
        assert(false);
        return NULL;
      case Expression::E_ID:
      {
        Id* id = e->cast<Id>();
        return flat_cv_exp(env, ctx, id->decl()->e());
      }
      case Expression::E_SETLIT:
      {
        SetLit* sl = e->cast<SetLit>();
        if (sl->isv() || sl->fsv())
          return sl;
        std::vector<Expression*> es(sl->v().size());
        GCLock lock;
        for (unsigned int i=0; i<sl->v().size(); i++) {
          es[i] = flat_cv_exp(env, ctx, sl->v()[i])();
        }
        SetLit* sl_ret = new SetLit(Location().introduce(),es);
        Type t = sl->type();
        t.cv(false);
        sl_ret->type(t);
        return eval_par(env, sl_ret);
      }
      case Expression::E_ARRAYLIT:
      {
        ArrayLit* al = e->cast<ArrayLit>();
        std::vector<Expression*> es(al->size());
        GCLock lock;
        for (unsigned int i=0; i<al->size(); i++) {
          es[i] = flat_cv_exp(env, ctx, (*al)[i])();
        }
        std::vector<std::pair<int,int> > dims(al->dims());
        for (int i=0; i<al->dims(); i++) {
          dims[i] = std::make_pair(al->min(i), al->max(i));
        }
        Expression* al_ret =  eval_par(env, new ArrayLit(Location().introduce(),es,dims));
        Type t = al->type();
        t.cv(false);
        al_ret->type(t);
        return al_ret;
      }
      case Expression::E_ARRAYACCESS:
      {
        ArrayAccess* aa = e->cast<ArrayAccess>();
        GCLock lock;
        Expression* av = flat_cv_exp(env, ctx, aa->v())();
        std::vector<Expression*> idx(aa->idx().size());
        for (unsigned int i=0; i<aa->idx().size(); i++) {
          idx[i] = flat_cv_exp(env, ctx, aa->idx()[i])();
        }
        ArrayAccess* aa_ret = new ArrayAccess(Location().introduce(),av,idx);
        Type t = aa->type();
        t.cv(false);
        aa_ret->type(t);
        return eval_par(env, aa_ret);
      }
      case Expression::E_COMP:
      {
        Comprehension* c = e->cast<Comprehension>();
        GCLock lock;
        class EvalFlatCvExp {
        public:
          Ctx ctx;
          EvalFlatCvExp(Ctx& ctx0) : ctx(ctx0) {}
          typedef Expression* ArrayVal;
          Expression* e(EnvI& env, Expression* e) {
            return flat_cv_exp(env,ctx,e)();
          }
          static Expression* exp(Expression* e) { return e; }
        } eval(ctx);
        std::vector<Expression*> a = eval_comp<EvalFlatCvExp>(env,eval,c);

        Type t = Type::bot();
        bool allPar = true;
        for (unsigned int i=0; i<a.size(); i++) {
          if (t==Type::bot())
            t = a[i]->type();
          if (!a[i]->type().ispar())
            allPar = false;
        }
        if (!allPar)
          t.ti(Type::TI_VAR);
        if (c->set())
          t.st(Type::ST_SET);
        else
          t.dim(c->type().dim());
        t.cv(false);
        if (c->set()) {
          if (c->type().ispar() && allPar) {
            SetLit* sl = new SetLit(c->loc().introduce(), a);
            sl->type(t);
            Expression* slr = eval_par(env,sl);
            slr->type(t);
            return slr;
          } else {
            throw InternalError("var set comprehensions not supported yet");
          }
        } else {
          ArrayLit* alr = new ArrayLit(Location().introduce(),a);
          alr->type(t);
          alr->flat(true);
          return alr;
        }
      }
      case Expression::E_ITE:
      {
        ITE* ite = e->cast<ITE>();
        for (int i=0; i<ite->size(); i++) {
          KeepAlive ka = flat_cv_exp(env,ctx,ite->e_if(i));
          if (eval_bool(env,ka()))
            return flat_cv_exp(env,ctx,ite->e_then(i));
        }
        return flat_cv_exp(env,ctx,ite->e_else());
      }
<<<<<<< HEAD
    } else if (r_bounds_valid_float && ite->e_else()->type().isfloat()) {
      FloatBounds fb_else = compute_float_bounds(env, ite->e_else());
      if (fb_else.valid) {
        FloatVal lb = fb_else.l;
        FloatVal ub = fb_else.u;
        for (unsigned int i=0; i<r_bounds_float.size(); i++) {
          lb = std::min(lb, r_bounds_float[i].l);
          ub = std::max(ub, r_bounds_float[i].u);
        }
        if (r) {
          FloatBounds orig_r_bounds = compute_float_bounds(env,r->id());
          if (orig_r_bounds.valid) {
            lb = std::max(lb,orig_r_bounds.l);
            ub = std::min(ub,orig_r_bounds.u);
          }
        }
        BinOp* r_dom = new BinOp(Location().introduce(), FloatLit::a(lb), BOT_DOTDOT, FloatLit::a(ub));
        r_dom->type(Type::parfloat(1));
        nr->ti()->domain(r_dom);
      }
    }
    
    // flatten else branch
    EE eelse = flat_exp(env, cmix, ite->e_else(), NULL, NULL);
    
    Expression* eq_else;
    if (nr == constants().var_true) {
      eq_else = eelse.r();
    } else {
      eq_else = new BinOp(Location().introduce(),nr->id(),BOT_EQ,eelse.r());
      eq_else->type(Type::varbool());
    }

    {
      // Create a clause with all the previous conditions negated, and
      // the else branch.
      // Also take partiality into account.
      std::vector<Expression*> neg;
      std::vector<Expression*> clauseArgs(2);
      if (b != constants().var_true)
        neg.push_back(b->id());
      // temporarily push the then part onto the conditions
      conditions.push_back(eq_else);
      clauseArgs[0] = new ArrayLit(Location().introduce(),conditions);
      clauseArgs[0]->type(Type::varbool(1));
      clauseArgs[1] = new ArrayLit(Location().introduce(),neg);
      clauseArgs[1]->type(Type::varbool(1));
      {
        // b /\ c[i] -> r=r[i]
        Call* clause = new Call(Location().introduce(), constants().ids.clause, clauseArgs);
        clause->decl(env.model->matchFn(env, clause, false));
        clause->type(clause->decl()->rtype(env, clauseArgs, false));
        (void) flat_exp(env, Ctx(), clause, constants().var_true, constants().var_true);
      }
      conditions.pop_back();
    }
    
    conditions.push_back(constants().lit_true);
    assert(eelse.b());
    defined.push_back(eelse.b());
    
    // If all branches are defined, then the result is also defined
    bool allDefined = true;
    for (unsigned int i=0; i<defined.size(); i++) {
      if (! (defined[i]->type().ispar() && defined[i]->type().isbool()
             && eval_bool(env,defined[i])) ) {
        allDefined = false;
        break;
      }
    }
    if (allDefined) {
      bind(env, ctx, b, constants().lit_true);
    } else {
      // Otherwise, generate clauses linking b and the definedness variables
      std::vector<Expression*> pos;
      std::vector<Expression*> neg(2);
      std::vector<Expression*> clauseArgs(2);
      
      for (unsigned int i=0; i<conditions.size(); i++) {
        neg[0] = conditions[i];
        neg[1] = b->id();
        pos.push_back(defined[i]);
        clauseArgs[0] = new ArrayLit(Location().introduce(),pos);
        clauseArgs[0]->type(Type::varbool(1));
        clauseArgs[1] = new ArrayLit(Location().introduce(),neg);
        clauseArgs[1]->type(Type::varbool(1));
        {
          // b /\ c[i] -> b[i]
          Call* clause = new Call(Location().introduce(), constants().ids.clause, clauseArgs);
          clause->decl(env.model->matchFn(env, clause, false));
          clause->type(clause->decl()->rtype(env, clauseArgs, false));
          clause->ann().add(constants().ann.promise_total);
          (void) flat_exp(env, Ctx(), clause, constants().var_true, constants().var_true);
        }
        pos.pop_back();
        if (b != constants().var_true) {
          pos.push_back(b->id());
          neg[1] = defined[i];
          clauseArgs[0] = new ArrayLit(Location().introduce(),pos);
          clauseArgs[0]->type(Type::varbool(1));
          clauseArgs[1] = new ArrayLit(Location().introduce(),neg);
          clauseArgs[1]->type(Type::varbool(1));
          {
            // b[i] /\ c -> b
            Call* clause = new Call(Location().introduce(), constants().ids.clause, clauseArgs);
            clause->decl(env.model->matchFn(env, clause, false));
            clause->type(clause->decl()->rtype(env, clauseArgs, false));
            clause->ann().add(constants().ann.promise_total);
            (void) flat_exp(env, Ctx(), clause, constants().var_true, constants().var_true);
          }
          pos.pop_back();
        }
        pos.push_back(conditions[i]);
      }
      
    }

    EE ret;
    ret.r = nr->id();
    ret.b = b->id();
    GC::unlock();
    return ret;
  }

  template<class Lit>
  void flatten_linexp_binop(EnvI& env, Ctx ctx, VarDecl* r, VarDecl* b, EE& ret,
                            Expression* le0, Expression* le1, BinOpType& bot, bool doubleNeg,
                            std::vector<EE>& ees, std::vector<KeepAlive>& args, ASTString& callid) {
    typedef typename LinearTraits<Lit>::Val Val;
    std::vector<Val> coeffv;
    std::vector<KeepAlive> alv;
    Val d = 0;
    Expression* le[2] = {le0,le1};
    
    Id* assignTo = NULL;
    if (bot==BOT_EQ && ctx.b == C_ROOT) {
      if (le0->isa<Id>()) {
        assignTo = le0->cast<Id>();
      } else if (le1->isa<Id>()) {
        assignTo = le1->cast<Id>();
      }
    }
    
    for (unsigned int i=0; i<2; i++) {
      Val sign = (i==0 ? 1 : -1);
      if (Lit* l = le[i]->dyn_cast<Lit>()) {
        try {
          d += sign*l->v();
        } catch (ArithmeticError& e) {
          throw EvalError(env,l->loc(),e.msg());
        }
      } else if (le[i]->isa<Id>()) {
        coeffv.push_back(sign);
        alv.push_back(le[i]);
      } else if (Call* sc = le[i]->dyn_cast<Call>()) {
        GCLock lock;
        ArrayLit* sc_coeff = eval_array_lit(env,sc->arg(0));
        ArrayLit* sc_al = eval_array_lit(env,sc->arg(1));
        try {
          d += sign*LinearTraits<Lit>::eval(env,sc->arg(2));
          for (unsigned int j=0; j<sc_coeff->size(); j++) {
            coeffv.push_back(sign*LinearTraits<Lit>::eval(env,(*sc_coeff)[j]));
            alv.push_back((*sc_al)[j]);
          }
        } catch (ArithmeticError& e) {
          throw EvalError(env,sc->loc(),e.msg());
        }
        
      } else {
        throw EvalError(env, le[i]->loc(), "Internal error, unexpected expression inside linear expression");
      }
    }
    simplify_lin<Lit>(coeffv,alv,d);
    if (coeffv.size()==0) {
      bool result;
      switch (bot) {
        case BOT_LE: result = (0<-d); break;
        case BOT_LQ: result = (0<=-d); break;
        case BOT_GR: result = (0>-d); break;
        case BOT_GQ: result = (0>=-d); break;
        case BOT_EQ: result = (0==-d); break;
        case BOT_NQ: result = (0!=-d); break;
        default: assert(false); break;
      }
      if (doubleNeg)
        result = !result;
      ees[2].b = constants().boollit(result);
      ret.r = conj(env,r,ctx,ees);
      return;
    } else if (coeffv.size()==1 &&
               std::abs(coeffv[0])==1) {
      if (coeffv[0]==-1) {
        switch (bot) {
          case BOT_LE: bot = BOT_GR; break;
          case BOT_LQ: bot = BOT_GQ; break;
          case BOT_GR: bot = BOT_LE; break;
          case BOT_GQ: bot = BOT_LQ; break;
          default: break;
        }
      } else {
        d = -d;
      }
      typename LinearTraits<Lit>::Bounds ib = LinearTraits<Lit>::compute_bounds(env,alv[0]());
      if (ib.valid) {
        bool failed = false;
        bool subsumed = false;
        switch (bot) {
          case BOT_LE:
            subsumed = ib.u < d;
            failed = ib.l >= d;
            break;
          case BOT_LQ:
            subsumed = ib.u <= d;
            failed = ib.l > d;
            break;
          case BOT_GR:
            subsumed = ib.l > d;
            failed = ib.u <= d;
            break;
          case BOT_GQ:
            subsumed = ib.l >= d;
            failed = ib.u < d;
            break;
          case BOT_EQ:
            subsumed = ib.l==d && ib.u==d;
            failed = ib.u < d || ib.l > d;
            break;
          case BOT_NQ:
            subsumed = ib.u < d || ib.l > d;
            failed = ib.l==d && ib.u==d;
            break;
          default: break;
        }
        if (doubleNeg) {
          std::swap(subsumed, failed);
        }
        if (subsumed) {
          ees[2].b = constants().lit_true;
          ret.r = conj(env,r,ctx,ees);
          return;
        } else if (failed) {
          ees[2].b = constants().lit_false;
          ret.r = conj(env,r,ctx,ees);
          return;
        }
      }
      
      if (ctx.b == C_ROOT && alv[0]()->isa<Id>() && bot==BOT_EQ) {
        GCLock lock;
        VarDecl* vd = alv[0]()->cast<Id>()->decl();
        if (vd->ti()->domain()) {
          typename LinearTraits<Lit>::Domain domain = LinearTraits<Lit>::eval_domain(env,vd->ti()->domain());
          if (LinearTraits<Lit>::domain_contains(domain,d)) {
            if (!LinearTraits<Lit>::domain_equals(domain,d)) {
              //vd->ti()->setComputedDomain(false);
              //vd->ti()->domain(LinearTraits<Lit>::new_domain(d));
              setComputedDomain(env, vd, LinearTraits<Lit>::new_domain(d), false);
            }
            ret.r = bind(env,ctx,r,constants().lit_true);
          } else {
            ret.r = bind(env,ctx,r,constants().lit_false);
          }
        } else {
          //vd->ti()->setComputedDomain(false);
          //vd->ti()->domain(LinearTraits<Lit>::new_domain(d));
          setComputedDomain(env, vd, LinearTraits<Lit>::new_domain(d), false);
          ret.r = bind(env,ctx,r,constants().lit_true);
        }
      } else {
        
        GCLock lock;
        Expression* e0;
        Expression* e1;
        BinOpType old_bot = bot;
        Val old_d = d;
        switch (bot) {
          case BOT_LE:
            e0 = alv[0]();
            if (e0->type().isint()) {
              d--;
              bot = BOT_LQ;
            }
            e1 = LinearTraits<Lit>::newLit(d);
            break;
          case BOT_GR:
            e1 = alv[0]();
            if (e1->type().isint()) {
              d++;
              bot = BOT_LQ;
            } else {
              bot = BOT_LE;
            }
            e0 = LinearTraits<Lit>::newLit(d);
            break;
          case BOT_GQ:
            e0 = LinearTraits<Lit>::newLit(d);
            e1 = alv[0]();
            bot = BOT_LQ;
            break;
          default:
            e0 = alv[0]();
            e1 = LinearTraits<Lit>::newLit(d);
        }
        if (ctx.b == C_ROOT && alv[0]()->isa<Id>() && alv[0]()->cast<Id>()->decl()->ti()->domain()) {
          VarDecl* vd = alv[0]()->cast<Id>()->decl();
          typename LinearTraits<Lit>::Domain domain = LinearTraits<Lit>::eval_domain(env,vd->ti()->domain());
          typename LinearTraits<Lit>::Domain ndomain = LinearTraits<Lit>::limit_domain(old_bot,domain,old_d);
          if (domain && ndomain) {
            if (LinearTraits<Lit>::domain_empty(ndomain)) {
              ret.r = bind(env,ctx,r,constants().lit_false);
              return;
            } else if (!LinearTraits<Lit>::domain_equals(domain,ndomain)) {
              ret.r = bind(env,ctx,r,constants().lit_true);
              //vd->ti()->setComputedDomain(false);
              //vd->ti()->domain(LinearTraits<Lit>::new_domain(ndomain));
              setComputedDomain(env, vd, LinearTraits<Lit>::new_domain(ndomain), false);

              if (r==constants().var_true) {
                BinOp* bo = new BinOp(Location().introduce(), e0, bot, e1);
                bo->type(Type::varbool());
                std::vector<Expression*> boargs(2);
                boargs[0] = e0;
                boargs[1] = e1;
                Call* c = new Call(Location(), opToBuiltin(bo, bot), boargs);
                c->type(Type::varbool());
                c->decl(env.model->matchFn(env, c, false));
                EnvI::CSEMap::iterator it = env.cse_map_find(c);
                if (it != env.cse_map_end()) {
                  if (Id* ident = it->second.r()->template dyn_cast<Id>()) {
                    bind(env, Ctx(), ident->decl(), constants().lit_true);
                    it->second.r = constants().lit_true;
                  }
                  if (Id* ident = it->second.b()->template dyn_cast<Id>()) {
                    bind(env, Ctx(), ident->decl(), constants().lit_true);
                    it->second.b = constants().lit_true;
                  }
                }
              }
            }
            return;
          }
        }
        args.push_back(e0);
        args.push_back(e1);
      }
    } else if (bot==BOT_EQ && coeffv.size()==2 && coeffv[0]==-coeffv[1] && d==0) {
      Id* id0 = alv[0]()->cast<Id>();
      Id* id1 = alv[1]()->cast<Id>();
      if (ctx.b == C_ROOT && r==constants().var_true &&
          (id0->decl()->e()==NULL || id1->decl()->e()==NULL)) {
        if (id0->decl()->e())
          (void) bind(env,ctx,id1->decl(),id0);
        else
          (void) bind(env,ctx,id0->decl(),id1);
      } else {
        callid = LinearTraits<Lit>::id_eq();
        args.push_back(alv[0]());
        args.push_back(alv[1]());
      }
    } else {
      GCLock lock;
      if (assignTo != NULL) {
        Val resultCoeff = 0;
        typename LinearTraits<Lit>::Bounds bounds(d,d,true);
        for (unsigned int i=static_cast<unsigned int>(coeffv.size()); i--;) {
          if (alv[i]()==assignTo) {
            resultCoeff = coeffv[i];
            continue;
          }
          typename LinearTraits<Lit>::Bounds b = LinearTraits<Lit>::compute_bounds(env,alv[i]());

          if (b.valid && LinearTraits<Lit>::finite(b)) {
            if (coeffv[i] > 0) {
              bounds.l += coeffv[i]*b.l;
              bounds.u += coeffv[i]*b.u;
            } else {
              bounds.l += coeffv[i]*b.u;
              bounds.u += coeffv[i]*b.l;
            }
          } else {
            bounds.valid = false;
            break;
          }
        }
        if (bounds.valid && resultCoeff!=0) {
          if (resultCoeff < 0) {
            bounds.l = LinearTraits<Lit>::floor_div(bounds.l,-resultCoeff);
            bounds.u = LinearTraits<Lit>::ceil_div(bounds.u,-resultCoeff);
          } else {
            Val bl = bounds.l;
            bounds.l = LinearTraits<Lit>::ceil_div(bounds.u,-resultCoeff);
            bounds.u = LinearTraits<Lit>::floor_div(bl,-resultCoeff);
          }
          VarDecl* vd = assignTo->decl();
          if (vd->ti()->domain()) {
            typename LinearTraits<Lit>::Domain domain = LinearTraits<Lit>::eval_domain(env,vd->ti()->domain());
            if (LinearTraits<Lit>::domain_intersects(domain,bounds.l,bounds.u)) {
              typename LinearTraits<Lit>::Domain new_domain = LinearTraits<Lit>::intersect_domain(domain,bounds.l,bounds.u);
              if (!LinearTraits<Lit>::domain_equals(domain,new_domain)) {
                //vd->ti()->setComputedDomain(false);
                //vd->ti()->domain(LinearTraits<Lit>::new_domain(new_domain));
                setComputedDomain(env, vd, LinearTraits<Lit>::new_domain(new_domain), false);
              }
            } else {
              ret.r = bind(env,ctx,r,constants().lit_false);
            }
          } else {
            //vd->ti()->setComputedDomain(true);
            //vd->ti()->domain(LinearTraits<Lit>::new_domain(bounds.l,bounds.u));
            setComputedDomain(env, vd, LinearTraits<Lit>::new_domain(bounds.l, bounds.u), true);
          }
        }
      }

      int coeff_sign;
      LinearTraits<Lit>::constructLinBuiltin(bot,callid,coeff_sign,d);
      std::vector<Expression*> coeff_ev(coeffv.size());
      for (unsigned int i=static_cast<unsigned int>(coeff_ev.size()); i--;)
        coeff_ev[i] = LinearTraits<Lit>::newLit(coeff_sign*coeffv[i]);
      ArrayLit* ncoeff = new ArrayLit(Location().introduce(),coeff_ev);
      Type t = coeff_ev[0]->type();
      t.dim(1);
      ncoeff->type(t);
      args.push_back(ncoeff);
      std::vector<Expression*> alv_e(alv.size());
      Type tt = alv[0]()->type();
      tt.dim(1);
      for (unsigned int i=static_cast<unsigned int>(alv.size()); i--;) {
        if (alv[i]()->type().isvar())
          tt.ti(Type::TI_VAR);
        alv_e[i] = alv[i]();
      }
      ArrayLit* nal = new ArrayLit(Location().introduce(),alv_e);
      nal->type(tt);
      args.push_back(nal);
      Lit* il = LinearTraits<Lit>::newLit(-d);
      args.push_back(il);
    }
  }
  
  template<class Lit>
  void flatten_linexp_call(EnvI& env, Ctx ctx, Ctx nctx, ASTString& cid, Call* c,
                           EE& ret, VarDecl* b, VarDecl* r,
                           std::vector<EE>& args_ee, std::vector<KeepAlive>& args) {
    typedef typename LinearTraits<Lit>::Val Val;
    Expression* al_arg = (cid==constants().ids.sum ? args_ee[0].r() : args_ee[1].r());
    EE flat_al = flat_exp(env,nctx,al_arg,NULL,NULL);
    ArrayLit* al = follow_id(flat_al.r())->template cast<ArrayLit>();
    KeepAlive al_ka = al;
    if (al->dims()>1) {
      Type alt = al->type();
      alt.dim(1);
      GCLock lock;
      al = new ArrayLit(al->loc(),*al);
      al->type(alt);
      al_ka = al;
    }
    Val d = (cid == constants().ids.sum ? Val(0) : LinearTraits<Lit>::eval(env,args_ee[2].r()));
    
    std::vector<Val> c_coeff(al->size());
    if (cid==constants().ids.sum) {
      for (unsigned int i=al->size(); i--;)
        c_coeff[i] = 1;
    } else {
      EE flat_coeff = flat_exp(env,nctx,args_ee[0].r(),NULL,NULL);
      ArrayLit* coeff = follow_id(flat_coeff.r())->template cast<ArrayLit>();
      for (unsigned int i=coeff->size(); i--;)
        c_coeff[i] = LinearTraits<Lit>::eval(env,(*coeff)[i]);
    }
    cid = constants().ids.lin_exp;
    std::vector<Val> coeffv;
    std::vector<KeepAlive> alv;
    for (unsigned int i=0; i<al->size(); i++) {
      GCLock lock;
      if (Call* sc = Expression::dyn_cast<Call>(same_call(env,(*al)[i],cid))) {
        if (VarDecl* alvi_decl = follow_id_to_decl((*al)[i])->dyn_cast<VarDecl>()) {
          if (alvi_decl->ti()->domain()) {
            // Test if the variable has tighter declared bounds than what can be inferred
            // from its RHS. If yes, keep the variable (don't aggregate), because the tighter
            // bounds are actually a constraint
            typename LinearTraits<Lit>::Domain sc_dom = LinearTraits<Lit>::eval_domain(env,alvi_decl->ti()->domain());
            typename LinearTraits<Lit>::Bounds sc_bounds = LinearTraits<Lit>::compute_bounds(env,sc);
            if (LinearTraits<Lit>::domain_tighter(sc_dom, sc_bounds)) {
              coeffv.push_back(c_coeff[i]);
              alv.push_back((*al)[i]);
              continue;
            }
          }
        }
        
        Val cd = c_coeff[i];
        ArrayLit* sc_coeff = eval_array_lit(env,sc->arg(0));
        ArrayLit* sc_al = eval_array_lit(env,sc->arg(1));
        Val sc_d = LinearTraits<Lit>::eval(env,sc->arg(2));
        assert(sc_coeff->size() == sc_al->size());
        for (unsigned int j=0; j<sc_coeff->size(); j++) {
          coeffv.push_back(cd*LinearTraits<Lit>::eval(env,(*sc_coeff)[j]));
          alv.push_back((*sc_al)[j]);
        }
        d += cd*sc_d;
      } else {
        coeffv.push_back(c_coeff[i]);
        alv.push_back((*al)[i]);
      }
    }
    simplify_lin<Lit>(coeffv,alv,d);
    if (coeffv.size()==0) {
      GCLock lock;
      ret.b = conj(env,b,Ctx(),args_ee);
      ret.r = bind(env,ctx,r,LinearTraits<Lit>::newLit(d));
      return;
    } else if (coeffv.size()==1 && coeffv[0]==1 && d==0) {
      ret.b = conj(env,b,Ctx(),args_ee);
      ret.r = bind(env,ctx,r,alv[0]());
      return;
    }
    GCLock lock;
    std::vector<Expression*> coeff_ev(coeffv.size());
    for (unsigned int i=static_cast<unsigned int>(coeff_ev.size()); i--;)
      coeff_ev[i] = LinearTraits<Lit>::newLit(coeffv[i]);
    ArrayLit* ncoeff = new ArrayLit(Location().introduce(),coeff_ev);
    Type t = coeff_ev[0]->type();
    t.dim(1);
    ncoeff->type(t);
    args.push_back(ncoeff);
    std::vector<Expression*> alv_e(alv.size());
    bool al_same_as_before = alv.size()==al->size();
    for (unsigned int i=static_cast<unsigned int>(alv.size()); i--;) {
      alv_e[i] = alv[i]();
      al_same_as_before = al_same_as_before && Expression::equal(alv_e[i],(*al)[i]);
    }
    if (al_same_as_before) {
      Expression* rd = follow_id_to_decl(flat_al.r());
      if (rd->isa<VarDecl>())
        rd = rd->cast<VarDecl>()->id();
      if (rd->type().dim()>1) {
        ArrayLit* al = eval_array_lit(env,rd);
        std::vector<std::pair<int,int> > dims(1);
        dims[0].first = 1;
        dims[0].second = al->size();
        rd = new ArrayLit(al->loc(),*al,dims);
        Type t = al->type();
        t.dim(1);
        rd->type(t);
      }
      args.push_back(rd);
    } else {
      ArrayLit* nal = new ArrayLit(al->loc(),alv_e);
      nal->type(al->type());
      args.push_back(nal);
    }
    Lit* il = LinearTraits<Lit>::newLit(d);
    args.push_back(il);
  }

  Call* aggregateAndOrOps(EnvI& env, BinOp* bo, bool negateArgs, BinOpType bot) {
    assert(bot == BOT_AND || bot == BOT_OR);
    BinOpType negbot = (bot == BOT_AND ? BOT_OR : BOT_AND);
    typedef std::pair<Expression*,bool> arg_literal;
    std::vector<arg_literal> bo_args(2);
    bo_args[0] = arg_literal(bo->lhs(), !negateArgs);
    bo_args[1] = arg_literal(bo->rhs(), !negateArgs);
    std::vector<Expression*> output_pos;
    std::vector<Expression*> output_neg;
    unsigned int processed = 0;
    while (processed < bo_args.size()) {
      BinOp* bo_arg = bo_args[processed].first->dyn_cast<BinOp>();
      UnOp* uo_arg = bo_args[processed].first->dyn_cast<UnOp>();
      bool positive = bo_args[processed].second;
      if (bo_arg && positive && bo_arg->op() == bot) {
        bo_args[processed].first = bo_arg->lhs();
        bo_args.push_back(arg_literal(bo_arg->rhs(),true));
      } else if (bo_arg && !positive && bo_arg->op() == negbot) {
        bo_args[processed].first = bo_arg->lhs();
        bo_args.push_back(arg_literal(bo_arg->rhs(),false));
      } else if (uo_arg && !positive && uo_arg->op() == UOT_NOT) {
        bo_args[processed].first = uo_arg->e();
        bo_args[processed].second = true;
      } else if (bot==BOT_OR && uo_arg && positive && uo_arg->op() == UOT_NOT) {
        output_neg.push_back(uo_arg->e());
        processed++;
      } else {
        if (positive) {
          output_pos.push_back(bo_args[processed].first);
        } else {
          output_neg.push_back(bo_args[processed].first);
        }
        processed++;
      }
    }
    Call* c;
    std::vector<Expression*> c_args(1);
    if (bot == BOT_AND) {
      for (unsigned int i=0; i<output_neg.size(); i++) {
        UnOp* neg_arg = new UnOp(output_neg[i]->loc(),UOT_NOT,output_neg[i]);
        neg_arg->type(output_neg[i]->type());
        output_pos.push_back(neg_arg);
      }
      ArrayLit* al = new ArrayLit(bo->loc().introduce(), output_pos);
      Type al_t = bo->type();
      al_t.dim(1);
      al->type(al_t);
      env.annotateFromCallStack(al);
      c_args[0] = al;
      c = new Call(bo->loc().introduce(), bot==BOT_AND ? constants().ids.forall : constants().ids.exists, c_args);
    } else {
      ArrayLit* al_pos = new ArrayLit(bo->loc().introduce(), output_pos);
      Type al_t = bo->type();
      al_t.dim(1);
      al_pos->type(al_t);
      env.annotateFromCallStack(al_pos);
      c_args[0] = al_pos;
      if (output_neg.size() > 0) {
        ArrayLit* al_neg = new ArrayLit(bo->loc().introduce(), output_neg);
        al_neg->type(al_t);
        env.annotateFromCallStack(al_neg);
        c_args.push_back(al_neg);
      }
      c = new Call(bo->loc().introduce(), output_neg.empty() ? constants().ids.exists : constants().ids.clause, c_args);
    }
    c->decl(env.model->matchFn(env, c, false));
    assert(c->decl());
    Type t = c->decl()->rtype(env, c_args, false);
    t.cv(bo->type().cv());
    c->type(t);
    return c;
  }

  KeepAlive flat_cv_exp(EnvI& env, Ctx ctx, Expression* e) {
    GCLock lock;
    if (e->type().ispar() && !e->type().cv()) {
      return eval_par(env, e);
    }
    if (e->type().isvar()) {
      EE ee = flat_exp(env, ctx, e, NULL,NULL);
      if (isfalse(env, ee.b()))
        throw FlatteningError(env, e->loc(), "cannot flatten partial function in this position");
      return ee.r();
    }
    switch (e->eid()) {
      case Expression::E_INTLIT:
      case Expression::E_FLOATLIT:
      case Expression::E_BOOLLIT:
      case Expression::E_STRINGLIT:
      case Expression::E_TIID:
      case Expression::E_VARDECL:
      case Expression::E_TI:
      case Expression::E_ANON:
        assert(false);
        return NULL;
      case Expression::E_ID:
      {
        Id* id = e->cast<Id>();
        return flat_cv_exp(env, ctx, id->decl()->e());
      }
      case Expression::E_SETLIT:
      {
        SetLit* sl = e->cast<SetLit>();
        if (sl->isv() || sl->fsv())
          return sl;
        std::vector<Expression*> es(sl->v().size());
        GCLock lock;
        for (unsigned int i=0; i<sl->v().size(); i++) {
          es[i] = flat_cv_exp(env, ctx, sl->v()[i])();
        }
        SetLit* sl_ret = new SetLit(Location().introduce(),es);
        Type t = sl->type();
        t.cv(false);
        sl_ret->type(t);
        return eval_par(env, sl_ret);
      }
      case Expression::E_ARRAYLIT:
      {
        ArrayLit* al = e->cast<ArrayLit>();
        std::vector<Expression*> es(al->size());
        GCLock lock;
        for (unsigned int i=0; i<al->size(); i++) {
          es[i] = flat_cv_exp(env, ctx, (*al)[i])();
        }
        std::vector<std::pair<int,int> > dims(al->dims());
        for (int i=0; i<al->dims(); i++) {
          dims[i] = std::make_pair(al->min(i), al->max(i));
        }
        Expression* al_ret =  eval_par(env, new ArrayLit(Location().introduce(),es,dims));
        Type t = al->type();
        t.cv(false);
        al_ret->type(t);
        return al_ret;
      }
      case Expression::E_ARRAYACCESS:
      {
        ArrayAccess* aa = e->cast<ArrayAccess>();
        GCLock lock;
        Expression* av = flat_cv_exp(env, ctx, aa->v())();
        std::vector<Expression*> idx(aa->idx().size());
        for (unsigned int i=0; i<aa->idx().size(); i++) {
          idx[i] = flat_cv_exp(env, ctx, aa->idx()[i])();
        }
        ArrayAccess* aa_ret = new ArrayAccess(Location().introduce(),av,idx);
        Type t = aa->type();
        t.cv(false);
        aa_ret->type(t);
        return eval_par(env, aa_ret);
      }
      case Expression::E_COMP:
      {
        Comprehension* c = e->cast<Comprehension>();
        GCLock lock;
        class EvalFlatCvExp {
        public:
          Ctx ctx;
          EvalFlatCvExp(Ctx& ctx0) : ctx(ctx0) {}
          typedef Expression* ArrayVal;
          Expression* e(EnvI& env, Expression* e) {
            return flat_cv_exp(env,ctx,e)();
          }
          static Expression* exp(Expression* e) { return e; }
        } eval(ctx);
        std::vector<Expression*> a = eval_comp<EvalFlatCvExp>(env,eval,c);

        Type t = Type::bot();
        bool allPar = true;
        for (unsigned int i=0; i<a.size(); i++) {
          if (t==Type::bot())
            t = a[i]->type();
          if (!a[i]->type().ispar())
            allPar = false;
        }
        if (!allPar)
          t.ti(Type::TI_VAR);
        if (c->set())
          t.st(Type::ST_SET);
        else
          t.dim(c->type().dim());
        t.cv(false);
        if (c->set()) {
          if (c->type().ispar() && allPar) {
            SetLit* sl = new SetLit(c->loc().introduce(), a);
            sl->type(t);
            Expression* slr = eval_par(env,sl);
            slr->type(t);
            return slr;
          } else {
            throw InternalError("var set comprehensions not supported yet");
          }
        } else {
          ArrayLit* alr = new ArrayLit(Location().introduce(),a);
          alr->type(t);
          alr->flat(true);
          return alr;
        }
      }
      case Expression::E_ITE:
      {
        ITE* ite = e->cast<ITE>();
        for (int i=0; i<ite->size(); i++) {
          KeepAlive ka = flat_cv_exp(env,ctx,ite->e_if(i));
          if (eval_bool(env,ka()))
            return flat_cv_exp(env,ctx,ite->e_then(i));
        }
        return flat_cv_exp(env,ctx,ite->e_else());
      }
      case Expression::E_BINOP:
      {
        BinOp* bo = e->cast<BinOp>();
        if (bo->op() == BOT_AND) {
          GCLock lock;
          Expression* lhs = flat_cv_exp(env, ctx, bo->lhs())();
          if (!eval_bool(env, lhs)) {
            return constants().lit_false;
          }
          return eval_par(env, flat_cv_exp(env, ctx, bo->rhs())());
        } else if (bo->op() == BOT_OR) {
          GCLock lock;
          Expression* lhs = flat_cv_exp(env, ctx, bo->lhs())();
          if (eval_bool(env, lhs)) {
            return constants().lit_true;
          }
          return eval_par(env, flat_cv_exp(env, ctx, bo->rhs())());
        }
        GCLock lock;
        BinOp* nbo = new BinOp(bo->loc().introduce(),flat_cv_exp(env, ctx, bo->lhs())(),bo->op(),flat_cv_exp(env, ctx, bo->rhs())());
        nbo->type(bo->type());
        return eval_par(env, nbo);
      }
      case Expression::E_UNOP:
      {
        UnOp* uo = e->cast<UnOp>();
        GCLock lock;
        UnOp* nuo = new UnOp(uo->loc(), uo->op(), flat_cv_exp(env, ctx, uo->e())());
        nuo->type(uo->type());
        return eval_par(env, nuo);
      }
      case Expression::E_CALL:
      {
        Call* c = e->cast<Call>();
        if (c->id()=="mzn_in_root_context") {
          return constants().boollit(ctx.b==C_ROOT);
        }
        if (ctx.b==C_ROOT && c->decl()->e() && c->decl()->e()->isa<BoolLit>()) {
          bool allBool = true;
          for (unsigned int i=0; i<c->n_args(); i++) {
            if (c->arg(i)->type().bt()!=Type::BT_BOOL) {
              allBool = false;
              break;
            }
          }
          if (allBool) {
            return c->decl()->e();
          }
        }
        std::vector<Expression*> args(c->n_args());
        GCLock lock;
        for (unsigned int i=0; i<c->n_args(); i++) {
          args[i] = flat_cv_exp(env, ctx, c->arg(i))();
        }
        Call* nc = new Call(c->loc(), c->id(), args);
        nc->decl(c->decl());
        nc->type(c->type());
        return eval_par(env, nc);
      }
      case Expression::E_LET:
      {
        Let* l = e->cast<Let>();
        l->pushbindings();
        KeepAlive ret = flat_cv_exp(env, ctx, l->in());
        l->popbindings();
        return ret;
      }
        
    }
    throw InternalError("internal error");    
  }

#ifndef NDEBUG
  void mzn_break_here(Expression* e) {
    std::cerr << "% mzn_break_here: " << *e << "\n";
  }
#endif

  EE flat_exp(EnvI& env, Ctx ctx, Expression* e, VarDecl* r, VarDecl* b) {
    if (e==NULL) return EE();

#ifndef NDEBUG
    Annotation& e_ann = e->ann();
    if(e_ann.contains(constants().ann.mzn_break_here))
        mzn_break_here(e);
#endif

    EE ret;
    assert(!e->type().isunknown());
    if (e->type().ispar() && !e->isa<Let>() && !e->isa<VarDecl>() && e->type().bt()!=Type::BT_ANN) {

      if (e->type().cv()) {
        KeepAlive ka = flat_cv_exp(env,ctx,e);
        ret.r = bind(env,ctx,r,ka());
        ret.b = bind(env,Ctx(),b,constants().lit_true);
        return ret;
      }
      if (e->type().dim() > 0) {
        EnvI::CSEMap::iterator it;
        Id* id = e->dyn_cast<Id>();
        if (id && (id->decl()->flat()==NULL || id->decl()->toplevel())) {
          VarDecl* vd = id->decl()->flat();
          if (vd==NULL) {
            vd = flat_exp(env,Ctx(),id->decl(),NULL,constants().var_true).r()->cast<Id>()->decl();
            id->decl()->flat(vd);
            ArrayLit* al = follow_id(vd->id())->cast<ArrayLit>();
            if (al->size()==0) {
              if (r==NULL)
                ret.r = al;
              else
                ret.r = bind(env,ctx,r,al);
              ret.b = bind(env,Ctx(),b,constants().lit_true);
              return ret;
            }
          }
          ret.r = bind(env,ctx,r,e->cast<Id>()->decl()->flat()->id());
          ret.b = bind(env,Ctx(),b,constants().lit_true);
          return ret;
        } else if ( (it = env.cse_map_find(e)) != env.cse_map_end()) {
          ret.r = bind(env,ctx,r,it->second.r()->cast<VarDecl>()->id());
          ret.b = bind(env,Ctx(),b,constants().lit_true);
          return ret;
        } else {
          GCLock lock;
          ArrayLit* al = follow_id(eval_par(env,e))->cast<ArrayLit>();
          if (al->size()==0 || (r && r->e()==NULL)) {
            if (r==NULL)
              ret.r = al;
            else
              ret.r = bind(env,ctx,r,al);
            ret.b = bind(env,Ctx(),b,constants().lit_true);
            return ret;
          }
          if ( (it = env.cse_map_find(al)) != env.cse_map_end()) {
            ret.r = bind(env,ctx,r,it->second.r()->cast<VarDecl>()->id());
            ret.b = bind(env,Ctx(),b,constants().lit_true);
            return ret;
          }
          std::vector<TypeInst*> ranges(al->dims());
          for (unsigned int i=0; i<ranges.size(); i++) {
            ranges[i] = new TypeInst(e->loc(),
                                     Type(),
                                     new SetLit(Location().introduce(),IntSetVal::a(al->min(i),al->max(i))));
          }
          ASTExprVec<TypeInst> ranges_v(ranges);
          assert(!al->type().isbot());
          TypeInst* ti = new TypeInst(e->loc(),al->type(),ranges_v,NULL);
          VarDecl* vd = newVarDecl(env, ctx, ti, NULL, NULL, al);
          EE ee(vd,NULL);
          env.cse_map_insert(al,ee);
          env.cse_map_insert(vd->e(),ee);
          
          ret.r = bind(env,ctx,r,vd->id());
          ret.b = bind(env,Ctx(),b,constants().lit_true);
          return ret;
        }
      }
      GCLock lock;
      try {
      ret.r = bind(env,ctx,r,eval_par(env,e));
        ret.b = bind(env,Ctx(),b,constants().lit_true);
      } catch (ResultUndefinedError&) {
        ret.r = createDummyValue(env, e->type());
        ret.b = bind(env,Ctx(),b,constants().lit_false);
      }
      return ret;
    }
    switch (e->eid()) {
    case Expression::E_INTLIT:
    case Expression::E_FLOATLIT:
    case Expression::E_STRINGLIT:
      {
        CallStackItem _csi(env,e);
        GCLock lock;
        ret.b = bind(env,Ctx(),b,constants().lit_true);
        ret.r = bind(env,Ctx(),r,e);
        return ret;
      }
    case Expression::E_SETLIT:
      {
        CallStackItem _csi(env,e);
        SetLit* sl = e->cast<SetLit>();
        assert(sl->isv()==NULL && sl->fsv()==NULL);
        std::vector<EE> elems_ee(sl->v().size());
        for (unsigned int i=sl->v().size(); i--;)
          elems_ee[i] = flat_exp(env,ctx,sl->v()[i],NULL,NULL);
        std::vector<Expression*> elems(elems_ee.size());
        bool allPar = true;
        for (unsigned int i=static_cast<unsigned int>(elems.size()); i--;) {
          elems[i] = elems_ee[i].r();
          allPar = allPar && elems[i]->type().ispar();
        }

        ret.b = conj(env,b,Ctx(),elems_ee);
        if (allPar) {
          GCLock lock;
          Expression* ee = eval_par(env,e);
          ret.r = bind(env,Ctx(),r,ee);
        } else {
          GCLock lock;
          ArrayLit* al = new ArrayLit(sl->loc(),elems);
          al->type(Type::varint(1));
          std::vector<Expression*> args(1);
          args[0] = al;
          Call* cc = new Call(sl->loc().introduce(), "array2set", args);
          cc->type(Type::varsetint());
          FunctionI* fi = env.model->matchFn(env, cc->id(), args, false);
          if (fi==NULL) {
            throw FlatteningError(env,cc->loc(), "cannot find matching declaration");
          }
          assert(fi);
          assert(env.isSubtype(fi->rtype(env, args, false),cc->type(),false));
          cc->decl(fi);
          EE ee = flat_exp(env, Ctx(), cc, NULL, constants().var_true);
          ret.r = bind(env,Ctx(),r,ee.r());
        }
      }
      break;
    case Expression::E_BOOLLIT:
      {
        CallStackItem _csi(env,e);
        GCLock lock;
        ret.b = bind(env,Ctx(),b,constants().lit_true);
        ret.r = bind(env,ctx,r,e);
        return ret;
      }
      break;
    case Expression::E_ID:
      {
        CallStackItem _csi(env,e);
        Id* id = e->cast<Id>();
        if (id->decl()==NULL) {
          if (id->type().isann()) {
            ret.b = bind(env,Ctx(),b,constants().lit_true);
            ret.r = bind(env,ctx,r,e);
            return ret;
          } else {
            throw FlatteningError(env,e->loc(), "undefined identifier");
          }
        }
        id = follow_id_to_decl(id)->cast<VarDecl>()->id();
        if (ctx.neg && id->type().dim() > 0) {
          if (id->type().dim() > 1)
            throw InternalError("multi-dim arrays in negative positions not supported yet");
          KeepAlive ka;
          {
            GCLock lock;
            std::vector<VarDecl*> gen_id(1);
            gen_id[0] = new VarDecl(id->loc(), new TypeInst(id->loc(),Type::parint()),env.genId(),
                                    IntLit::a(0));
            
            /// TODO: support arbitrary dimensions
            std::vector<Expression*> idxsetargs(1);
            idxsetargs[0] = id;
            Call* idxset = new Call(id->loc().introduce(),"index_set",idxsetargs);
            idxset->decl(env.model->matchFn(env, idxset, false));
            idxset->type(idxset->decl()->rtype(env, idxsetargs, false));
            Generator gen(gen_id,idxset,NULL);
            std::vector<Expression*> idx(1);
            Generators gens;
            gens._g.push_back(gen);
            UnOp* aanot = new UnOp(id->loc(),UOT_NOT,NULL);
            Comprehension* cp = new Comprehension(id->loc(),
              aanot, gens, false);
            Id* bodyidx = cp->decl(0,0)->id();
            idx[0] = bodyidx;
            ArrayAccess* aa = new ArrayAccess(id->loc(),id,idx);
            aanot->e(aa);
            Type tt = id->type();
            tt.dim(0);
            aa->type(tt);
            aanot->type(aa->type());
            cp->type(id->type());
            ctx.neg = false;
            ka = cp;
          }
          ret = flat_exp(env,ctx,ka(),r,b);
        } else {
          GCLock lock;
          VarDecl* vd = id->decl()->flat();
          Expression* rete = NULL;
          if (vd==NULL) {
            if (id->decl()->e()==NULL || id->decl()->e()->type().isann() || id->decl()->e()->type().isvar() || id->decl()->e()->type().dim() > 0) {
              // New top-level id, need to copy into env.m
              vd = flat_exp(env,Ctx(),id->decl(),NULL,constants().var_true).r()
                   ->cast<Id>()->decl();
            } else {
              vd = id->decl();
            }
          }
          ret.b = bind(env,Ctx(),b,constants().lit_true);
          if (vd->e()!=NULL) {
            if (vd->e()->type().ispar() && vd->e()->type().dim()==0) {
              rete = eval_par(env, vd->e());
            } else if (vd->e()->isa<Id>()) {
              rete = vd->e();
            }
          } else if (vd->ti()->ranges().size() > 0) {
            // create fresh variables and array literal
            std::vector<std::pair<int,int> > dims;
            IntVal asize = 1;
            for (unsigned int i=0; i<vd->ti()->ranges().size(); i++) {
              TypeInst* ti = vd->ti()->ranges()[i];
              if (ti->domain()==NULL)
                throw FlatteningError(env,ti->loc(),"array dimensions unknown");
              IntSetVal* isv = eval_intset(env,ti->domain());
              if (isv->size() == 0) {
                dims.push_back(std::pair<int,int>(1,0));
                asize = 0;
              } else {
                if (isv->size() != 1)
                  throw FlatteningError(env,ti->loc(),"invalid array index set");
                asize *= (isv->max(0)-isv->min(0)+1);
                dims.push_back(std::pair<int,int>(static_cast<int>(isv->min(0).toInt()),
					          static_cast<int>(isv->max(0).toInt())));
              }
            }
            Type tt = vd->ti()->type();
            tt.dim(0);
            
            if (asize > Constants::max_array_size) {
              std::ostringstream oss;
              oss << "array size (" << asize << ") exceeds maximum allowed size (" << Constants::max_array_size << ")";
              throw FlatteningError(env,vd->loc(),oss.str());
            }
            
            std::vector<Expression*> elems(static_cast<int>(asize.toInt()));
            for (int i=0; i<static_cast<int>(asize.toInt()); i++) {
              CallStackItem csi(env, IntLit::a(i));
              TypeInst* vti = new TypeInst(Location().introduce(),tt,vd->ti()->domain());
              VarDecl* nvd = newVarDecl(env,Ctx(),vti,NULL,vd,NULL);
              elems[i] = nvd->id();
            }
            // After introducing variables for each array element, the original domain can be
            // set to "computed" (since it is a consequence of the individual variable domains)
            vd->ti()->setComputedDomain(true);

            ArrayLit* al = new ArrayLit(Location().introduce(),elems,dims);
            al->type(vd->type());
            vd->e(al);
            env.vo_add_exp(vd);
            EE ee;
            ee.r = vd;
            env.cse_map_insert(vd->e(), ee);
          }
          if (rete==NULL) {
            if (!vd->toplevel()) {
              // create new VarDecl in toplevel, if decl doesnt exist yet
              EnvI::CSEMap::iterator it = env.cse_map_find(vd->e());
              if (it==env.cse_map_end()) {
                Expression* vde = follow_id(vd->e());
                ArrayLit* vdea = vde ? vde->dyn_cast<ArrayLit>() : NULL;
                if (vdea && vdea->size()==0) {
                  // Do not create names for empty arrays but return array literal directly
                  rete = vdea;
                } else {
                  VarDecl* nvd = newVarDecl(env, ctx, eval_typeinst(env,vd), NULL, vd, NULL);
                  
                  if (vd->e()) {
                    (void) flat_exp(env, Ctx(), vd->e(), nvd, constants().var_true);
                  }
                  vd = nvd;
                  EE ee(vd,NULL);
                  if (vd->e())
                    env.cse_map_insert(vd->e(),ee);
                }
              } else {
                if (it->second.r()->isa<VarDecl>()) {
                  vd = it->second.r()->cast<VarDecl>();
                } else {
                  rete = it->second.r();
                }
              }
            }
            if (rete==NULL) {
              if (id->type().bt() == Type::BT_ANN && vd->e()) {
                rete = vd->e();
              } else {
                ArrayLit* vda = vd->dyn_cast<ArrayLit>();
                if (vda && vda->size()==0) {
                  // Do not create names for empty arrays but return array literal directly
                  rete = vda;
                } else {
                  rete = vd->id();
                }
              }
            }
          }
          ret.r = bind(env,ctx,r,rete);
        }
      }
      break;
    case Expression::E_ANON:
      {
        CallStackItem _csi(env,e);
        AnonVar* av = e->cast<AnonVar>();
        if (av->type().isbot()) {
          throw InternalError("type of anonymous variable could not be inferred");
        }
        GCLock lock;
        VarDecl* vd = newVarDecl(env, Ctx(), new TypeInst(Location().introduce(), av->type()), NULL, NULL, NULL);
        ret.b = bind(env, Ctx(), b, constants().lit_true);
        ret.r = bind(env, ctx, r, vd->id());
      }
      break;
    case Expression::E_ARRAYLIT:
      {
        CallStackItem _csi(env,e);
        ArrayLit* al = e->cast<ArrayLit>();
        if (al->flat()) {
          ret.b = bind(env,Ctx(),b,constants().lit_true);
          ret.r = bind(env,Ctx(),r,al);
        } else {
          std::vector<EE> elems_ee(al->size());
          for (unsigned int i=al->size(); i--;)
            elems_ee[i] = flat_exp(env,ctx,(*al)[i],NULL,NULL);
          std::vector<Expression*> elems(elems_ee.size());
          for (unsigned int i=static_cast<unsigned int>(elems.size()); i--;)
            elems[i] = elems_ee[i].r();
          std::vector<std::pair<int,int> > dims(al->dims());
          for (unsigned int i=al->dims(); i--;)
            dims[i] = std::pair<int,int>(al->min(i), al->max(i));
          KeepAlive ka;
          {
            GCLock lock;
            ArrayLit* alr = new ArrayLit(Location().introduce(),elems,dims);
            alr->type(al->type());
            alr->flat(true);
            ka = alr;
          }
          ret.b = conj(env,b,Ctx(),elems_ee);
          ret.r = bind(env,Ctx(),r,ka());
        }
      }
      break;
    case Expression::E_ARRAYACCESS:
      {
        CallStackItem _csi(env,e);
        ArrayAccess* aa = e->cast<ArrayAccess>();
        KeepAlive aa_ka = aa;

        Ctx nctx = ctx;
        nctx.b = +nctx.b;
        nctx.neg = false;
        EE eev = flat_exp(env,nctx,aa->v(),NULL,NULL);
        std::vector<EE> ees;

      start_flatten_arrayaccess:
        for (unsigned int i=0; i<aa->idx().size(); i++) {
          Expression* tmp = follow_id_to_decl(aa->idx()[i]);
          if (VarDecl* vd = tmp->dyn_cast<VarDecl>())
            tmp = vd->id();
          if (tmp->type().ispar()) {
            ArrayLit* al;
            if (eev.r()->isa<ArrayLit>()) {
              al = eev.r()->cast<ArrayLit>();
            } else {
              Id* id = eev.r()->cast<Id>();
              if (id->decl()==NULL) {
                throw InternalError("undefined identifier");
              }
              if (id->decl()->e()==NULL) {
                throw InternalError("array without initialiser not supported");
              }
              Expression* id_e = follow_id(id);
              if (id_e->isa<ArrayLit>()) {
                al = id_e->cast<ArrayLit>();
              } else {
                throw InternalError("builtin function returning array not supported");
              }
            }
            
            std::vector<KeepAlive> elems;
            std::vector<IntVal> idx(aa->idx().size());
            std::vector<std::pair<int,int> > dims;
            std::vector<Expression*> newaccess;
            std::vector<int> nonpar;
            std::vector<int> stack;
            for (unsigned int j=0; j<aa->idx().size(); j++) {
              Expression* tmp = follow_id_to_decl(aa->idx()[j]);
              if (VarDecl* vd = tmp->dyn_cast<VarDecl>())
                tmp = vd->id();
              if (tmp->type().ispar()) {
                GCLock lock;
                idx[j] = eval_int(env, tmp).toInt();
              } else {
                idx[j] = al->min(j);
                stack.push_back(static_cast<int>(nonpar.size()));
                nonpar.push_back(j);
                dims.push_back(std::make_pair(al->min(j), al->max(j)));
                newaccess.push_back(aa->idx()[j]);
              }
            }
            if (stack.empty()) {
              bool success;
              KeepAlive ka;
              {
                GCLock lock;
                ka = eval_arrayaccess(env, al, idx, success);
                if (!success && env.in_maybe_partial==0) {
                  ResultUndefinedError e(env,al->loc(),"array access out of bounds");
                }
              }
              ees.push_back(EE(NULL,constants().boollit(success)));
              ees.push_back(EE(NULL,eev.b()));
              if (aa->type().isbool() && !aa->type().isopt()) {
                ret.b = bind(env,Ctx(),b,constants().lit_true);
                ees.push_back(EE(NULL,ka()));
                ret.r = conj(env,r,ctx,ees);
              } else {
                ret.b = conj(env,b,ctx,ees);
                ret.r = bind(env,ctx,r,ka());
              }
              return ret;
            }
            while (!stack.empty()) {
              int cur = stack.back();
              if (cur==nonpar.size()-1) {
                stack.pop_back();
                for (int i = al->min(nonpar[cur]); i <= al->max(nonpar[cur]); i++) {
                  idx[nonpar[cur]] = i;
                  bool success;
                  GCLock lock;
                  Expression* al_idx = eval_arrayaccess(env, al, idx, success);
                  if (!success) {
                    if (env.in_maybe_partial==0) {
                      ResultUndefinedError e(env,al->loc(),"array access out of bounds");
                    }
                    ees.push_back(EE(NULL,constants().lit_false));
                    ees.push_back(EE(NULL,eev.b()));
                    if (aa->type().isbool() && !aa->type().isopt()) {
                      ret.b = bind(env,Ctx(),b,constants().lit_true);
                      ret.r = conj(env,r,ctx,ees);
                    } else {
                      ret.b = conj(env,b,ctx,ees);
                      ret.r = bind(env,ctx,r,al_idx);
                    }
                    return ret;
                  }
                  elems.push_back(al_idx);
                }
              } else {
                if (idx[nonpar[cur]].toInt()==al->max(nonpar[cur])) {
                  idx[nonpar[cur]]=al->min(nonpar[cur]);
                  stack.pop_back();
                } else {
                  idx[nonpar[cur]]++;
                  for (unsigned int j=cur+1; j<nonpar.size(); j++)
                    stack.push_back(j);
                }
              }
            }
            std::vector<Expression*> elems_e(elems.size());
            for (unsigned int i=0; i<elems.size(); i++)
              elems_e[i] = elems[i]();
            {
              GCLock lock;
              Expression* newal = new ArrayLit(al->loc(), elems_e, dims);
              Type t = al->type();
              t.dim(static_cast<int>(dims.size()));
              newal->type(t);
              eev.r = newal;
              ArrayAccess* n_aa = new ArrayAccess(aa->loc(), newal, newaccess);
              n_aa->type(aa->type());
              aa = n_aa;
              aa_ka = aa;
            }
          }
        }
        
        if (aa->idx().size()==1 && aa->idx()[0]->isa<ArrayAccess>()) {
          ArrayAccess* aa_inner = aa->idx()[0]->cast<ArrayAccess>();
          ArrayLit* al;
          if (eev.r()->isa<ArrayLit>()) {
            al = eev.r()->cast<ArrayLit>();
          } else {
            Id* id = eev.r()->cast<Id>();
            if (id->decl()==NULL) {
              throw InternalError("undefined identifier");
            }
            if (id->decl()->e()==NULL) {
              throw InternalError("array without initialiser not supported");
            }
            al = follow_id(id)->cast<ArrayLit>();
          }
          if (aa_inner->v()->type().ispar()) {
            KeepAlive ka_al_inner = flat_cv_exp(env, ctx, aa_inner->v());
            ArrayLit* al_inner = ka_al_inner()->cast<ArrayLit>();
            std::vector<Expression*> composed_e(al_inner->size());
            for (unsigned int i=0; i<al_inner->size(); i++) {
              GCLock lock;
              IntVal inner_idx = eval_int(env, (*al_inner)[i]);
              if (inner_idx < al->min(0) || inner_idx > al->max(0))
                goto flatten_arrayaccess;
              composed_e[i] = (*al)[static_cast<int>(inner_idx.toInt())-al->min(0)];
            }
            std::vector<std::pair<int,int> > dims(al_inner->dims());
            for (int i=0; i<al_inner->dims(); i++) {
              dims[i] = std::make_pair(al_inner->min(i), al_inner->max(i));
            }
            {
              GCLock lock;
              Expression* newal = new ArrayLit(al->loc(), composed_e, dims);
              Type t = al->type();
              t.dim(static_cast<int>(dims.size()));
              newal->type(t);
              eev.r = newal;
              ArrayAccess* n_aa = new ArrayAccess(aa->loc(), newal, aa_inner->idx());
              n_aa->type(aa->type());
              aa = n_aa;
              aa_ka = aa;
              goto start_flatten_arrayaccess;
            }
            
          }
        }
      flatten_arrayaccess:
        Ctx dimctx = ctx;
        dimctx.neg = false;
        for (unsigned int i=0; i<aa->idx().size(); i++) {
          Expression* tmp = follow_id_to_decl(aa->idx()[i]);
          if (VarDecl* vd = tmp->dyn_cast<VarDecl>())
            tmp = vd->id();
          ees.push_back(flat_exp(env, dimctx, tmp, NULL, NULL));
        }
        ees.push_back(EE(NULL,eev.b()));
        
        bool parAccess=true;
        for (unsigned int i=0; i<aa->idx().size(); i++) {
          if (!ees[i].r()->type().ispar()) {
            parAccess = false;
            break;
          }
        }

        if (parAccess) {
          ArrayLit* al;
          if (eev.r()->isa<ArrayLit>()) {
            al = eev.r()->cast<ArrayLit>();
          } else {
            Id* id = eev.r()->cast<Id>();
            if (id->decl()==NULL) {
              throw InternalError("undefined identifier");
            }
            if (id->decl()->e()==NULL) {
              throw InternalError("array without initialiser not supported");
            }
            al = follow_id(id)->cast<ArrayLit>();
          }
          KeepAlive ka;
          bool success;
          {
            GCLock lock;
            std::vector<IntVal> dims(aa->idx().size());
            for (unsigned int i=aa->idx().size(); i--;)
              dims[i] = eval_int(env,ees[i].r());
            ka = eval_arrayaccess(env,al,dims,success);
          }
          if (!success && env.in_maybe_partial==0) {
            ResultUndefinedError e(env,al->loc(),"array access out of bounds");
          }
          ees.push_back(EE(NULL,constants().boollit(success)));
          if (aa->type().isbool() && !aa->type().isopt()) {
            ret.b = bind(env,Ctx(),b,constants().lit_true);
            ees.push_back(EE(NULL,ka()));
            ret.r = conj(env,r,ctx,ees);
          } else {
            ret.b = conj(env,b,ctx,ees);
            ret.r = bind(env,ctx,r,ka());
          }
        } else {
          std::vector<Expression*> args(aa->idx().size()+1);
          for (unsigned int i=aa->idx().size(); i--;)
            args[i] = ees[i].r();
          args[aa->idx().size()] = eev.r();
          KeepAlive ka;
          {
            GCLock lock;
            Call* cc = new Call(e->loc().introduce(),constants().ids.element,args);
            cc->type(aa->type());
            FunctionI* fi = env.model->matchFn(env,cc->id(),args,false);
            if (fi==NULL) {
              throw FlatteningError(env,cc->loc(), "cannot find matching declaration");
            }
            assert(fi);
            assert(env.isSubtype(fi->rtype(env,args,false),cc->type(),false));
            cc->decl(fi);
            ka = cc;
          }
          Ctx elemctx = ctx;
          elemctx.neg = false;
          EE ee = flat_exp(env,elemctx,ka(),NULL,NULL);
          ees.push_back(ee);
          if (aa->type().isbool() && !aa->type().isopt()) {
            ee.b = ee.r;
            ees.push_back(ee);
            ret.r = conj(env,r,ctx,ees);
            ret.b = bind(env,ctx,b,constants().boollit(!ctx.neg));
          } else {
            ret.r = bind(env,ctx,r,ee.r());
            ret.b = conj(env,b,ctx,ees);
          }
        }
      }
      break;
    case Expression::E_COMP:
      {
        CallStackItem _csi(env,e);
        Comprehension* c = e->cast<Comprehension>();
        KeepAlive c_ka(c);
        
        if (c->type().isopt()) {
          std::vector<Expression*> in(c->n_generators());
          std::vector<Expression*> orig_where(c->n_generators());
          std::vector<Expression*> where;
          GCLock lock;
          for (int i=0; i<c->n_generators(); i++) {
            if (c->in(i)==NULL) {
              in[i] = NULL;
              orig_where[i] = c->where(i);
            } else {
              if (c->in(i)->type().isvar() && c->in(i)->type().dim()==0) {
                std::vector<Expression*> args(1);
                args[0] = c->in(i);
                Call* ub = new Call(Location().introduce(),"ub",args);
                ub->type(Type::parsetint());
                ub->decl(env.model->matchFn(env, ub, false));
                in[i] = ub;
                for (int j=0; j<c->n_decls(i); j++) {
                  BinOp* bo = new BinOp(Location().introduce(),c->decl(i,j)->id(), BOT_IN, c->in(i));
                  bo->type(Type::varbool());
                  where.push_back(bo);
                }
              } else {
                in[i] = c->in(i);
              }
              if (c->where(i) && c->where(i)->type().isvar()) {
                // This is a generalised where clause. Split into par and var part.
                // The par parts can remain in where clause. The var parts are translated
                // into optionality constraints.
                if (c->where(i)->isa<BinOp>() && c->where(i)->cast<BinOp>()->op()==BOT_AND) {
                  std::vector<Expression*> parWhere;
                  std::vector<BinOp*> todo;
                  todo.push_back(c->where(i)->cast<BinOp>());
                  while (!todo.empty()) {
                    BinOp* bo = todo.back();
                    todo.pop_back();
                    if (bo->rhs()->type().ispar()) {
                      parWhere.push_back(bo->rhs());
                    } else if (bo->rhs()->isa<BinOp>() && bo->rhs()->cast<BinOp>()->op()==BOT_AND) {
                      todo.push_back(bo->rhs()->cast<BinOp>());
                    } else {
                      where.push_back(bo->rhs());
                    }
                    if (bo->lhs()->type().ispar()) {
                      parWhere.push_back(bo->lhs());
                    } else if (bo->lhs()->isa<BinOp>() && bo->lhs()->cast<BinOp>()->op()==BOT_AND) {
                      todo.push_back(bo->lhs()->cast<BinOp>());
                    } else {
                      where.push_back(bo->lhs());
                    }
                  }
                  switch (parWhere.size()) {
                    case 0:
                      orig_where[i] = NULL;
                      break;
                    case 1:
                      orig_where[i] = parWhere[0];
                      break;
                    case 2:
                      orig_where[i] = new BinOp(c->where(i)->loc(), parWhere[0], BOT_AND, parWhere[1]);
                      orig_where[i]->type(Type::parbool());
                      break;
                    default:
                    {
                      ArrayLit* parWhereAl = new ArrayLit(c->where(i)->loc(), parWhere);
                      parWhereAl->type(Type::parbool(1));
                      Call* forall = new Call(c->where(i)->loc(), constants().ids.forall, {parWhereAl});
                      forall->type(Type::parbool());
                      forall->decl(env.model->matchFn(env, forall, false));
                      orig_where[i] = forall;
                      break;
                    }
                  }
                } else {
                  orig_where[i] = NULL;
                  where.push_back(c->where(i));
                }
              } else {
                orig_where[i] = c->where(i);
              }
            }
          }
          if (where.size() > 0) {
            Generators gs;
            for (int i=0; i<c->n_generators(); i++) {
              std::vector<VarDecl*> vds(c->n_decls(i));
              for (int j=0; j<c->n_decls(i); j++)
                vds[j] = c->decl(i, j);
              gs._g.push_back(Generator(vds,in[i],orig_where[i]));
            }
            Expression* cond;
            if (where.size() > 1) {
              ArrayLit* al = new ArrayLit(Location().introduce(), where);
              al->type(Type::varbool(1));
              std::vector<Expression*> args(1);
              args[0] = al;
              Call* forall = new Call(Location().introduce(), constants().ids.forall, args);
              forall->type(Type::varbool());
              forall->decl(env.model->matchFn(env, forall, false));
              cond = forall;
            } else {
              cond = where[0];
            }
            
            Expression* new_e;

            Call* surround = env.surroundingCall();
            
            Type ntype = c->type();
            if (surround && surround->id()==constants().ids.forall) {
              new_e = new BinOp(Location().introduce(), cond, BOT_IMPL, c->e());
              new_e->type(Type::varbool());
              ntype.ot(Type::OT_PRESENT);
            } else if (surround && surround->id()==constants().ids.exists) {
              new_e = new BinOp(Location().introduce(), cond, BOT_AND, c->e());
              new_e->type(Type::varbool());
              ntype.ot(Type::OT_PRESENT);
            } else {
              Expression* r_bounds = NULL;
              if (c->e()->type().bt()==Type::BT_INT && c->e()->type().dim() == 0) {
                std::vector<Expression*> ubargs(1);
                ubargs[0] = c->e();
                if (c->e()->type().st()==Type::ST_SET) {
                  Call* bc = new Call(Location().introduce(),"ub",ubargs);
                  bc->type(Type::parsetint());
                  bc->decl(env.model->matchFn(env, bc, false));
                  r_bounds = bc;
                } else {
                  Call* lbc = new Call(Location().introduce(),"lb",ubargs);
                  lbc->type(Type::parint());
                  lbc->decl(env.model->matchFn(env, lbc, false));
                  Call* ubc = new Call(Location().introduce(),"ub",ubargs);
                  ubc->type(Type::parint());
                  ubc->decl(env.model->matchFn(env, ubc, false));
                  r_bounds = new BinOp(Location().introduce(),lbc,BOT_DOTDOT,ubc);
                  r_bounds->type(Type::parsetint());
                }
                r_bounds->addAnnotation(constants().ann.maybe_partial);
              }
              Type tt;
              tt = c->e()->type();
              tt.ti(Type::TI_VAR);
              tt.ot(Type::OT_OPTIONAL);
              
              TypeInst* ti = new TypeInst(Location().introduce(),tt,r_bounds);
              VarDecl* r = new VarDecl(c->loc(),ti,env.genId());
              r->addAnnotation(constants().ann.promise_total);
              r->introduced(true);
              r->flat(r);

              std::vector<Expression*> let_exprs(3);
              let_exprs[0] = r;
              BinOp* r_eq_e = new BinOp(Location().introduce(),r->id(),BOT_EQ,c->e());
              r_eq_e->type(Type::varbool());
              let_exprs[1] = new BinOp(Location().introduce(),cond,BOT_IMPL,r_eq_e);
              let_exprs[1]->type(Type::varbool());
              let_exprs[1]->addAnnotation(constants().ann.promise_total);
              let_exprs[1]->addAnnotation(constants().ann.maybe_partial);
              std::vector<Expression*> absent_r_args(1);
              absent_r_args[0] = r->id();
              Call* absent_r = new Call(Location().introduce(), "absent", absent_r_args);
              absent_r->type(Type::varbool());
              absent_r->decl(env.model->matchFn(env, absent_r, false));
              let_exprs[2] = new BinOp(Location().introduce(),cond,BOT_OR,absent_r);
              let_exprs[2]->type(Type::varbool());
              let_exprs[2]->addAnnotation(constants().ann.promise_total);
              Let* let = new Let(Location().introduce(), let_exprs, r->id());
              let->type(r->type());
              new_e = let;
            }
            Comprehension* nc = new Comprehension(c->loc(),new_e,gs,c->set());
            nc->type(ntype);
            c = nc;
            c_ka = c;
          }
        }
        
        class EvalF {
        public:
          Ctx ctx;
          EvalF(Ctx ctx0) : ctx(ctx0) {}
          typedef EE ArrayVal;
          EE e(EnvI& env, Expression* e0) {
            VarDecl* b = ctx.b==C_ROOT ? constants().var_true : NULL;
            VarDecl* r = (ctx.b == C_ROOT && e0->type().isbool() && !e0->type().isopt()) ? constants().var_true : NULL;
            return flat_exp(env,ctx,e0,r,b);
          }
        } _evalf(ctx);
        std::vector<EE> elems_ee = eval_comp<EvalF>(env,_evalf,c);
        std::vector<Expression*> elems(elems_ee.size());
        Type elemType = Type::bot();
        bool allPar = true;
        for (unsigned int i=static_cast<unsigned int>(elems.size()); i--;) {
          elems[i] = elems_ee[i].r();
          if (elemType==Type::bot())
            elemType = elems[i]->type();
          if (!elems[i]->type().ispar())
            allPar = false;
        }
        if (elemType.isbot()) {
          elemType = c->type();
          elemType.ti(Type::TI_PAR);
        }
        if (!allPar)
          elemType.ti(Type::TI_VAR);
        if (c->set())
          elemType.st(Type::ST_SET);
        else
          elemType.dim(c->type().dim());
        KeepAlive ka;
        {
          GCLock lock;
          if (c->set()) {
            if (c->type().ispar() && allPar) {
              SetLit* sl = new SetLit(c->loc(), elems);
              sl->type(elemType);
              Expression* slr = eval_par(env,sl);
              slr->type(elemType);
              ka = slr;
            } else {
              throw InternalError("var set comprehensions not supported yet");
            }
          } else {
            ArrayLit* alr = new ArrayLit(Location().introduce(),elems);
            alr->type(elemType);
            alr->flat(true);
            ka = alr;
          }
        }
        assert(!ka()->type().isbot());
        ret.b = conj(env,b,Ctx(),elems_ee);
        ret.r = bind(env,Ctx(),r,ka());
      }
      break;
    case Expression::E_ITE:
      {
        CallStackItem _csi(env,e);
        ITE* ite = e->cast<ITE>();
        ret = flat_ite(env,ctx,ite,r,b);
      }
      break;
    case Expression::E_BINOP:
=======
      case Expression::E_BINOP:
>>>>>>> b9658e4d
      {
        BinOp* bo = e->cast<BinOp>();
        if (bo->op() == BOT_AND) {
          GCLock lock;
<<<<<<< HEAD
          std::vector<Expression*> args(1);
          args[0] = bo->lhs()==constants().absent ? bo->rhs() : bo->lhs();
          if (args[0] != constants().absent) {
            Call* cr = new Call(bo->loc().introduce(),"absent",args);
            cr->decl(env.model->matchFn(env, cr, false));
            cr->type(cr->decl()->rtype(env, args, false));
            ret = flat_exp(env, ctx, cr, r, b);
          } else {
            ret.b = bind(env,Ctx(),b,constants().lit_true);
            ret.r = bind(env,ctx,r,constants().lit_true);
          }
          break;
        }
        Ctx ctx0 = ctx;
        ctx0.neg = false;
        Ctx ctx1 = ctx;
        ctx1.neg = false;
        BinOpType bot = bo->op();
        if (bo->lhs()->type().isbool()) {
          switch (bot) {
            case BOT_EQ: bot = BOT_EQUIV; break;
            case BOT_NQ: bot = BOT_XOR; break;
            case BOT_LQ: bot = BOT_IMPL; break;
            case BOT_GQ: bot = BOT_RIMPL; break;
            default: break;
          }
        }
        bool negArgs = false;
        bool doubleNeg = false;
        if (ctx.neg) {
          switch (bot) {
            case BOT_AND:
              ctx.b = -ctx.b;
              ctx.neg = false;
              negArgs = true;
              bot = BOT_OR;
              break;
            case BOT_OR:
              ctx.b = -ctx.b;
              ctx.neg = false;
              negArgs = true;
              bot = BOT_AND;
              break;
            default: break;
          }
        }
        Expression* boe0 = bo->lhs();
        Expression* boe1 = bo->rhs();
        switch (bot) {
          case BOT_PLUS:
          {
            KeepAlive ka;
            if (boe0->type().isint()) {
              ka = mklinexp<IntLit>(env,1,1,boe0,boe1);
            } else {
              ka = mklinexp<FloatLit>(env,1.0,1.0,boe0,boe1);
            }
            ret = flat_exp(env,ctx,ka(),r,b);
          }
            break;
          case BOT_MINUS:
          {
            KeepAlive ka;
            if (boe0->type().isint()) {
              ka = mklinexp<IntLit>(env,1,-1,boe0,boe1);
            } else {
              ka = mklinexp<FloatLit>(env,1.0,-1.0,boe0,boe1);
            }
            ret = flat_exp(env,ctx,ka(),r,b);
          }
            break;
          case BOT_MULT:
          case BOT_IDIV:
          case BOT_MOD:
          case BOT_POW:
          case BOT_DIV:
          case BOT_UNION:
          case BOT_DIFF:
          case BOT_SYMDIFF:
          case BOT_INTERSECT:
          case BOT_DOTDOT:
          {
            assert(!ctx0.neg);
            assert(!ctx1.neg);
            EE e0 = flat_exp(env,ctx0,boe0,NULL,b);
            EE e1 = flat_exp(env,ctx1,boe1,NULL,b);
            
            if (e0.r()->type().ispar() && e1.r()->type().ispar()) {
              GCLock lock;
              BinOp* parbo = new BinOp(bo->loc(),e0.r(),bo->op(),e1.r());
              Type tt = bo->type();
              tt.ti(Type::TI_PAR);
              parbo->type(tt);
              try {
                Expression* res = eval_par(env,parbo);
                assert(!res->type().isunknown());
                ret.r = bind(env,ctx,r,res);
                std::vector<EE> ees(2);
                ees[0].b = e0.b; ees[1].b = e1.b;
                ret.b = conj(env,b,Ctx(),ees);
              } catch (ResultUndefinedError&) {
                ret.r = createDummyValue(env, e->type());
                ret.b = bind(env,Ctx(),b,constants().lit_false);
              }
              break;
            }
            
            if (bot==BOT_MULT) {
              Expression* e0r = e0.r();
              Expression* e1r = e1.r();
              if (e0r->type().ispar())
                std::swap(e0r,e1r);
              if (e1r->type().ispar() && e1r->type().isint()) {
                IntVal coeff = eval_int(env,e1r);
                KeepAlive ka = mklinexp<IntLit>(env,coeff,0,e0r,NULL);
                ret = flat_exp(env,ctx,ka(),r,b);
                break;
              } else if (e1r->type().ispar() && e1r->type().isfloat()) {
                FloatVal coeff = eval_float(env,e1r);
                KeepAlive ka = mklinexp<FloatLit>(env,coeff,0.0,e0r,NULL);
                ret = flat_exp(env,ctx,ka(),r,b);
                break;
              }
            } else if (bot==BOT_DIV || bot==BOT_IDIV) {
              Expression* e0r = e0.r();
              Expression* e1r = e1.r();
              if (e1r->type().ispar() && e1r->type().isint()) {
                IntVal coeff = eval_int(env,e1r);
                if (coeff==1) {
                  ret = flat_exp(env,ctx,e0r,r,b);
                  break;
                }
              } else if (e1r->type().ispar() && e1r->type().isfloat()) {
                FloatVal coeff = eval_float(env,e1r);
                if (coeff==1.0) {
                  ret = flat_exp(env,ctx,e0r,r,b);
                  break;
                } else {
                  KeepAlive ka = mklinexp<FloatLit>(env,1.0/coeff,0.0,e0r,NULL);
                  ret = flat_exp(env,ctx,ka(),r,b);
                  break;
                }
              }
            }

            
            GC::lock();
            std::vector<Expression*> args(2);
            args[0] = e0.r(); args[1] = e1.r();
            Call* cc;
            if (bo->decl()) {
              cc = new Call(bo->loc().introduce(),bo->opToString(),args);
            } else {
              cc = new Call(bo->loc().introduce(),opToBuiltin(bo,bot),args);
            }
            cc->type(bo->type());

            EnvI::CSEMap::iterator cit;
            if ( (cit = env.cse_map_find(cc)) != env.cse_map_end()) {
              ret.b = bind(env,Ctx(),b,env.ignorePartial ? constants().lit_true : cit->second.b());
              ret.r = bind(env,ctx,r,cit->second.r());
            } else {
              if (FunctionI* fi = env.model->matchFn(env,cc->id(),args,false)) {
                assert(cc->type() == fi->rtype(env,args,false));
                cc->decl(fi);
                cc->type(cc->decl()->rtype(env,args,false));
                KeepAlive ka(cc);
                GC::unlock();
                EE ee = flat_exp(env,ctx,cc,r,NULL);
                GC::lock();
                ret.r = ee.r;
                std::vector<EE> ees(3);
                ees[0].b = e0.b; ees[1].b = e1.b; ees[2].b = ee.b;
                ret.b = conj(env,b,Ctx(),ees);
              } else {
                addPathAnnotation(env, cc);
                ret.r = bind(env,ctx,r,cc);
                std::vector<EE> ees(2);
                ees[0].b = e0.b; ees[1].b = e1.b;
                ret.b = conj(env,b,Ctx(),ees);
                if (!ctx.neg)
                  env.cse_map_insert(cc,ret);
              }
            }
          }
            GC::unlock();
            break;
            
          case BOT_AND:
          {
            if (r==constants().var_true) {
              Ctx nctx;
              nctx.neg = negArgs;
              nctx.b = negArgs ? C_NEG : C_ROOT;
              std::vector<Expression*> todo;
              todo.push_back(boe1);
              todo.push_back(boe0);
              while (!todo.empty()) {
                Expression* e_todo = todo.back();
                todo.pop_back();
                BinOp* e_bo = e_todo->dyn_cast<BinOp>();
                if (e_bo && e_bo->op()==BOT_AND) {
                  todo.push_back(e_bo->rhs());
                  todo.push_back(e_bo->lhs());
                } else {
                  (void) flat_exp(env,nctx,e_todo,constants().var_true,constants().var_true);
                }
              }
              ret.r = bind(env,ctx,r,constants().lit_true);
              break;
            } else {
              GC::lock();
              Call* c = aggregateAndOrOps(env, bo, negArgs, bot);
              KeepAlive ka(c);
              GC::unlock();
              ret = flat_exp(env,ctx,c,r,b);
              if (Id* id = ret.r()->dyn_cast<Id>()) {
                addCtxAnn(id->decl(), ctx.b);
              }
            }
            break;
          }
          case BOT_OR:
          {
            GC::lock();
            Call* c = aggregateAndOrOps(env, bo, negArgs, bot);
            KeepAlive ka(c);
            GC::unlock();
            ret = flat_exp(env,ctx,c,r,b);
            if (Id* id = ret.r()->dyn_cast<Id>()) {
              addCtxAnn(id->decl(), ctx.b);
            }
          }
            break;
          case BOT_RIMPL:
          {
            std::swap(boe0,boe1);
          }
            // fall through
          case BOT_IMPL:
          {
            if (ctx.b==C_ROOT && r==constants().var_true && boe0->type().ispar()) {
              bool b;
              {
                GCLock lock;
                b = eval_bool(env,boe0);
              }
              if (b) {
                Ctx nctx = ctx;
                nctx.neg = negArgs;
                nctx.b = negArgs ? C_NEG : C_ROOT;
                ret = flat_exp(env,nctx,boe1,constants().var_true,constants().var_true);
              } else {
                Ctx nctx = ctx;
                nctx.neg = negArgs;
                nctx.b = negArgs ? C_NEG : C_ROOT;
                ret = flat_exp(env,nctx,constants().lit_true,constants().var_true,constants().var_true);
              }
              break;
            }
            if (ctx.b==C_ROOT && r==constants().var_true && boe1->type().ispar()) {
              bool b;
              {
                GCLock lock;
                b = eval_bool(env,boe1);
              }
              if (b) {
                Ctx nctx = ctx;
                nctx.neg = negArgs;
                nctx.b = negArgs ? C_NEG : C_ROOT;
                ret = flat_exp(env,nctx,constants().lit_true,constants().var_true,constants().var_true);
                break;
              } else {
                Ctx nctx = ctx;
                nctx.neg = !negArgs;
                nctx.b = !negArgs ? C_NEG : C_ROOT;
                ret = flat_exp(env,nctx,boe0,constants().var_true,constants().var_true);
                break;
              }
            }
            GC::lock();
            std::vector<Expression*> args;
            ASTString id;
            if (ctx.neg) {
              std::vector<Expression*> bo_args(2);
              bo_args[0] = boe0;
              bo_args[1] = new UnOp(bo->loc(),UOT_NOT,boe1);
              bo_args[1]->type(boe1->type());
              id = constants().ids.forall;
              args.push_back(new ArrayLit(bo->loc(),bo_args));
              args[0]->type(Type::varbool(1));
            } else {
              std::vector<Expression*> clause_pos(1);
              clause_pos[0] = boe1;
              std::vector<Expression*> clause_neg(1);
              clause_neg[0] = boe0;
              args.push_back(new ArrayLit(boe1->loc().introduce(), clause_pos));
              Type t0 = boe1->type();
              t0.dim(1);
              args[0]->type(t0);
              args.push_back(new ArrayLit(boe0->loc().introduce(), clause_neg));
              Type t1 = boe0->type();
              t1.dim(1);
              args[1]->type(t1);
              id = constants().ids.clause;
            }
            ctx.neg = false;
            Call* c = new Call(bo->loc().introduce(),id,args);
            c->decl(env.model->matchFn(env,c,false));
            if (c->decl()==NULL) {
              throw FlatteningError(env,c->loc(), "cannot find matching declaration");
            }
            c->type(c->decl()->rtype(env,args,false));
            KeepAlive ka(c);
            GC::unlock();
            ret = flat_exp(env,ctx,c,r,b);
            if (Id* id = ret.r()->dyn_cast<Id>()) {
              addCtxAnn(id->decl(),ctx.b);
            }
          }
            break;
          case BOT_EQUIV:
            if (ctx.neg) {
              ctx.neg = false;
              ctx.b = -ctx.b;
              bot = BOT_XOR;
              ctx0.b = ctx1.b = C_MIX;
              goto flatten_bool_op;
            } else {
              if (!boe1->type().isopt() && istrue(env, boe0)) {
                return flat_exp(env, ctx, boe1, r, b);
              }
              if (!boe0->type().isopt() && istrue(env, boe1)) {
                return flat_exp(env, ctx, boe0, r, b);
              }
              if (r && r==constants().var_true) {
                if (boe1->type().ispar() || boe1->isa<Id>())
                  std::swap(boe0,boe1);
                if (istrue(env,boe0)) {
                  return flat_exp(env,ctx1,boe1,r,b);
                } else if (isfalse(env,boe0)) {
                  ctx1.neg = true;
                  ctx1.b = -ctx1.b;
                  return flat_exp(env,ctx1,boe1,r,b);
                } else {
                  ctx0.b = C_MIX;
                  EE e0 = flat_exp(env,ctx0,boe0,NULL,NULL);
                  if (istrue(env,e0.r())) {
                    return flat_exp(env,ctx1,boe1,r,b);
                  } else if (isfalse(env,e0.r())) {
                    ctx1.neg = true;
                    ctx1.b = -ctx1.b;
                    return flat_exp(env,ctx1,boe1,r,b);
                  } else {
                    Id* id = e0.r()->cast<Id>();
                    ctx1.b = C_MIX;
                    (void) flat_exp(env,ctx1,boe1,id->decl(),constants().var_true);
                    addCtxAnn(id->decl(), ctx1.b);
                    ret.b = bind(env,Ctx(),b,constants().lit_true);
                    ret.r = bind(env,Ctx(),r,constants().lit_true);
                  }
                }
                break;
              } else {
                ctx0.b = ctx1.b = C_MIX;
                goto flatten_bool_op;
              }
            }
          case BOT_XOR:
            if (ctx.neg) {
              ctx.neg = false;
              ctx.b = -ctx.b;
              bot = BOT_EQUIV;
            }
            ctx0.b = ctx1.b = C_MIX;
            goto flatten_bool_op;
          case BOT_LE:
            if (ctx.neg) {
              doubleNeg = true;
              bot = BOT_GQ;
              if (boe0->type().bt()==Type::BT_BOOL) {
                ctx0.b = +ctx0.b;
                ctx1.b = -ctx1.b;
              } else if (boe0->type().bt()==Type::BT_INT) {
                ctx0.i = +ctx0.b;
                ctx1.i = -ctx1.b;
              }
            } else {
              if (boe0->type().bt()==Type::BT_BOOL) {
                ctx0.b = -ctx0.b;
                ctx1.b = +ctx1.b;
              } else if (boe0->type().bt()==Type::BT_INT) {
                ctx0.i = -ctx0.b;
                ctx1.i = +ctx1.b;
              }
            }
            goto flatten_bool_op;
          case BOT_LQ:
            if (ctx.neg) {
              doubleNeg = true;
              bot = BOT_GR;
              if (boe0->type().bt()==Type::BT_BOOL) {
                ctx0.b = +ctx0.b;
                ctx1.b = -ctx1.b;
              } else if (boe0->type().bt()==Type::BT_INT) {
                ctx0.i = +ctx0.b;
                ctx1.i = -ctx1.b;
              }
            } else {
              if (boe0->type().bt()==Type::BT_BOOL) {
                ctx0.b = -ctx0.b;
                ctx1.b = +ctx1.b;
              } else if (boe0->type().bt()==Type::BT_INT) {
                ctx0.i = -ctx0.b;
                ctx1.i = +ctx1.b;
              }
            }
            goto flatten_bool_op;
          case BOT_GR:
            if (ctx.neg) {
              doubleNeg = true;
              bot = BOT_LQ;
              if (boe0->type().bt()==Type::BT_BOOL) {
                ctx0.b = -ctx0.b;
                ctx1.b = +ctx1.b;
              } else if (boe0->type().bt()==Type::BT_INT) {
                ctx0.i = -ctx0.b;
                ctx1.i = +ctx1.b;
              }
            } else {
              if (boe0->type().bt()==Type::BT_BOOL) {
                ctx0.b = +ctx0.b;
                ctx1.b = -ctx1.b;
              } else if (boe0->type().bt()==Type::BT_INT) {
                ctx0.i = +ctx0.b;
                ctx1.i = -ctx1.b;
              }
            }
            goto flatten_bool_op;
          case BOT_GQ:
            if (ctx.neg) {
              doubleNeg = true;
              bot = BOT_LE;
              if (boe0->type().bt()==Type::BT_BOOL) {
                ctx0.b = -ctx0.b;
                ctx1.b = +ctx1.b;
              } else if (boe0->type().bt()==Type::BT_INT) {
                ctx0.i = -ctx0.b;
                ctx1.i = +ctx1.b;
              }
            } else {
              if (boe0->type().bt()==Type::BT_BOOL) {
                ctx0.b = +ctx0.b;
                ctx1.b = -ctx1.b;
              } else if (boe0->type().bt()==Type::BT_INT) {
                ctx0.i = +ctx0.b;
                ctx1.i = -ctx1.b;
              }
            }
            goto flatten_bool_op;
          case BOT_EQ:
            if (ctx.neg) {
              doubleNeg = true;
              bot = BOT_NQ;
            }
            if (boe0->type().bt()==Type::BT_BOOL) {
              ctx0.b = ctx1.b = C_MIX;
            } else if (boe0->type().bt()==Type::BT_INT) {
              ctx0.i = ctx1.i = C_MIX;
            }
            goto flatten_bool_op;
          case BOT_NQ:
            if (ctx.neg) {
              doubleNeg = true;
              bot = BOT_EQ;
            }
            if (boe0->type().bt()==Type::BT_BOOL) {
              ctx0.b = ctx1.b = C_MIX;
            } else if (boe0->type().bt()==Type::BT_INT) {
              ctx0.i = ctx1.i = C_MIX;
            }
            goto flatten_bool_op;
          case BOT_IN:
          case BOT_SUBSET:
          case BOT_SUPERSET:
            ctx0.i = ctx1.i = C_MIX;
          flatten_bool_op:
          {
            bool inRootCtx = (ctx0.b==ctx1.b && ctx0.b==C_ROOT && b==constants().var_true);
            EE e0 = flat_exp(env,ctx0,boe0,NULL,inRootCtx ? b : NULL);
            EE e1 = flat_exp(env,ctx1,boe1,NULL,inRootCtx ? b : NULL);
            
            ret.b = bind(env,Ctx(),b,constants().lit_true);
            
            std::vector<EE> ees(3);
            ees[0].b = e0.b; ees[1].b = e1.b;

            if (isfalse(env, e0.b()) || isfalse(env, e1.b())) {
              ees.resize(2);
              ret.r = conj(env,r,ctx,ees);
              break;
            }
            
            if (e0.r()->type().ispar() && e1.r()->type().ispar()) {
              GCLock lock;
              BinOp* bo_par = new BinOp(e->loc(),e0.r(),bot,e1.r());
              std::vector<Expression*> args({e0.r(),e1.r()});
              bo_par->decl(env.model->matchFn(env,bo_par->opToString(),args,false));
              if (bo_par->decl()==NULL) {
                throw FlatteningError(env,bo_par->loc(), "cannot find matching declaration");
              }
              bo_par->type(Type::parbool());
              bool bo_val = eval_bool(env,bo_par);
              if (doubleNeg)
                bo_val = !bo_val;
              ees[2].b = constants().boollit(bo_val);
              ret.r = conj(env,r,ctx,ees);
              break;
            }
            
            if (e0.r()->type().bt()==Type::BT_INT && e1.r()->type().ispar() && e0.r()->isa<Id>() && (bot==BOT_IN || bot==BOT_SUBSET)) {
              VarDecl* vd = e0.r()->cast<Id>()->decl();
              Id* ident = vd->id();
              if (ctx.b==C_ROOT && r==constants().var_true) {
                if (vd->ti()->domain()==NULL) {
                  vd->ti()->domain(e1.r());
                } else {
                  GCLock lock;
                  IntSetVal* newdom = eval_intset(env,e1.r());
                  while (ident != NULL) {
                    bool changeDom = false;
                    if (ident->decl()->ti()->domain()) {
                      IntSetVal* domain = eval_intset(env,ident->decl()->ti()->domain());
                      IntSetRanges dr(domain);
                      IntSetRanges ibr(newdom);
                      Ranges::Inter<IntVal,IntSetRanges,IntSetRanges> i(dr,ibr);
                      IntSetVal* newibv = IntSetVal::ai(i);
                      if (domain->card() != newibv->card()) {
                        newdom = newibv;
                        changeDom = true;
                      }
                    } else {
                      changeDom = true;
                    }
                    if (ident->type().st()==Type::ST_PLAIN && newdom->size()==0) {
                      env.fail();
                    } else if (changeDom) {
                      //ident->decl()->ti()->setComputedDomain(false);
                      //ident->decl()->ti()->domain(new SetLit(Location().introduce(),newdom));
                      setComputedDomain(env, ident->decl(), new SetLit(Location().introduce(), newdom), false);
                      if (ident->decl()->e()==NULL && newdom->min()==newdom->max()) {
                        ident->decl()->e(IntLit::a(newdom->min()));
                      }
                    }
                    ident = ident->decl()->e() ? ident->decl()->e()->dyn_cast<Id>() : NULL;
                  }
                }
                ret.r = bind(env,ctx,r,constants().lit_true);
                break;
              } else if (vd->ti()->domain()!=NULL) {
                // check if current domain is already subsumed or falsified by this constraint
                GCLock lock;
                IntSetVal* check_dom = eval_intset(env,e1.r());
                IntSetVal* domain = eval_intset(env,ident->decl()->ti()->domain());
                {
                  IntSetRanges cdr(check_dom);
                  IntSetRanges dr(domain);
                  if (Ranges::subset(dr,cdr)) {
                    // the constraint is subsumed
                    ret.r = bind(env,ctx,r,constants().lit_true);
                    break;
                  }
                }
                if (vd->type().st()==Type::ST_PLAIN) {
                  // only for var int (for var set of int, subset can never fail because of the domain)
                  IntSetRanges cdr(check_dom);
                  IntSetRanges dr(domain);
                  if (Ranges::disjoint(cdr, dr)) {
                    // the constraint is false
                    ret.r = bind(env,ctx,r,constants().lit_false);
                    break;
                  }
                }
              }
            }
            
            std::vector<KeepAlive> args;
            ASTString callid;
            
            Expression* le0 = NULL;
            Expression* le1 = NULL;
            
            if (boe0->type().isint() && !boe0->type().isopt() && bot != BOT_IN) {
              le0 = get_linexp<IntLit>(e0.r());
            } else if (boe0->type().isfloat() && !boe0->type().isopt() && bot != BOT_IN) {
              le0 = get_linexp<FloatLit>(e0.r());
            }
            if (le0) {
              if (boe0->type().isint() && boe1->type().isint() && !boe1->type().isopt()) {
                le1 = get_linexp<IntLit>(e1.r());
              } else if (boe0->type().isfloat() && boe1->type().isfloat() && !boe1->type().isopt()) {
                le1 = get_linexp<FloatLit>(e1.r());
              }
            }
            if (le1) {
              if (boe0->type().isint()) {
                flatten_linexp_binop<IntLit>(env,ctx,r,b,ret,le0,le1,bot,doubleNeg,ees,args,callid);
              } else {
                flatten_linexp_binop<FloatLit>(env,ctx,r,b,ret,le0,le1,bot,doubleNeg,ees,args,callid);
              }
            } else {
              if (bo->decl()==NULL) {
                switch (bot) {
                  case BOT_GR:
                    std::swap(e0,e1);
                    bot = BOT_LE;
                    break;
                  case BOT_GQ:
                    std::swap(e0,e1);
                    bot = BOT_LQ;
                    break;
                  default:
                    break;
                }
              }
              args.push_back(e0.r);
              args.push_back(e1.r);
            }
            
            if (args.size() > 0) {
              GC::lock();
              
              if (callid=="") {
                if (bo->decl()) {
                  callid = bo->decl()->id();
                } else {
                  callid = opToBuiltin(bo,bot);
                }
              }
              
              std::vector<Expression*> args_e(args.size());
              for (unsigned int i=static_cast<unsigned int>(args.size()); i--;)
                args_e[i] = args[i]();
              Call* cc = new Call(e->loc().introduce(),callid,args_e);
              cc->decl(env.model->matchFn(env,cc->id(),args_e,false));
              if (cc->decl()==NULL) {
                throw FlatteningError(env,cc->loc(), "cannot find matching declaration");
              }
              cc->type(cc->decl()->rtype(env,args_e,false));

              // add defines_var annotation if applicable
              Id* assignTo = NULL;
              if (bot==BOT_EQ && ctx.b == C_ROOT) {
                if (le0 && le0->isa<Id>()) {
                  assignTo = le0->cast<Id>();
                } else if (le1 && le1->isa<Id>()) {
                  assignTo = le1->cast<Id>();
                }
                if (assignTo) {
                  makeDefinedVar(assignTo->decl()->flat(), cc);
                }
              }

              EnvI::CSEMap::iterator cit = env.cse_map_find(cc);
              if (cit != env.cse_map_end()) {
                ees[2].b = cit->second.r();
                if (doubleNeg) {
                  Type t = ees[2].b()->type();
                  ees[2].b = new UnOp(Location().introduce(),UOT_NOT,ees[2].b());
                  ees[2].b()->type(t);
                }
                if (Id* id = ees[2].b()->dyn_cast<Id>()) {
                  addCtxAnn(id->decl(),ctx.b);
                }
                ret.r = conj(env,r,ctx,ees);
                GC::unlock();
              } else {
                bool singleExp = true;
                for (unsigned int i=0; i<ees.size(); i++) {
                  if (!istrue(env,ees[i].b())) {
                    singleExp = false;
                    break;
                  }
                }
                KeepAlive ka(cc);
                GC::unlock();
                if (singleExp) {
                  if (doubleNeg) {
                    ctx.b = -ctx.b;
                    ctx.neg = !ctx.neg;
                  }
                  ret.r = flat_exp(env,ctx,cc,r,NULL).r;
                } else {
                  ees[2].b = flat_exp(env,Ctx(),cc,NULL,NULL).r;
                  if (doubleNeg) {
                    GCLock lock;
                    Type t = ees[2].b()->type();
                    ees[2].b = new UnOp(Location().introduce(),UOT_NOT,ees[2].b());
                    ees[2].b()->type(t);
                  }
                  if (Id* id = ees[2].b()->dyn_cast<Id>()) {
                    addCtxAnn(id->decl(),ctx.b);
                  }
                  ret.r = conj(env,r,ctx,ees);
                }
              }
            } else {
              ret.r = conj(env,r,ctx,ees);
            }
=======
          Expression* lhs = flat_cv_exp(env, ctx, bo->lhs())();
          if (!eval_bool(env, lhs)) {
            return constants().lit_false;
>>>>>>> b9658e4d
          }
          return eval_par(env, flat_cv_exp(env, ctx, bo->rhs())());
        } else if (bo->op() == BOT_OR) {
          GCLock lock;
          Expression* lhs = flat_cv_exp(env, ctx, bo->lhs())();
          if (eval_bool(env, lhs)) {
            return constants().lit_true;
          }
          return eval_par(env, flat_cv_exp(env, ctx, bo->rhs())());
        }
        GCLock lock;
        BinOp* nbo = new BinOp(bo->loc().introduce(),flat_cv_exp(env, ctx, bo->lhs())(),bo->op(),flat_cv_exp(env, ctx, bo->rhs())());
        nbo->type(bo->type());
        return eval_par(env, nbo);
      }
      case Expression::E_UNOP:
      {
        UnOp* uo = e->cast<UnOp>();
        GCLock lock;
        UnOp* nuo = new UnOp(uo->loc(), uo->op(), flat_cv_exp(env, ctx, uo->e())());
        nuo->type(uo->type());
        return eval_par(env, nuo);
      }
      case Expression::E_CALL:
      {
        Call* c = e->cast<Call>();
        if (c->id()=="mzn_in_root_context") {
          return constants().boollit(ctx.b==C_ROOT);
        }
        if (ctx.b==C_ROOT && c->decl()->e() && c->decl()->e()->isa<BoolLit>()) {
          bool allBool = true;
          for (unsigned int i=0; i<c->n_args(); i++) {
            if (c->arg(i)->type().bt()!=Type::BT_BOOL) {
              allBool = false;
              break;
            }
          }
          if (allBool) {
            return c->decl()->e();
          }
        }
        std::vector<Expression*> args(c->n_args());
        GCLock lock;
        for (unsigned int i=0; i<c->n_args(); i++) {
          args[i] = flat_cv_exp(env, ctx, c->arg(i))();
        }
        Call* nc = new Call(c->loc(), c->id(), args);
        nc->decl(c->decl());
        nc->type(c->type());
        return eval_par(env, nc);
      }
      case Expression::E_LET:
      {
        Let* l = e->cast<Let>();
        l->pushbindings();
        KeepAlive ret = flat_cv_exp(env, ctx, l->in());
        l->popbindings();
        return ret;
      }
        
    }
    throw InternalError("internal error");    
  }
  
  void flatten(Env& e, FlatteningOptions opt) {
    try {
      EnvI& env = e.envi();
      env.fopts = opt;

      bool onlyRangeDomains = false;
      if ( opt.onlyRangeDomains ) {
        onlyRangeDomains = true;           // compulsory
      }
      else
      {
        GCLock lock;
        Call* check_only_range =
          new Call(Location(),"mzn_check_only_range_domains", std::vector<Expression*>());
        check_only_range->type(Type::parbool());
        check_only_range->decl(env.model->matchFn(e.envi(), check_only_range, false));
        onlyRangeDomains = eval_bool(e.envi(), check_only_range);
      }
    
      bool hadSolveItem = false;
      // Flatten main model
      class FV : public ItemVisitor {
      public:
        EnvI& env;
        bool& hadSolveItem;
        FV(EnvI& env0, bool& hadSolveItem0) : env(env0), hadSolveItem(hadSolveItem0) {}
        bool enter(Item* i) {
            return !(i->isa<ConstraintI>()  && env.failed());
        }
        void vVarDeclI(VarDeclI* v) {
          v->e()->ann().remove(constants().ann.output_var);
          v->e()->ann().removeCall(constants().ann.output_array);
          if (v->e()->ann().contains(constants().ann.output_only))
            return;
          if (v->e()->type().ispar() && !v->e()->type().isopt() && v->e()->type().dim() > 0 && v->e()->ti()->domain()==NULL
              && (v->e()->type().bt()==Type::BT_INT || v->e()->type().bt()==Type::BT_FLOAT)) {
            // Compute bounds for array literals
            GCLock lock;
            ArrayLit* al = eval_array_lit(env, v->e()->e());
            if (v->e()->type().bt()==Type::BT_INT && v->e()->type().st()==Type::ST_PLAIN) {
              IntVal lb = IntVal::infinity();
              IntVal ub = -IntVal::infinity();
              for (unsigned int i=0; i<al->size(); i++) {
                IntVal vi = eval_int(env, (*al)[i]);
                lb = std::min(lb, vi);
                ub = std::max(ub, vi);
              }
              GCLock lock;
              //v->e()->ti()->domain(new SetLit(Location().introduce(), IntSetVal::a(lb, ub)));
              //v->e()->ti()->setComputedDomain(true);
              setComputedDomain(env, v->e(), new SetLit(Location().introduce(), IntSetVal::a(lb, ub)), true);
            } else if (v->e()->type().bt()==Type::BT_FLOAT && v->e()->type().st()==Type::ST_PLAIN) {
              FloatVal lb = FloatVal::infinity();
              FloatVal ub = -FloatVal::infinity();
              for (unsigned int i=0; i<al->size(); i++) {
                FloatVal vi = eval_float(env, (*al)[i]);
                lb = std::min(lb, vi);
                ub = std::max(ub, vi);
              }
              GCLock lock;
              //v->e()->ti()->domain(new SetLit(Location().introduce(), FloatSetVal::a(lb, ub)));
              //v->e()->ti()->setComputedDomain(true);
              setComputedDomain(env, v->e(), new SetLit(Location().introduce(), FloatSetVal::a(lb, ub)), true);
            }
          }
          if (v->e()->type().isvar() || v->e()->type().isann()) {
            (void) flat_exp(env,Ctx(),v->e()->id(),NULL,constants().var_true);
          } else {
            if (v->e()->e()==NULL) {
              if (!v->e()->type().isann())
                throw EvalError(env, v->e()->loc(), "Undefined parameter", v->e()->id()->v());
            } else {
              CallStackItem csi(env,v->e());
              GCLock lock;
              Location v_loc = v->e()->e()->loc();
              if (!v->e()->e()->type().cv()) {
                v->e()->e(eval_par(env,v->e()->e()));
              } else {
                EE ee = flat_exp(env, Ctx(), v->e()->e(), NULL, constants().var_true);
                v->e()->e(ee.r());
              }
              if (v->e()->type().dim() > 0) {
                checkIndexSets(env,v->e(), v->e()->e());
                if (v->e()->ti()->domain() != NULL) {
                  ArrayLit* al = eval_array_lit(env,v->e()->e());
                  for (unsigned int i=0; i<al->size(); i++) {
                    if (!checkParDomain(env,(*al)[i], v->e()->ti()->domain())) {
                      throw EvalError(env, v_loc, "parameter value out of range");
                    }
                  }
                }
              } else {
                if (v->e()->ti()->domain() != NULL) {
                  if (!checkParDomain(env,v->e()->e(), v->e()->ti()->domain())) {
                    throw EvalError(env, v_loc, "parameter value out of range");
                  }
                }
              }
            }
          }
        }
        void vConstraintI(ConstraintI* ci) {
          (void) flat_exp(env,Ctx(),ci->e(),constants().var_true,constants().var_true);
        }
        void vSolveI(SolveI* si) {
          if (hadSolveItem)
            throw FlatteningError(env,si->loc(), "Only one solve item allowed");
          hadSolveItem = true;
          GCLock lock;
          SolveI* nsi = NULL;
          switch (si->st()) {
          case SolveI::ST_SAT:
            nsi = SolveI::sat(Location());
            break;
          case SolveI::ST_MIN:
            {
              Ctx ctx;
              ctx.i = C_NEG;
              nsi = SolveI::min(Location().introduce(),flat_exp(env,ctx,si->e(),NULL,constants().var_true).r());
            }
            break;
          case SolveI::ST_MAX:
            {
              Ctx ctx;
              ctx.i = C_POS;
              nsi = SolveI::max(Location().introduce(),flat_exp(env,Ctx(),si->e(),NULL,constants().var_true).r());
            }
            break;
          }
          for (ExpressionSetIter it = si->ann().begin(); it != si->ann().end(); ++it) {
            nsi->ann().add(flat_exp(env,Ctx(),*it,NULL,constants().var_true).r());
          }
          env.flat_addItem(nsi);
        }
      } _fv(env,hadSolveItem);
      iterItems<FV>(_fv,e.model());
    
      if (!hadSolveItem) {
        GCLock lock;
        e.envi().flat_addItem(SolveI::sat(Location().introduce()));
      }

      std::vector<VarDecl*> deletedVarDecls;

      // Create output model
      if (opt.keepOutputInFzn) {
        copyOutput(env);
      } else {
        createOutput(env, deletedVarDecls, opt.outputMode, opt.outputObjective);
      }
      
      // Flatten remaining redefinitions
      Model& m = *e.flat();
      int startItem = 0;
      int endItem = m.size()-1;
      
      FunctionI* int_lin_eq;
      {
        std::vector<Type> int_lin_eq_t(3);
        int_lin_eq_t[0] = Type::parint(1);
        int_lin_eq_t[1] = Type::varint(1);
        int_lin_eq_t[2] = Type::parint(0);
        GCLock lock;
        FunctionI* fi = env.model->matchFn(env, constants().ids.int_.lin_eq, int_lin_eq_t, false);
        int_lin_eq = (fi && fi->e()) ? fi : NULL;
      }
      FunctionI* array_bool_and;
      FunctionI* array_bool_or;
      FunctionI* array_bool_clause;
      FunctionI* array_bool_clause_reif;
      FunctionI* bool_xor;
      {
        std::vector<Type> array_bool_andor_t(2);
        array_bool_andor_t[0] = Type::varbool(1);
        array_bool_andor_t[1] = Type::varbool(0);
        GCLock lock;
        FunctionI* fi = env.model->matchFn(env, ASTString("array_bool_and"), array_bool_andor_t, false);
        array_bool_and = (fi && fi->e()) ? fi : NULL;
        fi = env.model->matchFn(env, ASTString("array_bool_or"), array_bool_andor_t, false);
        array_bool_or = (fi && fi->e()) ? fi : NULL;

        array_bool_andor_t[1] = Type::varbool(1);
        fi = env.model->matchFn(env, ASTString("bool_clause"), array_bool_andor_t, false);
        array_bool_clause = (fi && fi->e()) ? fi : NULL;

        array_bool_andor_t.push_back(Type::varbool());
        fi = env.model->matchFn(env, ASTString("bool_clause_reif"), array_bool_andor_t, false);
        array_bool_clause_reif = (fi && fi->e()) ? fi : NULL;
        
        std::vector<Type> bool_xor_t(3);
        bool_xor_t[0] = Type::varbool();
        bool_xor_t[1] = Type::varbool();
        bool_xor_t[2] = Type::varbool();
        fi = env.model->matchFn(env, constants().ids.bool_xor, bool_xor_t, false);
        bool_xor = (fi && fi->e()) ? fi : NULL;
      }
      
      std::vector<VarDeclI*> removedItems;
      env.collectVarDecls(true);

      while (startItem <= endItem || !env.modifiedVarDecls.empty()) {
          if (env.failed())
          return;
        std::vector<int> agenda;
        for (int i=startItem; i<=endItem; i++) {
          agenda.push_back(i);
        }
        for (unsigned int i=0; i<env.modifiedVarDecls.size(); i++) {
          agenda.push_back(env.modifiedVarDecls[i]);
        }
        env.modifiedVarDecls.clear();
        
        for (int ai=0; ai<agenda.size(); ai++) {
          int i=agenda[ai];
          VarDeclI* vdi = m[i]->dyn_cast<VarDeclI>();
          bool keptVariable = true;
          if (vdi!=NULL && !isOutput(vdi->e()) && env.vo.occurrences(vdi->e())==0 ) {
            if (vdi->e()->e() && vdi->e()->ti()->domain()) {
              if (vdi->e()->type().isvar() && vdi->e()->type().isbool() &&
                  !vdi->e()->type().isopt() &&
                  Expression::equal(vdi->e()->ti()->domain(),constants().lit_true)) {
                GCLock lock;
                ConstraintI* ci = new ConstraintI(vdi->loc(),vdi->e()->e());
                if (vdi->e()->introduced()) {
                  removedItems.push_back(vdi);
                  env.flat_removeItem(vdi);
                  keptVariable = false;
                } else {
                  vdi->e()->e(NULL);
                }
                env.flat_addItem(ci);
              } else if (vdi->e()->type().ispar() || vdi->e()->ti()->computedDomain()) {
                removedItems.push_back(vdi);
                keptVariable = false;
              }
            } else {
              removedItems.push_back(vdi);
              env.flat_removeItem(vdi);
              keptVariable = false;
            }
          }
          if (vdi && keptVariable && vdi->e()->type().dim() > 0 && vdi->e()->type().isvar()) {
            vdi->e()->ti()->domain(NULL);
          }
          if (vdi && keptVariable &&
              vdi->e()->type().isint() && vdi->e()->type().isvar() &&
              vdi->e()->ti()->domain() != NULL) {

            GCLock lock;
            IntSetVal* dom = eval_intset(env,vdi->e()->ti()->domain());

            bool needRangeDomain = onlyRangeDomains;
            if (!needRangeDomain && dom->size() > 0) {
              if (dom->min(0).isMinusInfinity() || dom->max(dom->size()-1).isPlusInfinity())
                needRangeDomain = true;
            }
            if (needRangeDomain) {
              if (dom->min(0).isMinusInfinity() || dom->max(dom->size()-1).isPlusInfinity()) {
                TypeInst* nti = copy(env,vdi->e()->ti())->cast<TypeInst>();
                nti->domain(NULL);
                vdi->e()->ti(nti);
                if (dom->min(0).isFinite()) {
                  std::vector<Expression*> args(2);
                  args[0] = IntLit::a(dom->min(0));
                  args[1] = vdi->e()->id();
                  Call* call = new Call(Location().introduce(),constants().ids.int_.le,args);
                  call->type(Type::varbool());
                  call->decl(env.model->matchFn(env, call, false));
                  env.flat_addItem(new ConstraintI(Location().introduce(), call));
                } else if (dom->max(dom->size()-1).isFinite()) {
                  std::vector<Expression*> args(2);
                  args[0] = vdi->e()->id();
                  args[1] = IntLit::a(dom->max(dom->size()-1));
                  Call* call = new Call(Location().introduce(),constants().ids.int_.le,args);
                  call->type(Type::varbool());
                  call->decl(env.model->matchFn(env, call, false));
                  env.flat_addItem(new ConstraintI(Location().introduce(), call));
                }
              } else if (dom->size() > 1) {
                SetLit* newDom = new SetLit(Location().introduce(),IntSetVal::a(dom->min(0),dom->max(dom->size()-1)));
                  TypeInst* nti = copy(env,vdi->e()->ti())->cast<TypeInst>();
                  nti->domain(newDom);
                  vdi->e()->ti(nti); /// TODO: WHY WAS THIS COMMENTED OUT IN DEBUG???
              }
              if (dom->size() > 1) {
                IntVal firstHole = dom->max(0)+1;
                IntSetRanges domr(dom);
                ++domr;
                for (; domr(); ++domr) {
                  for (IntVal i=firstHole; i<domr.min(); i++) {
                    std::vector<Expression*> args(2);
                    args[0] = vdi->e()->id();
                    args[1] = IntLit::a(i);
                    Call* call = new Call(vdi->e()->loc(),constants().ids.int_.ne,args);
                    call->type(Type::varbool());
                    call->decl(env.model->matchFn(env, call, false));
                    // Give distinct call stacks for each int_ne added
                    CallStackItem csi(env, IntLit::a(i));
                    env.flat_addItem(new ConstraintI(Location().introduce(), call));
                    firstHole = domr.max().plus(1);
                  }
                }
              }
            }
          }
          if (vdi && keptVariable &&
              vdi->e()->type().isfloat() && vdi->e()->type().isvar() &&
              vdi->e()->ti()->domain() != NULL) {
            GCLock lock;
            FloatSetVal* vdi_dom = eval_floatset(env, vdi->e()->ti()->domain());
            FloatVal vmin = vdi_dom->min();
            FloatVal vmax = vdi_dom->max();
            if (vmin == -FloatVal::infinity() && vmax == FloatVal::infinity()) {
              vdi->e()->ti()->domain(NULL);
            } else if (vmin == -FloatVal::infinity()) {
              vdi->e()->ti()->domain(NULL);
              std::vector<Expression*> args(2);
              args[0] = vdi->e()->id();
              args[1] = FloatLit::a(vmax);
              Call* call = new Call(Location().introduce(),constants().ids.float_.le,args);
              call->type(Type::varbool());
              call->decl(env.model->matchFn(env, call, false));
              env.flat_addItem(new ConstraintI(Location().introduce(), call));
            } else if (vmax == FloatVal::infinity()) {
              vdi->e()->ti()->domain(NULL);
              std::vector<Expression*> args(2);
              args[0] = FloatLit::a(vmin);
              args[1] = vdi->e()->id();
              Call* call = new Call(Location().introduce(),constants().ids.float_.le,args);
              call->type(Type::varbool());
              call->decl(env.model->matchFn(env, call, false));
              env.flat_addItem(new ConstraintI(Location().introduce(), call));
            } else if (vdi_dom->size() > 1) {
              BinOp* dom_ranges = new BinOp(vdi->e()->ti()->domain()->loc().introduce(),
                                            FloatLit::a(vmin), BOT_DOTDOT, FloatLit::a(vmax));
              vdi->e()->ti()->domain(dom_ranges);
              
              std::vector<Expression*> ranges;
              for (FloatSetRanges vdi_r(vdi_dom); vdi_r(); ++vdi_r) {
                ranges.push_back(FloatLit::a(vdi_r.min()));
                ranges.push_back(FloatLit::a(vdi_r.max()));
              }
              ArrayLit* al = new ArrayLit(Location().introduce(), ranges);
              al->type(Type::parfloat(1));
              std::vector<Expression*> args(2);
              args[0] = vdi->e()->id();
              args[1] = al;
              Call* call = new Call(Location().introduce(),constants().ids.float_.dom,args);
              call->type(Type::varbool());
              call->decl(env.model->matchFn(env, call, false));
              env.flat_addItem(new ConstraintI(Location().introduce(), call));
            }
          }
        }
        
        // rewrite some constraints if there are redefinitions
        for (int ai=0; ai<agenda.size(); ai++) {
          int i=agenda[ai];
          if (VarDeclI* vdi = m[i]->dyn_cast<VarDeclI>()) {
            VarDecl* vd = vdi->e();
            if (!vdi->removed() && vd->e()) {
              bool isTrueVar = vd->type().isbool() && Expression::equal(vd->ti()->domain(), constants().lit_true);
              if (Call* c = vd->e()->dyn_cast<Call>()) {
                GCLock lock;
                Call* nc = NULL;
                if (c->id() == constants().ids.lin_exp) {
                  if (int_lin_eq) {
                    std::vector<Expression*> args(c->n_args());
                    ArrayLit* le_c = follow_id(c->arg(0))->cast<ArrayLit>();
                    std::vector<Expression*> nc_c(le_c->size());
                    for (unsigned int i=static_cast<unsigned int>(nc_c.size()); i--;)
                      nc_c[i] = (*le_c)[i];
                    nc_c.push_back(IntLit::a(-1));
                    args[0] = new ArrayLit(Location().introduce(),nc_c);
                    args[0]->type(Type::parint(1));
                    ArrayLit* le_x = follow_id(c->arg(1))->cast<ArrayLit>();
                    std::vector<Expression*> nx(le_x->size());
                    for (unsigned int i=static_cast<unsigned int>(nx.size()); i--;)
                      nx[i] = (*le_x)[i];
                    nx.push_back(vd->id());
                    args[1] = new ArrayLit(Location().introduce(),nx);
                    args[1]->type(Type::varint(1));
                    IntVal d = c->arg(2)->cast<IntLit>()->v();
                    args[2] = IntLit::a(-d);
                    args[2]->type(Type::parint(0));
                    nc = new Call(c->loc().introduce(),ASTString("int_lin_eq"),args);
                    nc->type(Type::varbool());
                    nc->decl(int_lin_eq);
                  }
                } else if (c->id() == constants().ids.exists) {
                  if (array_bool_or) {
                    std::vector<Expression*> args(2);
                    args[0] = c->arg(0);
                    args[1] = vd->id();
                    nc = new Call(c->loc().introduce(),array_bool_or->id(),args);
                    nc->type(Type::varbool());
                    nc->decl(array_bool_or);
                  }
                } else if (!isTrueVar && c->id() == constants().ids.forall) {
                  if (array_bool_and) {
                    std::vector<Expression*> args(2);
                    args[0] = c->arg(0);
                    args[1] = vd->id();
                    nc = new Call(c->loc().introduce(),array_bool_and->id(),args);
                    nc->type(Type::varbool());
                    nc->decl(array_bool_and);
                  }
                } else if (isTrueVar && c->id() == constants().ids.clause && array_bool_clause) {
                  std::vector<Expression*> args(2);
                  args[0] = c->arg(0);
                  args[1] = c->arg(1);
                  nc = new Call(c->loc().introduce(),array_bool_clause->id(),args);
                  nc->type(Type::varbool());
                  nc->decl(array_bool_clause);
                } else if (c->id() == constants().ids.clause && array_bool_clause_reif) {
                  std::vector<Expression*> args(3);
                  args[0] = c->arg(0);
                  args[1] = c->arg(1);
                  args[2] = vd->id();
                  nc = new Call(c->loc().introduce(),array_bool_clause_reif->id(),args);
                  nc->type(Type::varbool());
                  nc->decl(array_bool_clause_reif);
                } else {
                  if (isTrueVar) {
                    FunctionI* decl = env.model->matchFn(env,c,false);
                    env.cse_map_remove(c);
                    if (decl->e() || c->id() == constants().ids.forall) {
                      if (decl->e())
                        addPathAnnotation(env, decl->e());
                      c->decl(decl);
                      nc = c;
                    }
                  } else {
                    std::vector<Expression*> args(c->n_args());
                    for (unsigned int i=static_cast<unsigned int>(args.size()); i--;)
                      args[i] = c->arg(i);
                    args.push_back(vd->id());
                    ASTString cid = c->id();
                    if (cid == constants().ids.clause && array_bool_clause_reif) {
                      nc = new Call(c->loc().introduce(),array_bool_clause_reif->id(),args);
                      nc->type(Type::varbool());
                      nc->decl(array_bool_clause_reif);
                    } else {
                      if (c->type().isbool() && vd->type().isbool()) {
                        if (vd->ann().contains(constants().ctx.pos)) {
                          cid = env.halfReifyId(c->id());
                          if (env.model->matchFn(env, cid, args, false) == NULL) {
                            cid = env.reifyId(c->id());
                          }
                        } else {
                          cid = env.reifyId(c->id());
                        }
                      }
                      FunctionI* decl = env.model->matchFn(env,cid,args,false);
                      if (decl && decl->e()) {
                        addPathAnnotation(env, decl->e());
                        nc = new Call(c->loc().introduce(),cid,args);
                        nc->type(Type::varbool());
                        nc->decl(decl);
                      }
                    }
                  }
                }
                if (nc != NULL) {
                  CollectDecls cd(env.vo,deletedVarDecls,vdi);
                  topDown(cd,c);
                  vd->e(NULL);
                  // Need to remove right hand side from CSE map, otherwise
                  // flattening of nc could assume c has already been flattened
                  // to vd
                  env.cse_map_remove(c);
                  /// TODO: check if removing variables here makes sense:
//                  if (!isOutput(vd) && env.vo.occurrences(vd)==0) {
//                    removedItems.push_back(vdi);
//                  }
                  if (nc != c) {
                    makeDefinedVar(vd, nc);
                  }
                  StringLit* vsl = getLongestMznPathAnnotation(env, vdi->e());
                  StringLit* csl = getLongestMznPathAnnotation(env, c);
                  CallStackItem* vsi=NULL;
                  CallStackItem* csi=NULL;
                  if(vsl) vsi = new CallStackItem(env, vsl);
                  if(csl) csi = new CallStackItem(env, csl);
                  (void) flat_exp(env, Ctx(), nc, constants().var_true, constants().var_true);
                  if(csi) delete csi;
                  if(vsi) delete vsi;
                }
              }
            }
          } else if (ConstraintI* ci = m[i]->dyn_cast<ConstraintI>()) {
            if (Call* c = ci->e()->dyn_cast<Call>()) {
              GCLock lock;
              Call* nc = NULL;
              if (c->id() == constants().ids.exists) {
                if (array_bool_or) {
                  std::vector<Expression*> args(2);
                  args[0] = c->arg(0);
                  args[1] = constants().lit_true;
                  nc = new Call(c->loc().introduce(),array_bool_or->id(),args);
                  nc->type(Type::varbool());
                  nc->decl(array_bool_or);
                }
              } else if (c->id() == constants().ids.forall) {
                if (array_bool_and) {
                  std::vector<Expression*> args(2);
                  args[0] = c->arg(0);
                  args[1] = constants().lit_true;
                  nc = new Call(c->loc().introduce(),array_bool_and->id(),args);
                  nc->type(Type::varbool());
                  nc->decl(array_bool_and);
                }
              } else if (c->id() == constants().ids.clause) {
                if (array_bool_clause) {
                  std::vector<Expression*> args(2);
                  args[0] = c->arg(0);
                  args[1] = c->arg(1);
                  nc = new Call(c->loc().introduce(),array_bool_clause->id(),args);
                  nc->type(Type::varbool());
                  nc->decl(array_bool_clause);
                }
              } else if (c->id() == constants().ids.bool_xor) {
                if (bool_xor) {
                  std::vector<Expression*> args(3);
                  args[0] = c->arg(0);
                  args[1] = c->arg(1);
                  args[2] = c->n_args()==2 ? constants().lit_true : c->arg(2);
                  nc = new Call(c->loc().introduce(),bool_xor->id(),args);
                  nc->type(Type::varbool());
                  nc->decl(bool_xor);
                }
              } else {
                FunctionI* decl = env.model->matchFn(env,c,false);
                if (decl && decl->e()) {
                  nc = c;
                  nc->decl(decl);
                }
              }
              if (nc != NULL) {
                CollectDecls cd(env.vo,deletedVarDecls,ci);
                topDown(cd,c);
                ci->e(constants().lit_true);
                env.flat_removeItem(i);
                StringLit* sl = getLongestMznPathAnnotation(env, c);
                CallStackItem* csi=NULL;
                if(sl)
                  csi = new CallStackItem(env, sl);
                (void) flat_exp(env, Ctx(), nc, constants().var_true, constants().var_true);
                if(csi) delete csi;
              }
            }
            
          }
        }

        startItem = endItem+1;
        endItem = m.size()-1;
      }

      for (unsigned int i=0; i<removedItems.size(); i++) {
        if (env.vo.occurrences(removedItems[i]->e())==0) {
          CollectDecls cd(env.vo,deletedVarDecls,removedItems[i]);
          topDown(cd,removedItems[i]->e()->e());
          env.flat_removeItem(removedItems[i]);
        }
      }
      
      // Add redefinitions for output variables that may have been redefined since createOutput
      for (unsigned int i=0; i<env.output->size(); i++) {
        if (VarDeclI* vdi = (*env.output)[i]->dyn_cast<VarDeclI>()) {
          IdMap<KeepAlive>::iterator it;
          if (vdi->e()->e()==NULL &&
              (it = env.reverseMappers.find(vdi->e()->id())) != env.reverseMappers.end()) {
            GCLock lock;
            Call* rhs = copy(env,env.cmap,it->second())->cast<Call>();
            std::vector<Type> tv(rhs->n_args());
            for (unsigned int i=rhs->n_args(); i--;) {
              tv[i] = rhs->arg(i)->type();
              tv[i].ti(Type::TI_PAR);
            }
            FunctionI* decl = env.output->matchFn(env, rhs->id(), tv, false);
            Type t;
            if (decl==NULL) {
              FunctionI* origdecl = env.model->matchFn(env, rhs->id(), tv, false);
              if (origdecl == NULL) {
                throw FlatteningError(env,rhs->loc(),"function "+rhs->id().str()+" is used in output, par version needed");
              }
                if (!isBuiltin(origdecl)) {
                decl = copy(env,env.cmap,origdecl)->cast<FunctionI>();
                CollectOccurrencesE ce(env.output_vo,decl);
                topDown(ce, decl->e());
                topDown(ce, decl->ti());
                for (unsigned int i = decl->params().size(); i--;)
                  topDown(ce, decl->params()[i]);
                env.output->registerFn(env, decl);
                env.output->addItem(decl);
              } else {
                decl = origdecl;
              }
            }
            rhs->decl(decl);
            outputVarDecls(env,vdi,rhs);
            
            removeIsOutput(vdi->e()->flat());
            vdi->e()->e(rhs);
          }
        }
      }

      for (unsigned int i=0; i<m.size(); i++) {
        if (ConstraintI* ci = m[i]->dyn_cast<ConstraintI>()) {
          if (Call* c = ci->e()->dyn_cast<Call>()) {
            if (c->decl()==constants().var_redef) {
              CollectDecls cd(env.vo,deletedVarDecls,ci);
              topDown(cd,c);
              env.flat_removeItem(i);
            }
          }
        }
      }
      
      while (!deletedVarDecls.empty()) {
        VarDecl* cur = deletedVarDecls.back(); deletedVarDecls.pop_back();
        if (env.vo.occurrences(cur) == 0 && !isOutput(cur)) {
          if (CollectDecls::varIsFree(cur)) {
            IdMap<int>::iterator cur_idx = env.vo.idx.find(cur->id());
            if (cur_idx != env.vo.idx.end() && !m[cur_idx->second]->removed()) {
              CollectDecls cd(env.vo,deletedVarDecls,m[cur_idx->second]->cast<VarDeclI>());
              topDown(cd,cur->e());
              env.flat_removeItem(cur_idx->second);
            }
          }
        }
      }

      if (!opt.keepOutputInFzn) {
        finaliseOutput(env, deletedVarDecls);
      }

      while (!deletedVarDecls.empty()) {
        VarDecl* cur = deletedVarDecls.back(); deletedVarDecls.pop_back();
        if (env.vo.occurrences(cur) == 0 && !isOutput(cur)) {
          if (CollectDecls::varIsFree(cur)) {
            IdMap<int>::iterator cur_idx = env.vo.idx.find(cur->id());
            if (cur_idx != env.vo.idx.end() && !m[cur_idx->second]->removed()) {
              CollectDecls cd(env.vo,deletedVarDecls,m[cur_idx->second]->cast<VarDeclI>());
              topDown(cd,cur->e());
              env.flat_removeItem(cur_idx->second);
            }
          }
        }
      }

      cleanupOutput(env);
    } catch (ModelInconsistent&) {
      
    }
  }
  
  void clearInternalAnnotations(Expression* e) {
    e->ann().remove(constants().ann.promise_total);
    e->ann().remove(constants().ann.maybe_partial);
    e->ann().remove(constants().ann.add_to_output);
    e->ann().remove(constants().ann.rhs_from_assignment);
    // Remove defines_var(x) annotation where x is par
    std::vector<Expression*> removeAnns;
    for (ExpressionSetIter anns = e->ann().begin(); anns != e->ann().end(); ++anns) {
      if (Call* c = (*anns)->dyn_cast<Call>()) {
        if (c->id() == constants().ann.defines_var && c->arg(0)->type().ispar()) {
          removeAnns.push_back(c);
        }
      }
    }
    for (unsigned int i=0; i<removeAnns.size(); i++) {
      e->ann().remove(removeAnns[i]);
    }
  }
  
  std::vector<Expression*> cleanup_vardecl(EnvI& env, VarDeclI* vdi, VarDecl* vd) {
    std::vector<Expression*> added_constraints;
    
    // In FlatZinc par variables have RHSs, not domains
    if (vd->type().ispar()) {
      vd->ann().clear();
      vd->introduced(false);
      vd->ti()->domain(NULL);
    }
    
    // In FlatZinc the RHS of a VarDecl must be a literal, Id or empty
    // Example:
    //   var 1..5: x = function(y)
    // becomes:
    //   var 1..5: x;
    //   relation(x, y);
    if (vd->type().isvar() && vd->type().isbool()) {
      bool is_fixed = ( vd->ti()->domain() != NULL );
      if (Expression::equal(vd->ti()->domain(),constants().lit_true)) {
        // Ex: var true: b = e()
        
        // Store RHS
        Expression* ve = vd->e();
        vd->e(constants().lit_true);
        vd->ti()->domain(NULL);
        // Ex: var bool: b = true
        
        // If vd had a RHS
        if (ve != NULL) {
          if (Call* vcc = ve->dyn_cast<Call>()) {
            // Convert functions to relations:
            //   exists([x]) => array_bool_or([x],true)
            //   forall([x]) => array_bool_and([x],true)
            //   clause([x]) => bool_clause([x])
            ASTString cid;
            std::vector<Expression*> args;
            if (vcc->id() == constants().ids.exists) {
              cid = constants().ids.array_bool_or;
              args.push_back(vcc->arg(0));
              args.push_back(constants().lit_true);
            } else if (vcc->id() == constants().ids.forall) {
              cid = constants().ids.array_bool_and;
              args.push_back(vcc->arg(0));
              args.push_back(constants().lit_true);
            } else if (vcc->id() == constants().ids.clause) {
              cid = constants().ids.bool_clause;
              args.push_back(vcc->arg(0));
              args.push_back(vcc->arg(1));
            }
            
            if (args.size()==0) {
              // Post original RHS as stand alone constraint
              ve = vcc;
            } else {
              // Create new call, retain annotations from original RHS
              Call* nc = new Call(vcc->loc().introduce(),cid,args);
              nc->type(vcc->type());
              nc->ann().merge(vcc->ann());
              ve = nc;
            }
          } else if (Id* id = ve->dyn_cast<Id>()) {
            if (id->decl()->ti()->domain() != constants().lit_true) {
              // Inconsistent assignment: post bool_eq(y, true)
              std::vector<Expression*> args(2);
              args[0] = id;
              args[1] = constants().lit_true;
              GCLock lock;
              ve = new Call(Location().introduce(),constants().ids.bool_eq,args);
            } else {
              // Don't post this
              ve = constants().lit_true;
            }
          }
          // Post new constraint
          if (ve != constants().lit_true) {
            clearInternalAnnotations(ve);
            added_constraints.push_back(ve);
          }
        }
      } else {
        // Ex: var false: b = e()
        if (vd->e() != NULL) {
          if (vd->e()->eid()==Expression::E_CALL) {
            // Convert functions to relations:
            //  var false: b = exists([x]) => array_bool_or([x], b)
            //  var false: b = forall([x]) => array_bool_and([x], b)
            //  var false: b = clause([x]) => bool_clause_reif([x], b)
            const Call* c = vd->e()->cast<Call>();
            GCLock lock;
            vd->e(NULL);
            ASTString cid;
            std::vector<Expression*> args(c->n_args());
            for (unsigned int i=args.size(); i--;)
              args[i] = c->arg(i);
            if (is_fixed) {
              args.push_back(constants().lit_false);
            } else {
              args.push_back(vd->id());
            }
            if (c->id() == constants().ids.exists) {
              cid = constants().ids.array_bool_or;
            } else if (c->id() == constants().ids.forall) {
              cid = constants().ids.array_bool_and;
            } else if (c->id() == constants().ids.clause) {
              cid = constants().ids.bool_clause_reif;
            } else {
              if (vd->ann().contains(constants().ctx.pos)) {
                cid = env.halfReifyId(c->id());
                if (env.model->matchFn(env, cid, args, false) == NULL) {
                  cid = env.reifyId(c->id());
                }
              } else {
                cid = env.reifyId(c->id());
              }
            }
            Call * nc = new Call(c->loc().introduce(),cid,args);
            nc->type(c->type());
            FunctionI* decl = env.model->matchFn(env, nc, false);
            if (decl==NULL) {
              throw FlatteningError(env,c->loc(),"'"+c->id().str()+"' is used in a reified context but no reified version is available");
            }
            nc->decl(decl);
            if (!is_fixed) {
              makeDefinedVar(vd, nc);
            }
            nc->ann().merge(c->ann());
            clearInternalAnnotations(nc);
            added_constraints.push_back(nc);
          } else {
            assert(vd->e()->eid() == Expression::E_ID ||
                   vd->e()->eid() == Expression::E_BOOLLIT);
          }
        }
        if (Expression::equal(vd->ti()->domain(),constants().lit_false)) {
          vd->ti()->domain(NULL);
          vd->e(constants().lit_false);
        }
      }
      if (vdi != NULL && is_fixed && env.vo.occurrences(vd)==0) {
        if (isOutput(vd)) {
          VarDecl* vd_output = (*env.output)[env.output_vo_flat.find(vd)]->cast<VarDeclI>()->e();
          if (vd_output->e() == NULL) {
            vd_output->e(vd->e());
          }
        }
        env.flat_removeItem(vdi);
      }
    } else if (vd->type().isvar() && vd->type().dim()==0) {
      // Int or Float var
      if (vd->e() != NULL) {
        if (const Call* cc = vd->e()->dyn_cast<Call>()) {
          // Remove RHS from vd
          vd->e(NULL);
          
          std::vector<Expression*> args(cc->n_args());
          ASTString cid;
          if (cc->id() == constants().ids.lin_exp) {
            // a = lin_exp([1],[b],5) => int_lin_eq([1,-1],[b,a],-5):: defines_var(a)
            ArrayLit* le_c = follow_id(cc->arg(0))->cast<ArrayLit>();
            std::vector<Expression*> nc(le_c->size());
            for (unsigned int i=static_cast<unsigned int>(nc.size()); i--;)
              nc[i] = (*le_c)[i];
            if (le_c->type().bt()==Type::BT_INT) {
              cid = constants().ids.int_.lin_eq;
              nc.push_back(IntLit::a(-1));
              args[0] = new ArrayLit(Location().introduce(),nc);
              args[0]->type(Type::parint(1));
              ArrayLit* le_x = follow_id(cc->arg(1))->cast<ArrayLit>();
              std::vector<Expression*> nx(le_x->size());
              for (unsigned int i=static_cast<unsigned int>(nx.size()); i--;)
                nx[i] = (*le_x)[i];
              nx.push_back(vd->id());
              args[1] = new ArrayLit(Location().introduce(),nx);
              args[1]->type(le_x->type());
              IntVal d = cc->arg(2)->cast<IntLit>()->v();
              args[2] = IntLit::a(-d);
            } else {
              // float
              cid = constants().ids.float_.lin_eq;
              nc.push_back(FloatLit::a(-1.0));
              args[0] = new ArrayLit(Location().introduce(),nc);
              args[0]->type(Type::parfloat(1));
              ArrayLit* le_x = follow_id(cc->arg(1))->cast<ArrayLit>();
              std::vector<Expression*> nx(le_x->size());
              for (unsigned int i=static_cast<unsigned int>(nx.size()); i--;)
                nx[i] = (*le_x)[i];
              nx.push_back(vd->id());
              args[1] = new ArrayLit(Location().introduce(),nx);
              args[1]->type(le_x->type());
              FloatVal d = cc->arg(2)->cast<FloatLit>()->v();
              args[2] = FloatLit::a(-d);
            }
          } else {
            if (cc->id() == "card") {
              // card is 'set_card' in old FlatZinc
              cid = constants().ids.set_card;
            } else {
              cid = cc->id();
            }
            for (unsigned int i=static_cast<unsigned int>(args.size()); i--;)
              args[i] = cc->arg(i);
            args.push_back(vd->id());
          }
          Call* nc = new Call(cc->loc().introduce(),cid,args);
          nc->type(cc->type());
          makeDefinedVar(vd, nc);
          nc->ann().merge(cc->ann());
          
          clearInternalAnnotations(nc);
          added_constraints.push_back(nc);
        } else {
          // RHS must be literal or Id
          assert(vd->e()->eid() == Expression::E_ID ||
                 vd->e()->eid() == Expression::E_INTLIT ||
                 vd->e()->eid() == Expression::E_FLOATLIT ||
                 vd->e()->eid() == Expression::E_BOOLLIT ||
                 vd->e()->eid() == Expression::E_SETLIT);
        }
      }
    } else if (vd->type().dim() > 0) {
      // vd is an array
      
      // If RHS is an Id, follow id to RHS
      // a = [1,2,3]; b = a;
      // vd = b => vd = [1,2,3]
      if (!vd->e()->isa<ArrayLit>()) {
        vd->e(follow_id(vd->e()));
      }
      
      // If empty array or 1 indexed, continue
      if (vd->ti()->ranges().size() == 1 &&
          vd->ti()->ranges()[0]->domain() != NULL &&
          vd->ti()->ranges()[0]->domain()->isa<SetLit>()) {
        IntSetVal* isv = vd->ti()->ranges()[0]->domain()->cast<SetLit>()->isv();
        if (isv && (isv->size()==0 || isv->min(0)==1))
          return added_constraints;
      }
      
      // Array should be 1 indexed since ArrayLit is 1 indexed
      assert(vd->e() != NULL);
      ArrayLit* al = NULL;
      Expression* e = vd->e();
      while (al==NULL) {
        switch (e->eid()) {
          case Expression::E_ARRAYLIT:
            al = e->cast<ArrayLit>();
            break;
          case Expression::E_ID:
            e = e->cast<Id>()->decl()->e();
            break;
          default:
            assert(false);
        }
      }
      al->make1d();
      IntSetVal* isv = IntSetVal::a(1,al->length());
      if (vd->ti()->ranges().size() == 1) {
        vd->ti()->ranges()[0]->domain(new SetLit(Location().introduce(),isv));
      } else {
        std::vector<TypeInst*> r(1);
        r[0] = new TypeInst(vd->ti()->ranges()[0]->loc(),
                            vd->ti()->ranges()[0]->type(),
                            new SetLit(Location().introduce(),isv));
        ASTExprVec<TypeInst> ranges(r);
        TypeInst* ti = new TypeInst(vd->ti()->loc(),vd->ti()->type(),ranges,vd->ti()->domain());
        vd->ti(ti);
      }
    }

    // Remove boolean context annotations used only on compilation
    vd->ann().remove(constants().ctx.mix);
    vd->ann().remove(constants().ctx.pos);
    vd->ann().remove(constants().ctx.neg);
    vd->ann().remove(constants().ctx.root);
    vd->ann().remove(constants().ann.promise_total);
    vd->ann().remove(constants().ann.add_to_output);
    vd->ann().remove(constants().ann.mzn_check_var);
    vd->ann().remove(constants().ann.rhs_from_assignment);
    vd->ann().removeCall(constants().ann.mzn_check_enum_var);

    return added_constraints;
  }
  
  Expression* cleanup_constraint(EnvI& env, std::unordered_set<Item*>& globals, Expression* ce) {
    clearInternalAnnotations(ce);
    
    if (Call* vc = ce->dyn_cast<Call>()) {
      for (unsigned int i=0; i<vc->n_args(); i++) {
        // Change array indicies to be 1 indexed
        if (ArrayLit* al = vc->arg(i)->dyn_cast<ArrayLit>()) {
          if (al->dims()>1 || al->min(0)!= 1) {
            al->make1d();
          }
        }
      }
      // Convert functions to relations:
      //   exists([x]) => array_bool_or([x],true)
      //   forall([x]) => array_bool_and([x],true)
      //   clause([x]) => bool_clause([x])
      //   bool_xor([x],[y]) => bool_xor([x],[y],true)
      if (vc->id() == constants().ids.exists) {
        GCLock lock;
        vc->id(constants().ids.array_bool_or);
        std::vector<Expression*> args(2);
        args[0] = vc->arg(0);
        args[1] = constants().lit_true;
        ASTExprVec<Expression> argsv(args);
        vc->args(argsv);
        vc->decl(env.model->matchFn(env, vc, false));
      } else if (vc->id() == constants().ids.forall) {
        GCLock lock;
        vc->id(constants().ids.array_bool_and);
        std::vector<Expression*> args(2);
        args[0] = vc->arg(0);
        args[1] = constants().lit_true;
        ASTExprVec<Expression> argsv(args);
        vc->args(argsv);
        vc->decl(env.model->matchFn(env, vc, false));
      } else if (vc->id() == constants().ids.clause) {
        GCLock lock;
        vc->id(constants().ids.bool_clause);
        vc->decl(env.model->matchFn(env, vc, false));
      } else if (vc->id() == constants().ids.bool_xor && vc->n_args()==2) {
        GCLock lock;
        std::vector<Expression*> args(3);
        args[0] = vc->arg(0);
        args[1] = vc->arg(1);
        args[2] = constants().lit_true;
        ASTExprVec<Expression> argsv(args);
        vc->args(argsv);
        vc->decl(env.model->matchFn(env, vc, false));
      }
      
      // If vc->decl() is a solver builtin and has not been added to the
      // FlatZinc, add it
      if (vc->decl() && vc->decl() != constants().var_redef &&
          !vc->decl()->from_stdlib() &&
          globals.find(vc->decl())==globals.end()) {
        env.flat_addItem(vc->decl());
        globals.insert(vc->decl());
      }
      return ce;
    } else if (Id* id = ce->dyn_cast<Id>()) {
      // Ex: constraint b; => constraint bool_eq(b, true);
      std::vector<Expression*> args(2);
      args[0] = id;
      args[1] = constants().lit_true;
      GCLock lock;
      return new Call(Location().introduce(),constants().ids.bool_eq,args);
    } else if (BoolLit* bl = ce->dyn_cast<BoolLit>()) {
      // Ex: true => delete; false => bool_eq(false, true);
      if (!bl->v()) {
        GCLock lock;
        std::vector<Expression*> args(2);
        args[0] = constants().lit_false;
        args[1] = constants().lit_true;
        Call* neq = new Call(Location().introduce(),constants().ids.bool_eq,args);
        return neq;
      } else {
        return NULL;
      }
    } else {
      return ce;
    }
  }
  
  void oldflatzinc(Env& e) {
    Model* m = e.flat();

    // Mark annotations and optional variables for removal
    for (unsigned int i=0; i<m->size(); i++) {
      Item* item = (*m)[i];
      if(VarDeclI* vdi = item->dyn_cast<VarDeclI>()) {
        if(item->cast<VarDeclI>()->e()->type().ot() == Type::OT_OPTIONAL ||
            item->cast<VarDeclI>()->e()->type().bt() == Type::BT_ANN) {
          e.envi().flat_removeItem(i);
        }
      }
    }

    EnvI& env = e.envi();

    int msize = m->size();

    // Predicate declarations of solver builtins
    std::unordered_set<Item*> globals;

    // Record indices of VarDeclIs with Id RHS for sorting & unification
    std::vector<int> declsWithIds;
    for (int i=0; i<msize; i++) {
      if ((*m)[i]->removed())
        continue;
      if (VarDeclI* vdi = (*m)[i]->dyn_cast<VarDeclI>()) {
        GCLock lock;
        VarDecl* vd = vdi->e();
        std::vector<Expression*> added_constraints = cleanup_vardecl(e.envi(), vdi, vd);
        // Record whether this VarDecl is equal to an Id (aliasing)
        if (vd->e() && vd->e()->isa<Id>()) {
          declsWithIds.push_back(i);
          vdi->e()->payload(-static_cast<int>(i)-1);
        } else {
          vdi->e()->payload(i);
        }
        for (auto nc : added_constraints) {
          Expression* new_ce = cleanup_constraint(e.envi(), globals, nc);
          if (new_ce) {
            e.envi().flat_addItem(new ConstraintI(Location().introduce(),new_ce));
          }
        }
      } else if (ConstraintI* ci = (*m)[i]->dyn_cast<ConstraintI>()) {
        Expression* new_ce = cleanup_constraint(e.envi(), globals, ci->e());
        if (new_ce) {
          ci->e(new_ce);
        } else {
          ci->remove();
        }
      } else if (FunctionI* fi = (*m)[i]->dyn_cast<FunctionI>()) {
        if (Let* let = Expression::dyn_cast<Let>(fi->e())) {
          GCLock lock;
          std::vector<Expression*> new_let;
          for (unsigned int i=0; i<let->let().size(); i++) {
            Expression* let_e = let->let()[i];
            if (VarDecl* vd = let_e->dyn_cast<VarDecl>()) {
              std::vector<Expression*> added_constraints = cleanup_vardecl(e.envi(), NULL, vd);
              new_let.push_back(vd);
              for (auto nc : added_constraints)
                new_let.push_back(nc);
            } else {
              Expression* new_ce = cleanup_constraint(e.envi(), globals, let_e);
              if (new_ce) {
                new_let.push_back(new_ce);
              }
            }
          }
          fi->e(new Let(let->loc(), new_let, let->in()));
        }
      } else if (SolveI* si = (*m)[i]->dyn_cast<SolveI>()) {
        if (si->e() && si->e()->type().ispar()) {
          // Introduce VarDecl if objective expression is par
          GCLock lock;
          TypeInst* ti = new TypeInst(Location().introduce(),si->e()->type(),NULL);
          VarDecl* constantobj = new VarDecl(Location().introduce(),ti,e.envi().genId(),si->e());
          si->e(constantobj->id());
          e.envi().flat_addItem(new VarDeclI(Location().introduce(),constantobj));
        }
      }
    }

    // Sort VarDecls in FlatZinc so that VarDecls are declared before use
    std::vector<VarDeclI*> sortedVarDecls(declsWithIds.size());
    int vdCount = 0;
    for (unsigned int i=0; i<declsWithIds.size(); i++) {
      VarDecl* cur = (*m)[declsWithIds[i]]->cast<VarDeclI>()->e();
      std::vector<int> stack;
      while (cur && cur->payload() < 0) {
        stack.push_back(cur->payload());
        if (Id* id = cur->e()->dyn_cast<Id>()) {
          cur = id->decl();
        } else {
          cur = NULL;
        }
      }
      for (unsigned int i=static_cast<unsigned int>(stack.size()); i--;) {
        VarDeclI* vdi = (*m)[-stack[i]-1]->cast<VarDeclI>();
        vdi->e()->payload(-vdi->e()->payload()-1);
        sortedVarDecls[vdCount++] = vdi;
      }
    }
    for (unsigned int i=0; i<declsWithIds.size(); i++) {
      (*m)[declsWithIds[i]] = sortedVarDecls[i];
    }

    // Remove marked items
    m->compact();
    e.envi().output->compact();

    for (IdMap<VarOccurrences::Items>::iterator it = env.vo._m.begin();
         it != env.vo._m.end(); ++it) {
      std::vector<Item*> toRemove;
      for (VarOccurrences::Items::iterator iit = it->second.begin();
           iit != it->second.end(); ++iit) {
        if ((*iit)->removed()) {
          toRemove.push_back(*iit);
        }
      }
      for (unsigned int i=0; i<toRemove.size(); i++) {
        it->second.erase(toRemove[i]);
      }
    }

    class Cmp {
    public:
      bool operator() (Item* i, Item* j) {
        if (i->iid()==Item::II_FUN || j->iid()==Item::II_FUN) {
          if (i->iid()==j->iid())
            return false;
          return i->iid()==Item::II_FUN;
        }
        if (i->iid()==Item::II_SOL) {
          assert(j->iid() != i->iid());
          return false;
        }
        if (j->iid()==Item::II_SOL) {
          assert(j->iid() != i->iid());
          return true;
        }
        if (i->iid()==Item::II_VD) {
          if (j->iid() != i->iid())
            return true;
          if (i->cast<VarDeclI>()->e()->type().ispar() &&
              j->cast<VarDeclI>()->e()->type().isvar())
            return true;
          if (j->cast<VarDeclI>()->e()->type().ispar() &&
              i->cast<VarDeclI>()->e()->type().isvar())
            return false;
          if (i->cast<VarDeclI>()->e()->type().dim() == 0 &&
              j->cast<VarDeclI>()->e()->type().dim() != 0)
            return true;
          if (i->cast<VarDeclI>()->e()->type().dim() != 0 &&
              j->cast<VarDeclI>()->e()->type().dim() == 0)
            return false;
          if (i->cast<VarDeclI>()->e()->e()==NULL &&
              j->cast<VarDeclI>()->e()->e() != NULL)
            return true;
          if (i->cast<VarDeclI>()->e()->e() &&
              j->cast<VarDeclI>()->e()->e() &&
              !i->cast<VarDeclI>()->e()->e()->isa<Id>() &&
              j->cast<VarDeclI>()->e()->e()->isa<Id>())
            return true;
        }
        return false;
      }
    } _cmp;
    // Perform final sorting
    std::stable_sort(m->begin(),m->end(),_cmp);
  }

  FlatModelStatistics statistics(Env& m) {
    Model* flat = m.flat();
    FlatModelStatistics stats;
    for (unsigned int i=0; i<flat->size(); i++) {
      if (!(*flat)[i]->removed()) {
        if (VarDeclI* vdi = (*flat)[i]->dyn_cast<VarDeclI>()) {
          Type t = vdi->e()->type();
          if (t.isvar() && t.dim()==0) {
            if (t.is_set())
              stats.n_set_vars++;
            else if (t.isint())
              stats.n_int_vars++;
            else if (t.isbool())
              stats.n_bool_vars++;
            else if (t.isfloat())
              stats.n_float_vars++;
          }
        } else if (ConstraintI* ci = (*flat)[i]->dyn_cast<ConstraintI>()) {
          if (Call* call = ci->e()->dyn_cast<Call>()) {
            if (call->n_args() > 0) {
              Type all_t;
              for (unsigned int i=0; i<call->n_args(); i++) {
                Type t = call->arg(i)->type();
                if (t.isvar()) {
                  if (t.st()==Type::ST_SET)
                    all_t = t;
                  else if (t.bt()==Type::BT_FLOAT && all_t.st()!=Type::ST_SET)
                    all_t = t;
                  else if (t.bt()==Type::BT_INT && all_t.bt()!=Type::BT_FLOAT && all_t.st()!=Type::ST_SET)
                    all_t = t;
                  else if (t.bt()==Type::BT_BOOL && all_t.bt()!=Type::BT_INT && all_t.bt()!=Type::BT_FLOAT && all_t.st()!=Type::ST_SET)
                    all_t = t;
                }
              }
              if (all_t.isvar()) {
                if (all_t.st()==Type::ST_SET)
                  stats.n_set_ct++;
                else if (all_t.bt()==Type::BT_INT)
                  stats.n_int_ct++;
                else if (all_t.bt()==Type::BT_BOOL)
                  stats.n_bool_ct++;
                else if (all_t.bt()==Type::BT_FLOAT)
                  stats.n_float_ct++;
              }
            }
          }
        }
      }
    }
    return stats;
  }
  
}<|MERGE_RESOLUTION|>--- conflicted
+++ resolved
@@ -969,6 +969,7 @@
     env.callStack.pop_back();
   }
   
+  
   FlatteningError::FlatteningError(EnvI& env, const Location& loc, const std::string& msg)
   : LocationException(env,loc,msg) {}
   
@@ -1342,6 +1343,7 @@
     return envi().maxCallStack;
   }
   
+
   void checkIndexSets(EnvI& env, VarDecl* vd, Expression* e) {
     ASTExprVec<TypeInst> tis = vd->ti()->ranges();
     std::vector<TypeInst*> newtis(tis.size());
@@ -1484,6 +1486,7 @@
     }
     return true;
   }
+  
   
   KeepAlive bind(EnvI& env, Ctx ctx, VarDecl* vd, Expression* e) {
     assert(e==NULL || !e->isa<VarDecl>());
@@ -2401,769 +2404,6 @@
         }
         return flat_cv_exp(env,ctx,ite->e_else());
       }
-<<<<<<< HEAD
-    } else if (r_bounds_valid_float && ite->e_else()->type().isfloat()) {
-      FloatBounds fb_else = compute_float_bounds(env, ite->e_else());
-      if (fb_else.valid) {
-        FloatVal lb = fb_else.l;
-        FloatVal ub = fb_else.u;
-        for (unsigned int i=0; i<r_bounds_float.size(); i++) {
-          lb = std::min(lb, r_bounds_float[i].l);
-          ub = std::max(ub, r_bounds_float[i].u);
-        }
-        if (r) {
-          FloatBounds orig_r_bounds = compute_float_bounds(env,r->id());
-          if (orig_r_bounds.valid) {
-            lb = std::max(lb,orig_r_bounds.l);
-            ub = std::min(ub,orig_r_bounds.u);
-          }
-        }
-        BinOp* r_dom = new BinOp(Location().introduce(), FloatLit::a(lb), BOT_DOTDOT, FloatLit::a(ub));
-        r_dom->type(Type::parfloat(1));
-        nr->ti()->domain(r_dom);
-      }
-    }
-    
-    // flatten else branch
-    EE eelse = flat_exp(env, cmix, ite->e_else(), NULL, NULL);
-    
-    Expression* eq_else;
-    if (nr == constants().var_true) {
-      eq_else = eelse.r();
-    } else {
-      eq_else = new BinOp(Location().introduce(),nr->id(),BOT_EQ,eelse.r());
-      eq_else->type(Type::varbool());
-    }
-
-    {
-      // Create a clause with all the previous conditions negated, and
-      // the else branch.
-      // Also take partiality into account.
-      std::vector<Expression*> neg;
-      std::vector<Expression*> clauseArgs(2);
-      if (b != constants().var_true)
-        neg.push_back(b->id());
-      // temporarily push the then part onto the conditions
-      conditions.push_back(eq_else);
-      clauseArgs[0] = new ArrayLit(Location().introduce(),conditions);
-      clauseArgs[0]->type(Type::varbool(1));
-      clauseArgs[1] = new ArrayLit(Location().introduce(),neg);
-      clauseArgs[1]->type(Type::varbool(1));
-      {
-        // b /\ c[i] -> r=r[i]
-        Call* clause = new Call(Location().introduce(), constants().ids.clause, clauseArgs);
-        clause->decl(env.model->matchFn(env, clause, false));
-        clause->type(clause->decl()->rtype(env, clauseArgs, false));
-        (void) flat_exp(env, Ctx(), clause, constants().var_true, constants().var_true);
-      }
-      conditions.pop_back();
-    }
-    
-    conditions.push_back(constants().lit_true);
-    assert(eelse.b());
-    defined.push_back(eelse.b());
-    
-    // If all branches are defined, then the result is also defined
-    bool allDefined = true;
-    for (unsigned int i=0; i<defined.size(); i++) {
-      if (! (defined[i]->type().ispar() && defined[i]->type().isbool()
-             && eval_bool(env,defined[i])) ) {
-        allDefined = false;
-        break;
-      }
-    }
-    if (allDefined) {
-      bind(env, ctx, b, constants().lit_true);
-    } else {
-      // Otherwise, generate clauses linking b and the definedness variables
-      std::vector<Expression*> pos;
-      std::vector<Expression*> neg(2);
-      std::vector<Expression*> clauseArgs(2);
-      
-      for (unsigned int i=0; i<conditions.size(); i++) {
-        neg[0] = conditions[i];
-        neg[1] = b->id();
-        pos.push_back(defined[i]);
-        clauseArgs[0] = new ArrayLit(Location().introduce(),pos);
-        clauseArgs[0]->type(Type::varbool(1));
-        clauseArgs[1] = new ArrayLit(Location().introduce(),neg);
-        clauseArgs[1]->type(Type::varbool(1));
-        {
-          // b /\ c[i] -> b[i]
-          Call* clause = new Call(Location().introduce(), constants().ids.clause, clauseArgs);
-          clause->decl(env.model->matchFn(env, clause, false));
-          clause->type(clause->decl()->rtype(env, clauseArgs, false));
-          clause->ann().add(constants().ann.promise_total);
-          (void) flat_exp(env, Ctx(), clause, constants().var_true, constants().var_true);
-        }
-        pos.pop_back();
-        if (b != constants().var_true) {
-          pos.push_back(b->id());
-          neg[1] = defined[i];
-          clauseArgs[0] = new ArrayLit(Location().introduce(),pos);
-          clauseArgs[0]->type(Type::varbool(1));
-          clauseArgs[1] = new ArrayLit(Location().introduce(),neg);
-          clauseArgs[1]->type(Type::varbool(1));
-          {
-            // b[i] /\ c -> b
-            Call* clause = new Call(Location().introduce(), constants().ids.clause, clauseArgs);
-            clause->decl(env.model->matchFn(env, clause, false));
-            clause->type(clause->decl()->rtype(env, clauseArgs, false));
-            clause->ann().add(constants().ann.promise_total);
-            (void) flat_exp(env, Ctx(), clause, constants().var_true, constants().var_true);
-          }
-          pos.pop_back();
-        }
-        pos.push_back(conditions[i]);
-      }
-      
-    }
-
-    EE ret;
-    ret.r = nr->id();
-    ret.b = b->id();
-    GC::unlock();
-    return ret;
-  }
-
-  template<class Lit>
-  void flatten_linexp_binop(EnvI& env, Ctx ctx, VarDecl* r, VarDecl* b, EE& ret,
-                            Expression* le0, Expression* le1, BinOpType& bot, bool doubleNeg,
-                            std::vector<EE>& ees, std::vector<KeepAlive>& args, ASTString& callid) {
-    typedef typename LinearTraits<Lit>::Val Val;
-    std::vector<Val> coeffv;
-    std::vector<KeepAlive> alv;
-    Val d = 0;
-    Expression* le[2] = {le0,le1};
-    
-    Id* assignTo = NULL;
-    if (bot==BOT_EQ && ctx.b == C_ROOT) {
-      if (le0->isa<Id>()) {
-        assignTo = le0->cast<Id>();
-      } else if (le1->isa<Id>()) {
-        assignTo = le1->cast<Id>();
-      }
-    }
-    
-    for (unsigned int i=0; i<2; i++) {
-      Val sign = (i==0 ? 1 : -1);
-      if (Lit* l = le[i]->dyn_cast<Lit>()) {
-        try {
-          d += sign*l->v();
-        } catch (ArithmeticError& e) {
-          throw EvalError(env,l->loc(),e.msg());
-        }
-      } else if (le[i]->isa<Id>()) {
-        coeffv.push_back(sign);
-        alv.push_back(le[i]);
-      } else if (Call* sc = le[i]->dyn_cast<Call>()) {
-        GCLock lock;
-        ArrayLit* sc_coeff = eval_array_lit(env,sc->arg(0));
-        ArrayLit* sc_al = eval_array_lit(env,sc->arg(1));
-        try {
-          d += sign*LinearTraits<Lit>::eval(env,sc->arg(2));
-          for (unsigned int j=0; j<sc_coeff->size(); j++) {
-            coeffv.push_back(sign*LinearTraits<Lit>::eval(env,(*sc_coeff)[j]));
-            alv.push_back((*sc_al)[j]);
-          }
-        } catch (ArithmeticError& e) {
-          throw EvalError(env,sc->loc(),e.msg());
-        }
-        
-      } else {
-        throw EvalError(env, le[i]->loc(), "Internal error, unexpected expression inside linear expression");
-      }
-    }
-    simplify_lin<Lit>(coeffv,alv,d);
-    if (coeffv.size()==0) {
-      bool result;
-      switch (bot) {
-        case BOT_LE: result = (0<-d); break;
-        case BOT_LQ: result = (0<=-d); break;
-        case BOT_GR: result = (0>-d); break;
-        case BOT_GQ: result = (0>=-d); break;
-        case BOT_EQ: result = (0==-d); break;
-        case BOT_NQ: result = (0!=-d); break;
-        default: assert(false); break;
-      }
-      if (doubleNeg)
-        result = !result;
-      ees[2].b = constants().boollit(result);
-      ret.r = conj(env,r,ctx,ees);
-      return;
-    } else if (coeffv.size()==1 &&
-               std::abs(coeffv[0])==1) {
-      if (coeffv[0]==-1) {
-        switch (bot) {
-          case BOT_LE: bot = BOT_GR; break;
-          case BOT_LQ: bot = BOT_GQ; break;
-          case BOT_GR: bot = BOT_LE; break;
-          case BOT_GQ: bot = BOT_LQ; break;
-          default: break;
-        }
-      } else {
-        d = -d;
-      }
-      typename LinearTraits<Lit>::Bounds ib = LinearTraits<Lit>::compute_bounds(env,alv[0]());
-      if (ib.valid) {
-        bool failed = false;
-        bool subsumed = false;
-        switch (bot) {
-          case BOT_LE:
-            subsumed = ib.u < d;
-            failed = ib.l >= d;
-            break;
-          case BOT_LQ:
-            subsumed = ib.u <= d;
-            failed = ib.l > d;
-            break;
-          case BOT_GR:
-            subsumed = ib.l > d;
-            failed = ib.u <= d;
-            break;
-          case BOT_GQ:
-            subsumed = ib.l >= d;
-            failed = ib.u < d;
-            break;
-          case BOT_EQ:
-            subsumed = ib.l==d && ib.u==d;
-            failed = ib.u < d || ib.l > d;
-            break;
-          case BOT_NQ:
-            subsumed = ib.u < d || ib.l > d;
-            failed = ib.l==d && ib.u==d;
-            break;
-          default: break;
-        }
-        if (doubleNeg) {
-          std::swap(subsumed, failed);
-        }
-        if (subsumed) {
-          ees[2].b = constants().lit_true;
-          ret.r = conj(env,r,ctx,ees);
-          return;
-        } else if (failed) {
-          ees[2].b = constants().lit_false;
-          ret.r = conj(env,r,ctx,ees);
-          return;
-        }
-      }
-      
-      if (ctx.b == C_ROOT && alv[0]()->isa<Id>() && bot==BOT_EQ) {
-        GCLock lock;
-        VarDecl* vd = alv[0]()->cast<Id>()->decl();
-        if (vd->ti()->domain()) {
-          typename LinearTraits<Lit>::Domain domain = LinearTraits<Lit>::eval_domain(env,vd->ti()->domain());
-          if (LinearTraits<Lit>::domain_contains(domain,d)) {
-            if (!LinearTraits<Lit>::domain_equals(domain,d)) {
-              //vd->ti()->setComputedDomain(false);
-              //vd->ti()->domain(LinearTraits<Lit>::new_domain(d));
-              setComputedDomain(env, vd, LinearTraits<Lit>::new_domain(d), false);
-            }
-            ret.r = bind(env,ctx,r,constants().lit_true);
-          } else {
-            ret.r = bind(env,ctx,r,constants().lit_false);
-          }
-        } else {
-          //vd->ti()->setComputedDomain(false);
-          //vd->ti()->domain(LinearTraits<Lit>::new_domain(d));
-          setComputedDomain(env, vd, LinearTraits<Lit>::new_domain(d), false);
-          ret.r = bind(env,ctx,r,constants().lit_true);
-        }
-      } else {
-        
-        GCLock lock;
-        Expression* e0;
-        Expression* e1;
-        BinOpType old_bot = bot;
-        Val old_d = d;
-        switch (bot) {
-          case BOT_LE:
-            e0 = alv[0]();
-            if (e0->type().isint()) {
-              d--;
-              bot = BOT_LQ;
-            }
-            e1 = LinearTraits<Lit>::newLit(d);
-            break;
-          case BOT_GR:
-            e1 = alv[0]();
-            if (e1->type().isint()) {
-              d++;
-              bot = BOT_LQ;
-            } else {
-              bot = BOT_LE;
-            }
-            e0 = LinearTraits<Lit>::newLit(d);
-            break;
-          case BOT_GQ:
-            e0 = LinearTraits<Lit>::newLit(d);
-            e1 = alv[0]();
-            bot = BOT_LQ;
-            break;
-          default:
-            e0 = alv[0]();
-            e1 = LinearTraits<Lit>::newLit(d);
-        }
-        if (ctx.b == C_ROOT && alv[0]()->isa<Id>() && alv[0]()->cast<Id>()->decl()->ti()->domain()) {
-          VarDecl* vd = alv[0]()->cast<Id>()->decl();
-          typename LinearTraits<Lit>::Domain domain = LinearTraits<Lit>::eval_domain(env,vd->ti()->domain());
-          typename LinearTraits<Lit>::Domain ndomain = LinearTraits<Lit>::limit_domain(old_bot,domain,old_d);
-          if (domain && ndomain) {
-            if (LinearTraits<Lit>::domain_empty(ndomain)) {
-              ret.r = bind(env,ctx,r,constants().lit_false);
-              return;
-            } else if (!LinearTraits<Lit>::domain_equals(domain,ndomain)) {
-              ret.r = bind(env,ctx,r,constants().lit_true);
-              //vd->ti()->setComputedDomain(false);
-              //vd->ti()->domain(LinearTraits<Lit>::new_domain(ndomain));
-              setComputedDomain(env, vd, LinearTraits<Lit>::new_domain(ndomain), false);
-
-              if (r==constants().var_true) {
-                BinOp* bo = new BinOp(Location().introduce(), e0, bot, e1);
-                bo->type(Type::varbool());
-                std::vector<Expression*> boargs(2);
-                boargs[0] = e0;
-                boargs[1] = e1;
-                Call* c = new Call(Location(), opToBuiltin(bo, bot), boargs);
-                c->type(Type::varbool());
-                c->decl(env.model->matchFn(env, c, false));
-                EnvI::CSEMap::iterator it = env.cse_map_find(c);
-                if (it != env.cse_map_end()) {
-                  if (Id* ident = it->second.r()->template dyn_cast<Id>()) {
-                    bind(env, Ctx(), ident->decl(), constants().lit_true);
-                    it->second.r = constants().lit_true;
-                  }
-                  if (Id* ident = it->second.b()->template dyn_cast<Id>()) {
-                    bind(env, Ctx(), ident->decl(), constants().lit_true);
-                    it->second.b = constants().lit_true;
-                  }
-                }
-              }
-            }
-            return;
-          }
-        }
-        args.push_back(e0);
-        args.push_back(e1);
-      }
-    } else if (bot==BOT_EQ && coeffv.size()==2 && coeffv[0]==-coeffv[1] && d==0) {
-      Id* id0 = alv[0]()->cast<Id>();
-      Id* id1 = alv[1]()->cast<Id>();
-      if (ctx.b == C_ROOT && r==constants().var_true &&
-          (id0->decl()->e()==NULL || id1->decl()->e()==NULL)) {
-        if (id0->decl()->e())
-          (void) bind(env,ctx,id1->decl(),id0);
-        else
-          (void) bind(env,ctx,id0->decl(),id1);
-      } else {
-        callid = LinearTraits<Lit>::id_eq();
-        args.push_back(alv[0]());
-        args.push_back(alv[1]());
-      }
-    } else {
-      GCLock lock;
-      if (assignTo != NULL) {
-        Val resultCoeff = 0;
-        typename LinearTraits<Lit>::Bounds bounds(d,d,true);
-        for (unsigned int i=static_cast<unsigned int>(coeffv.size()); i--;) {
-          if (alv[i]()==assignTo) {
-            resultCoeff = coeffv[i];
-            continue;
-          }
-          typename LinearTraits<Lit>::Bounds b = LinearTraits<Lit>::compute_bounds(env,alv[i]());
-
-          if (b.valid && LinearTraits<Lit>::finite(b)) {
-            if (coeffv[i] > 0) {
-              bounds.l += coeffv[i]*b.l;
-              bounds.u += coeffv[i]*b.u;
-            } else {
-              bounds.l += coeffv[i]*b.u;
-              bounds.u += coeffv[i]*b.l;
-            }
-          } else {
-            bounds.valid = false;
-            break;
-          }
-        }
-        if (bounds.valid && resultCoeff!=0) {
-          if (resultCoeff < 0) {
-            bounds.l = LinearTraits<Lit>::floor_div(bounds.l,-resultCoeff);
-            bounds.u = LinearTraits<Lit>::ceil_div(bounds.u,-resultCoeff);
-          } else {
-            Val bl = bounds.l;
-            bounds.l = LinearTraits<Lit>::ceil_div(bounds.u,-resultCoeff);
-            bounds.u = LinearTraits<Lit>::floor_div(bl,-resultCoeff);
-          }
-          VarDecl* vd = assignTo->decl();
-          if (vd->ti()->domain()) {
-            typename LinearTraits<Lit>::Domain domain = LinearTraits<Lit>::eval_domain(env,vd->ti()->domain());
-            if (LinearTraits<Lit>::domain_intersects(domain,bounds.l,bounds.u)) {
-              typename LinearTraits<Lit>::Domain new_domain = LinearTraits<Lit>::intersect_domain(domain,bounds.l,bounds.u);
-              if (!LinearTraits<Lit>::domain_equals(domain,new_domain)) {
-                //vd->ti()->setComputedDomain(false);
-                //vd->ti()->domain(LinearTraits<Lit>::new_domain(new_domain));
-                setComputedDomain(env, vd, LinearTraits<Lit>::new_domain(new_domain), false);
-              }
-            } else {
-              ret.r = bind(env,ctx,r,constants().lit_false);
-            }
-          } else {
-            //vd->ti()->setComputedDomain(true);
-            //vd->ti()->domain(LinearTraits<Lit>::new_domain(bounds.l,bounds.u));
-            setComputedDomain(env, vd, LinearTraits<Lit>::new_domain(bounds.l, bounds.u), true);
-          }
-        }
-      }
-
-      int coeff_sign;
-      LinearTraits<Lit>::constructLinBuiltin(bot,callid,coeff_sign,d);
-      std::vector<Expression*> coeff_ev(coeffv.size());
-      for (unsigned int i=static_cast<unsigned int>(coeff_ev.size()); i--;)
-        coeff_ev[i] = LinearTraits<Lit>::newLit(coeff_sign*coeffv[i]);
-      ArrayLit* ncoeff = new ArrayLit(Location().introduce(),coeff_ev);
-      Type t = coeff_ev[0]->type();
-      t.dim(1);
-      ncoeff->type(t);
-      args.push_back(ncoeff);
-      std::vector<Expression*> alv_e(alv.size());
-      Type tt = alv[0]()->type();
-      tt.dim(1);
-      for (unsigned int i=static_cast<unsigned int>(alv.size()); i--;) {
-        if (alv[i]()->type().isvar())
-          tt.ti(Type::TI_VAR);
-        alv_e[i] = alv[i]();
-      }
-      ArrayLit* nal = new ArrayLit(Location().introduce(),alv_e);
-      nal->type(tt);
-      args.push_back(nal);
-      Lit* il = LinearTraits<Lit>::newLit(-d);
-      args.push_back(il);
-    }
-  }
-  
-  template<class Lit>
-  void flatten_linexp_call(EnvI& env, Ctx ctx, Ctx nctx, ASTString& cid, Call* c,
-                           EE& ret, VarDecl* b, VarDecl* r,
-                           std::vector<EE>& args_ee, std::vector<KeepAlive>& args) {
-    typedef typename LinearTraits<Lit>::Val Val;
-    Expression* al_arg = (cid==constants().ids.sum ? args_ee[0].r() : args_ee[1].r());
-    EE flat_al = flat_exp(env,nctx,al_arg,NULL,NULL);
-    ArrayLit* al = follow_id(flat_al.r())->template cast<ArrayLit>();
-    KeepAlive al_ka = al;
-    if (al->dims()>1) {
-      Type alt = al->type();
-      alt.dim(1);
-      GCLock lock;
-      al = new ArrayLit(al->loc(),*al);
-      al->type(alt);
-      al_ka = al;
-    }
-    Val d = (cid == constants().ids.sum ? Val(0) : LinearTraits<Lit>::eval(env,args_ee[2].r()));
-    
-    std::vector<Val> c_coeff(al->size());
-    if (cid==constants().ids.sum) {
-      for (unsigned int i=al->size(); i--;)
-        c_coeff[i] = 1;
-    } else {
-      EE flat_coeff = flat_exp(env,nctx,args_ee[0].r(),NULL,NULL);
-      ArrayLit* coeff = follow_id(flat_coeff.r())->template cast<ArrayLit>();
-      for (unsigned int i=coeff->size(); i--;)
-        c_coeff[i] = LinearTraits<Lit>::eval(env,(*coeff)[i]);
-    }
-    cid = constants().ids.lin_exp;
-    std::vector<Val> coeffv;
-    std::vector<KeepAlive> alv;
-    for (unsigned int i=0; i<al->size(); i++) {
-      GCLock lock;
-      if (Call* sc = Expression::dyn_cast<Call>(same_call(env,(*al)[i],cid))) {
-        if (VarDecl* alvi_decl = follow_id_to_decl((*al)[i])->dyn_cast<VarDecl>()) {
-          if (alvi_decl->ti()->domain()) {
-            // Test if the variable has tighter declared bounds than what can be inferred
-            // from its RHS. If yes, keep the variable (don't aggregate), because the tighter
-            // bounds are actually a constraint
-            typename LinearTraits<Lit>::Domain sc_dom = LinearTraits<Lit>::eval_domain(env,alvi_decl->ti()->domain());
-            typename LinearTraits<Lit>::Bounds sc_bounds = LinearTraits<Lit>::compute_bounds(env,sc);
-            if (LinearTraits<Lit>::domain_tighter(sc_dom, sc_bounds)) {
-              coeffv.push_back(c_coeff[i]);
-              alv.push_back((*al)[i]);
-              continue;
-            }
-          }
-        }
-        
-        Val cd = c_coeff[i];
-        ArrayLit* sc_coeff = eval_array_lit(env,sc->arg(0));
-        ArrayLit* sc_al = eval_array_lit(env,sc->arg(1));
-        Val sc_d = LinearTraits<Lit>::eval(env,sc->arg(2));
-        assert(sc_coeff->size() == sc_al->size());
-        for (unsigned int j=0; j<sc_coeff->size(); j++) {
-          coeffv.push_back(cd*LinearTraits<Lit>::eval(env,(*sc_coeff)[j]));
-          alv.push_back((*sc_al)[j]);
-        }
-        d += cd*sc_d;
-      } else {
-        coeffv.push_back(c_coeff[i]);
-        alv.push_back((*al)[i]);
-      }
-    }
-    simplify_lin<Lit>(coeffv,alv,d);
-    if (coeffv.size()==0) {
-      GCLock lock;
-      ret.b = conj(env,b,Ctx(),args_ee);
-      ret.r = bind(env,ctx,r,LinearTraits<Lit>::newLit(d));
-      return;
-    } else if (coeffv.size()==1 && coeffv[0]==1 && d==0) {
-      ret.b = conj(env,b,Ctx(),args_ee);
-      ret.r = bind(env,ctx,r,alv[0]());
-      return;
-    }
-    GCLock lock;
-    std::vector<Expression*> coeff_ev(coeffv.size());
-    for (unsigned int i=static_cast<unsigned int>(coeff_ev.size()); i--;)
-      coeff_ev[i] = LinearTraits<Lit>::newLit(coeffv[i]);
-    ArrayLit* ncoeff = new ArrayLit(Location().introduce(),coeff_ev);
-    Type t = coeff_ev[0]->type();
-    t.dim(1);
-    ncoeff->type(t);
-    args.push_back(ncoeff);
-    std::vector<Expression*> alv_e(alv.size());
-    bool al_same_as_before = alv.size()==al->size();
-    for (unsigned int i=static_cast<unsigned int>(alv.size()); i--;) {
-      alv_e[i] = alv[i]();
-      al_same_as_before = al_same_as_before && Expression::equal(alv_e[i],(*al)[i]);
-    }
-    if (al_same_as_before) {
-      Expression* rd = follow_id_to_decl(flat_al.r());
-      if (rd->isa<VarDecl>())
-        rd = rd->cast<VarDecl>()->id();
-      if (rd->type().dim()>1) {
-        ArrayLit* al = eval_array_lit(env,rd);
-        std::vector<std::pair<int,int> > dims(1);
-        dims[0].first = 1;
-        dims[0].second = al->size();
-        rd = new ArrayLit(al->loc(),*al,dims);
-        Type t = al->type();
-        t.dim(1);
-        rd->type(t);
-      }
-      args.push_back(rd);
-    } else {
-      ArrayLit* nal = new ArrayLit(al->loc(),alv_e);
-      nal->type(al->type());
-      args.push_back(nal);
-    }
-    Lit* il = LinearTraits<Lit>::newLit(d);
-    args.push_back(il);
-  }
-
-  Call* aggregateAndOrOps(EnvI& env, BinOp* bo, bool negateArgs, BinOpType bot) {
-    assert(bot == BOT_AND || bot == BOT_OR);
-    BinOpType negbot = (bot == BOT_AND ? BOT_OR : BOT_AND);
-    typedef std::pair<Expression*,bool> arg_literal;
-    std::vector<arg_literal> bo_args(2);
-    bo_args[0] = arg_literal(bo->lhs(), !negateArgs);
-    bo_args[1] = arg_literal(bo->rhs(), !negateArgs);
-    std::vector<Expression*> output_pos;
-    std::vector<Expression*> output_neg;
-    unsigned int processed = 0;
-    while (processed < bo_args.size()) {
-      BinOp* bo_arg = bo_args[processed].first->dyn_cast<BinOp>();
-      UnOp* uo_arg = bo_args[processed].first->dyn_cast<UnOp>();
-      bool positive = bo_args[processed].second;
-      if (bo_arg && positive && bo_arg->op() == bot) {
-        bo_args[processed].first = bo_arg->lhs();
-        bo_args.push_back(arg_literal(bo_arg->rhs(),true));
-      } else if (bo_arg && !positive && bo_arg->op() == negbot) {
-        bo_args[processed].first = bo_arg->lhs();
-        bo_args.push_back(arg_literal(bo_arg->rhs(),false));
-      } else if (uo_arg && !positive && uo_arg->op() == UOT_NOT) {
-        bo_args[processed].first = uo_arg->e();
-        bo_args[processed].second = true;
-      } else if (bot==BOT_OR && uo_arg && positive && uo_arg->op() == UOT_NOT) {
-        output_neg.push_back(uo_arg->e());
-        processed++;
-      } else {
-        if (positive) {
-          output_pos.push_back(bo_args[processed].first);
-        } else {
-          output_neg.push_back(bo_args[processed].first);
-        }
-        processed++;
-      }
-    }
-    Call* c;
-    std::vector<Expression*> c_args(1);
-    if (bot == BOT_AND) {
-      for (unsigned int i=0; i<output_neg.size(); i++) {
-        UnOp* neg_arg = new UnOp(output_neg[i]->loc(),UOT_NOT,output_neg[i]);
-        neg_arg->type(output_neg[i]->type());
-        output_pos.push_back(neg_arg);
-      }
-      ArrayLit* al = new ArrayLit(bo->loc().introduce(), output_pos);
-      Type al_t = bo->type();
-      al_t.dim(1);
-      al->type(al_t);
-      env.annotateFromCallStack(al);
-      c_args[0] = al;
-      c = new Call(bo->loc().introduce(), bot==BOT_AND ? constants().ids.forall : constants().ids.exists, c_args);
-    } else {
-      ArrayLit* al_pos = new ArrayLit(bo->loc().introduce(), output_pos);
-      Type al_t = bo->type();
-      al_t.dim(1);
-      al_pos->type(al_t);
-      env.annotateFromCallStack(al_pos);
-      c_args[0] = al_pos;
-      if (output_neg.size() > 0) {
-        ArrayLit* al_neg = new ArrayLit(bo->loc().introduce(), output_neg);
-        al_neg->type(al_t);
-        env.annotateFromCallStack(al_neg);
-        c_args.push_back(al_neg);
-      }
-      c = new Call(bo->loc().introduce(), output_neg.empty() ? constants().ids.exists : constants().ids.clause, c_args);
-    }
-    c->decl(env.model->matchFn(env, c, false));
-    assert(c->decl());
-    Type t = c->decl()->rtype(env, c_args, false);
-    t.cv(bo->type().cv());
-    c->type(t);
-    return c;
-  }
-
-  KeepAlive flat_cv_exp(EnvI& env, Ctx ctx, Expression* e) {
-    GCLock lock;
-    if (e->type().ispar() && !e->type().cv()) {
-      return eval_par(env, e);
-    }
-    if (e->type().isvar()) {
-      EE ee = flat_exp(env, ctx, e, NULL,NULL);
-      if (isfalse(env, ee.b()))
-        throw FlatteningError(env, e->loc(), "cannot flatten partial function in this position");
-      return ee.r();
-    }
-    switch (e->eid()) {
-      case Expression::E_INTLIT:
-      case Expression::E_FLOATLIT:
-      case Expression::E_BOOLLIT:
-      case Expression::E_STRINGLIT:
-      case Expression::E_TIID:
-      case Expression::E_VARDECL:
-      case Expression::E_TI:
-      case Expression::E_ANON:
-        assert(false);
-        return NULL;
-      case Expression::E_ID:
-      {
-        Id* id = e->cast<Id>();
-        return flat_cv_exp(env, ctx, id->decl()->e());
-      }
-      case Expression::E_SETLIT:
-      {
-        SetLit* sl = e->cast<SetLit>();
-        if (sl->isv() || sl->fsv())
-          return sl;
-        std::vector<Expression*> es(sl->v().size());
-        GCLock lock;
-        for (unsigned int i=0; i<sl->v().size(); i++) {
-          es[i] = flat_cv_exp(env, ctx, sl->v()[i])();
-        }
-        SetLit* sl_ret = new SetLit(Location().introduce(),es);
-        Type t = sl->type();
-        t.cv(false);
-        sl_ret->type(t);
-        return eval_par(env, sl_ret);
-      }
-      case Expression::E_ARRAYLIT:
-      {
-        ArrayLit* al = e->cast<ArrayLit>();
-        std::vector<Expression*> es(al->size());
-        GCLock lock;
-        for (unsigned int i=0; i<al->size(); i++) {
-          es[i] = flat_cv_exp(env, ctx, (*al)[i])();
-        }
-        std::vector<std::pair<int,int> > dims(al->dims());
-        for (int i=0; i<al->dims(); i++) {
-          dims[i] = std::make_pair(al->min(i), al->max(i));
-        }
-        Expression* al_ret =  eval_par(env, new ArrayLit(Location().introduce(),es,dims));
-        Type t = al->type();
-        t.cv(false);
-        al_ret->type(t);
-        return al_ret;
-      }
-      case Expression::E_ARRAYACCESS:
-      {
-        ArrayAccess* aa = e->cast<ArrayAccess>();
-        GCLock lock;
-        Expression* av = flat_cv_exp(env, ctx, aa->v())();
-        std::vector<Expression*> idx(aa->idx().size());
-        for (unsigned int i=0; i<aa->idx().size(); i++) {
-          idx[i] = flat_cv_exp(env, ctx, aa->idx()[i])();
-        }
-        ArrayAccess* aa_ret = new ArrayAccess(Location().introduce(),av,idx);
-        Type t = aa->type();
-        t.cv(false);
-        aa_ret->type(t);
-        return eval_par(env, aa_ret);
-      }
-      case Expression::E_COMP:
-      {
-        Comprehension* c = e->cast<Comprehension>();
-        GCLock lock;
-        class EvalFlatCvExp {
-        public:
-          Ctx ctx;
-          EvalFlatCvExp(Ctx& ctx0) : ctx(ctx0) {}
-          typedef Expression* ArrayVal;
-          Expression* e(EnvI& env, Expression* e) {
-            return flat_cv_exp(env,ctx,e)();
-          }
-          static Expression* exp(Expression* e) { return e; }
-        } eval(ctx);
-        std::vector<Expression*> a = eval_comp<EvalFlatCvExp>(env,eval,c);
-
-        Type t = Type::bot();
-        bool allPar = true;
-        for (unsigned int i=0; i<a.size(); i++) {
-          if (t==Type::bot())
-            t = a[i]->type();
-          if (!a[i]->type().ispar())
-            allPar = false;
-        }
-        if (!allPar)
-          t.ti(Type::TI_VAR);
-        if (c->set())
-          t.st(Type::ST_SET);
-        else
-          t.dim(c->type().dim());
-        t.cv(false);
-        if (c->set()) {
-          if (c->type().ispar() && allPar) {
-            SetLit* sl = new SetLit(c->loc().introduce(), a);
-            sl->type(t);
-            Expression* slr = eval_par(env,sl);
-            slr->type(t);
-            return slr;
-          } else {
-            throw InternalError("var set comprehensions not supported yet");
-          }
-        } else {
-          ArrayLit* alr = new ArrayLit(Location().introduce(),a);
-          alr->type(t);
-          alr->flat(true);
-          return alr;
-        }
-      }
-      case Expression::E_ITE:
-      {
-        ITE* ite = e->cast<ITE>();
-        for (int i=0; i<ite->size(); i++) {
-          KeepAlive ka = flat_cv_exp(env,ctx,ite->e_if(i));
-          if (eval_bool(env,ka()))
-            return flat_cv_exp(env,ctx,ite->e_then(i));
-        }
-        return flat_cv_exp(env,ctx,ite->e_else());
-      }
       case Expression::E_BINOP:
       {
         BinOp* bo = e->cast<BinOp>();
@@ -3172,1673 +2412,6 @@
           Expression* lhs = flat_cv_exp(env, ctx, bo->lhs())();
           if (!eval_bool(env, lhs)) {
             return constants().lit_false;
-          }
-          return eval_par(env, flat_cv_exp(env, ctx, bo->rhs())());
-        } else if (bo->op() == BOT_OR) {
-          GCLock lock;
-          Expression* lhs = flat_cv_exp(env, ctx, bo->lhs())();
-          if (eval_bool(env, lhs)) {
-            return constants().lit_true;
-          }
-          return eval_par(env, flat_cv_exp(env, ctx, bo->rhs())());
-        }
-        GCLock lock;
-        BinOp* nbo = new BinOp(bo->loc().introduce(),flat_cv_exp(env, ctx, bo->lhs())(),bo->op(),flat_cv_exp(env, ctx, bo->rhs())());
-        nbo->type(bo->type());
-        return eval_par(env, nbo);
-      }
-      case Expression::E_UNOP:
-      {
-        UnOp* uo = e->cast<UnOp>();
-        GCLock lock;
-        UnOp* nuo = new UnOp(uo->loc(), uo->op(), flat_cv_exp(env, ctx, uo->e())());
-        nuo->type(uo->type());
-        return eval_par(env, nuo);
-      }
-      case Expression::E_CALL:
-      {
-        Call* c = e->cast<Call>();
-        if (c->id()=="mzn_in_root_context") {
-          return constants().boollit(ctx.b==C_ROOT);
-        }
-        if (ctx.b==C_ROOT && c->decl()->e() && c->decl()->e()->isa<BoolLit>()) {
-          bool allBool = true;
-          for (unsigned int i=0; i<c->n_args(); i++) {
-            if (c->arg(i)->type().bt()!=Type::BT_BOOL) {
-              allBool = false;
-              break;
-            }
-          }
-          if (allBool) {
-            return c->decl()->e();
-          }
-        }
-        std::vector<Expression*> args(c->n_args());
-        GCLock lock;
-        for (unsigned int i=0; i<c->n_args(); i++) {
-          args[i] = flat_cv_exp(env, ctx, c->arg(i))();
-        }
-        Call* nc = new Call(c->loc(), c->id(), args);
-        nc->decl(c->decl());
-        nc->type(c->type());
-        return eval_par(env, nc);
-      }
-      case Expression::E_LET:
-      {
-        Let* l = e->cast<Let>();
-        l->pushbindings();
-        KeepAlive ret = flat_cv_exp(env, ctx, l->in());
-        l->popbindings();
-        return ret;
-      }
-        
-    }
-    throw InternalError("internal error");    
-  }
-
-#ifndef NDEBUG
-  void mzn_break_here(Expression* e) {
-    std::cerr << "% mzn_break_here: " << *e << "\n";
-  }
-#endif
-
-  EE flat_exp(EnvI& env, Ctx ctx, Expression* e, VarDecl* r, VarDecl* b) {
-    if (e==NULL) return EE();
-
-#ifndef NDEBUG
-    Annotation& e_ann = e->ann();
-    if(e_ann.contains(constants().ann.mzn_break_here))
-        mzn_break_here(e);
-#endif
-
-    EE ret;
-    assert(!e->type().isunknown());
-    if (e->type().ispar() && !e->isa<Let>() && !e->isa<VarDecl>() && e->type().bt()!=Type::BT_ANN) {
-
-      if (e->type().cv()) {
-        KeepAlive ka = flat_cv_exp(env,ctx,e);
-        ret.r = bind(env,ctx,r,ka());
-        ret.b = bind(env,Ctx(),b,constants().lit_true);
-        return ret;
-      }
-      if (e->type().dim() > 0) {
-        EnvI::CSEMap::iterator it;
-        Id* id = e->dyn_cast<Id>();
-        if (id && (id->decl()->flat()==NULL || id->decl()->toplevel())) {
-          VarDecl* vd = id->decl()->flat();
-          if (vd==NULL) {
-            vd = flat_exp(env,Ctx(),id->decl(),NULL,constants().var_true).r()->cast<Id>()->decl();
-            id->decl()->flat(vd);
-            ArrayLit* al = follow_id(vd->id())->cast<ArrayLit>();
-            if (al->size()==0) {
-              if (r==NULL)
-                ret.r = al;
-              else
-                ret.r = bind(env,ctx,r,al);
-              ret.b = bind(env,Ctx(),b,constants().lit_true);
-              return ret;
-            }
-          }
-          ret.r = bind(env,ctx,r,e->cast<Id>()->decl()->flat()->id());
-          ret.b = bind(env,Ctx(),b,constants().lit_true);
-          return ret;
-        } else if ( (it = env.cse_map_find(e)) != env.cse_map_end()) {
-          ret.r = bind(env,ctx,r,it->second.r()->cast<VarDecl>()->id());
-          ret.b = bind(env,Ctx(),b,constants().lit_true);
-          return ret;
-        } else {
-          GCLock lock;
-          ArrayLit* al = follow_id(eval_par(env,e))->cast<ArrayLit>();
-          if (al->size()==0 || (r && r->e()==NULL)) {
-            if (r==NULL)
-              ret.r = al;
-            else
-              ret.r = bind(env,ctx,r,al);
-            ret.b = bind(env,Ctx(),b,constants().lit_true);
-            return ret;
-          }
-          if ( (it = env.cse_map_find(al)) != env.cse_map_end()) {
-            ret.r = bind(env,ctx,r,it->second.r()->cast<VarDecl>()->id());
-            ret.b = bind(env,Ctx(),b,constants().lit_true);
-            return ret;
-          }
-          std::vector<TypeInst*> ranges(al->dims());
-          for (unsigned int i=0; i<ranges.size(); i++) {
-            ranges[i] = new TypeInst(e->loc(),
-                                     Type(),
-                                     new SetLit(Location().introduce(),IntSetVal::a(al->min(i),al->max(i))));
-          }
-          ASTExprVec<TypeInst> ranges_v(ranges);
-          assert(!al->type().isbot());
-          TypeInst* ti = new TypeInst(e->loc(),al->type(),ranges_v,NULL);
-          VarDecl* vd = newVarDecl(env, ctx, ti, NULL, NULL, al);
-          EE ee(vd,NULL);
-          env.cse_map_insert(al,ee);
-          env.cse_map_insert(vd->e(),ee);
-          
-          ret.r = bind(env,ctx,r,vd->id());
-          ret.b = bind(env,Ctx(),b,constants().lit_true);
-          return ret;
-        }
-      }
-      GCLock lock;
-      try {
-      ret.r = bind(env,ctx,r,eval_par(env,e));
-        ret.b = bind(env,Ctx(),b,constants().lit_true);
-      } catch (ResultUndefinedError&) {
-        ret.r = createDummyValue(env, e->type());
-        ret.b = bind(env,Ctx(),b,constants().lit_false);
-      }
-      return ret;
-    }
-    switch (e->eid()) {
-    case Expression::E_INTLIT:
-    case Expression::E_FLOATLIT:
-    case Expression::E_STRINGLIT:
-      {
-        CallStackItem _csi(env,e);
-        GCLock lock;
-        ret.b = bind(env,Ctx(),b,constants().lit_true);
-        ret.r = bind(env,Ctx(),r,e);
-        return ret;
-      }
-    case Expression::E_SETLIT:
-      {
-        CallStackItem _csi(env,e);
-        SetLit* sl = e->cast<SetLit>();
-        assert(sl->isv()==NULL && sl->fsv()==NULL);
-        std::vector<EE> elems_ee(sl->v().size());
-        for (unsigned int i=sl->v().size(); i--;)
-          elems_ee[i] = flat_exp(env,ctx,sl->v()[i],NULL,NULL);
-        std::vector<Expression*> elems(elems_ee.size());
-        bool allPar = true;
-        for (unsigned int i=static_cast<unsigned int>(elems.size()); i--;) {
-          elems[i] = elems_ee[i].r();
-          allPar = allPar && elems[i]->type().ispar();
-        }
-
-        ret.b = conj(env,b,Ctx(),elems_ee);
-        if (allPar) {
-          GCLock lock;
-          Expression* ee = eval_par(env,e);
-          ret.r = bind(env,Ctx(),r,ee);
-        } else {
-          GCLock lock;
-          ArrayLit* al = new ArrayLit(sl->loc(),elems);
-          al->type(Type::varint(1));
-          std::vector<Expression*> args(1);
-          args[0] = al;
-          Call* cc = new Call(sl->loc().introduce(), "array2set", args);
-          cc->type(Type::varsetint());
-          FunctionI* fi = env.model->matchFn(env, cc->id(), args, false);
-          if (fi==NULL) {
-            throw FlatteningError(env,cc->loc(), "cannot find matching declaration");
-          }
-          assert(fi);
-          assert(env.isSubtype(fi->rtype(env, args, false),cc->type(),false));
-          cc->decl(fi);
-          EE ee = flat_exp(env, Ctx(), cc, NULL, constants().var_true);
-          ret.r = bind(env,Ctx(),r,ee.r());
-        }
-      }
-      break;
-    case Expression::E_BOOLLIT:
-      {
-        CallStackItem _csi(env,e);
-        GCLock lock;
-        ret.b = bind(env,Ctx(),b,constants().lit_true);
-        ret.r = bind(env,ctx,r,e);
-        return ret;
-      }
-      break;
-    case Expression::E_ID:
-      {
-        CallStackItem _csi(env,e);
-        Id* id = e->cast<Id>();
-        if (id->decl()==NULL) {
-          if (id->type().isann()) {
-            ret.b = bind(env,Ctx(),b,constants().lit_true);
-            ret.r = bind(env,ctx,r,e);
-            return ret;
-          } else {
-            throw FlatteningError(env,e->loc(), "undefined identifier");
-          }
-        }
-        id = follow_id_to_decl(id)->cast<VarDecl>()->id();
-        if (ctx.neg && id->type().dim() > 0) {
-          if (id->type().dim() > 1)
-            throw InternalError("multi-dim arrays in negative positions not supported yet");
-          KeepAlive ka;
-          {
-            GCLock lock;
-            std::vector<VarDecl*> gen_id(1);
-            gen_id[0] = new VarDecl(id->loc(), new TypeInst(id->loc(),Type::parint()),env.genId(),
-                                    IntLit::a(0));
-            
-            /// TODO: support arbitrary dimensions
-            std::vector<Expression*> idxsetargs(1);
-            idxsetargs[0] = id;
-            Call* idxset = new Call(id->loc().introduce(),"index_set",idxsetargs);
-            idxset->decl(env.model->matchFn(env, idxset, false));
-            idxset->type(idxset->decl()->rtype(env, idxsetargs, false));
-            Generator gen(gen_id,idxset,NULL);
-            std::vector<Expression*> idx(1);
-            Generators gens;
-            gens._g.push_back(gen);
-            UnOp* aanot = new UnOp(id->loc(),UOT_NOT,NULL);
-            Comprehension* cp = new Comprehension(id->loc(),
-              aanot, gens, false);
-            Id* bodyidx = cp->decl(0,0)->id();
-            idx[0] = bodyidx;
-            ArrayAccess* aa = new ArrayAccess(id->loc(),id,idx);
-            aanot->e(aa);
-            Type tt = id->type();
-            tt.dim(0);
-            aa->type(tt);
-            aanot->type(aa->type());
-            cp->type(id->type());
-            ctx.neg = false;
-            ka = cp;
-          }
-          ret = flat_exp(env,ctx,ka(),r,b);
-        } else {
-          GCLock lock;
-          VarDecl* vd = id->decl()->flat();
-          Expression* rete = NULL;
-          if (vd==NULL) {
-            if (id->decl()->e()==NULL || id->decl()->e()->type().isann() || id->decl()->e()->type().isvar() || id->decl()->e()->type().dim() > 0) {
-              // New top-level id, need to copy into env.m
-              vd = flat_exp(env,Ctx(),id->decl(),NULL,constants().var_true).r()
-                   ->cast<Id>()->decl();
-            } else {
-              vd = id->decl();
-            }
-          }
-          ret.b = bind(env,Ctx(),b,constants().lit_true);
-          if (vd->e()!=NULL) {
-            if (vd->e()->type().ispar() && vd->e()->type().dim()==0) {
-              rete = eval_par(env, vd->e());
-            } else if (vd->e()->isa<Id>()) {
-              rete = vd->e();
-            }
-          } else if (vd->ti()->ranges().size() > 0) {
-            // create fresh variables and array literal
-            std::vector<std::pair<int,int> > dims;
-            IntVal asize = 1;
-            for (unsigned int i=0; i<vd->ti()->ranges().size(); i++) {
-              TypeInst* ti = vd->ti()->ranges()[i];
-              if (ti->domain()==NULL)
-                throw FlatteningError(env,ti->loc(),"array dimensions unknown");
-              IntSetVal* isv = eval_intset(env,ti->domain());
-              if (isv->size() == 0) {
-                dims.push_back(std::pair<int,int>(1,0));
-                asize = 0;
-              } else {
-                if (isv->size() != 1)
-                  throw FlatteningError(env,ti->loc(),"invalid array index set");
-                asize *= (isv->max(0)-isv->min(0)+1);
-                dims.push_back(std::pair<int,int>(static_cast<int>(isv->min(0).toInt()),
-					          static_cast<int>(isv->max(0).toInt())));
-              }
-            }
-            Type tt = vd->ti()->type();
-            tt.dim(0);
-            
-            if (asize > Constants::max_array_size) {
-              std::ostringstream oss;
-              oss << "array size (" << asize << ") exceeds maximum allowed size (" << Constants::max_array_size << ")";
-              throw FlatteningError(env,vd->loc(),oss.str());
-            }
-            
-            std::vector<Expression*> elems(static_cast<int>(asize.toInt()));
-            for (int i=0; i<static_cast<int>(asize.toInt()); i++) {
-              CallStackItem csi(env, IntLit::a(i));
-              TypeInst* vti = new TypeInst(Location().introduce(),tt,vd->ti()->domain());
-              VarDecl* nvd = newVarDecl(env,Ctx(),vti,NULL,vd,NULL);
-              elems[i] = nvd->id();
-            }
-            // After introducing variables for each array element, the original domain can be
-            // set to "computed" (since it is a consequence of the individual variable domains)
-            vd->ti()->setComputedDomain(true);
-
-            ArrayLit* al = new ArrayLit(Location().introduce(),elems,dims);
-            al->type(vd->type());
-            vd->e(al);
-            env.vo_add_exp(vd);
-            EE ee;
-            ee.r = vd;
-            env.cse_map_insert(vd->e(), ee);
-          }
-          if (rete==NULL) {
-            if (!vd->toplevel()) {
-              // create new VarDecl in toplevel, if decl doesnt exist yet
-              EnvI::CSEMap::iterator it = env.cse_map_find(vd->e());
-              if (it==env.cse_map_end()) {
-                Expression* vde = follow_id(vd->e());
-                ArrayLit* vdea = vde ? vde->dyn_cast<ArrayLit>() : NULL;
-                if (vdea && vdea->size()==0) {
-                  // Do not create names for empty arrays but return array literal directly
-                  rete = vdea;
-                } else {
-                  VarDecl* nvd = newVarDecl(env, ctx, eval_typeinst(env,vd), NULL, vd, NULL);
-                  
-                  if (vd->e()) {
-                    (void) flat_exp(env, Ctx(), vd->e(), nvd, constants().var_true);
-                  }
-                  vd = nvd;
-                  EE ee(vd,NULL);
-                  if (vd->e())
-                    env.cse_map_insert(vd->e(),ee);
-                }
-              } else {
-                if (it->second.r()->isa<VarDecl>()) {
-                  vd = it->second.r()->cast<VarDecl>();
-                } else {
-                  rete = it->second.r();
-                }
-              }
-            }
-            if (rete==NULL) {
-              if (id->type().bt() == Type::BT_ANN && vd->e()) {
-                rete = vd->e();
-              } else {
-                ArrayLit* vda = vd->dyn_cast<ArrayLit>();
-                if (vda && vda->size()==0) {
-                  // Do not create names for empty arrays but return array literal directly
-                  rete = vda;
-                } else {
-                  rete = vd->id();
-                }
-              }
-            }
-          }
-          ret.r = bind(env,ctx,r,rete);
-        }
-      }
-      break;
-    case Expression::E_ANON:
-      {
-        CallStackItem _csi(env,e);
-        AnonVar* av = e->cast<AnonVar>();
-        if (av->type().isbot()) {
-          throw InternalError("type of anonymous variable could not be inferred");
-        }
-        GCLock lock;
-        VarDecl* vd = newVarDecl(env, Ctx(), new TypeInst(Location().introduce(), av->type()), NULL, NULL, NULL);
-        ret.b = bind(env, Ctx(), b, constants().lit_true);
-        ret.r = bind(env, ctx, r, vd->id());
-      }
-      break;
-    case Expression::E_ARRAYLIT:
-      {
-        CallStackItem _csi(env,e);
-        ArrayLit* al = e->cast<ArrayLit>();
-        if (al->flat()) {
-          ret.b = bind(env,Ctx(),b,constants().lit_true);
-          ret.r = bind(env,Ctx(),r,al);
-        } else {
-          std::vector<EE> elems_ee(al->size());
-          for (unsigned int i=al->size(); i--;)
-            elems_ee[i] = flat_exp(env,ctx,(*al)[i],NULL,NULL);
-          std::vector<Expression*> elems(elems_ee.size());
-          for (unsigned int i=static_cast<unsigned int>(elems.size()); i--;)
-            elems[i] = elems_ee[i].r();
-          std::vector<std::pair<int,int> > dims(al->dims());
-          for (unsigned int i=al->dims(); i--;)
-            dims[i] = std::pair<int,int>(al->min(i), al->max(i));
-          KeepAlive ka;
-          {
-            GCLock lock;
-            ArrayLit* alr = new ArrayLit(Location().introduce(),elems,dims);
-            alr->type(al->type());
-            alr->flat(true);
-            ka = alr;
-          }
-          ret.b = conj(env,b,Ctx(),elems_ee);
-          ret.r = bind(env,Ctx(),r,ka());
-        }
-      }
-      break;
-    case Expression::E_ARRAYACCESS:
-      {
-        CallStackItem _csi(env,e);
-        ArrayAccess* aa = e->cast<ArrayAccess>();
-        KeepAlive aa_ka = aa;
-
-        Ctx nctx = ctx;
-        nctx.b = +nctx.b;
-        nctx.neg = false;
-        EE eev = flat_exp(env,nctx,aa->v(),NULL,NULL);
-        std::vector<EE> ees;
-
-      start_flatten_arrayaccess:
-        for (unsigned int i=0; i<aa->idx().size(); i++) {
-          Expression* tmp = follow_id_to_decl(aa->idx()[i]);
-          if (VarDecl* vd = tmp->dyn_cast<VarDecl>())
-            tmp = vd->id();
-          if (tmp->type().ispar()) {
-            ArrayLit* al;
-            if (eev.r()->isa<ArrayLit>()) {
-              al = eev.r()->cast<ArrayLit>();
-            } else {
-              Id* id = eev.r()->cast<Id>();
-              if (id->decl()==NULL) {
-                throw InternalError("undefined identifier");
-              }
-              if (id->decl()->e()==NULL) {
-                throw InternalError("array without initialiser not supported");
-              }
-              Expression* id_e = follow_id(id);
-              if (id_e->isa<ArrayLit>()) {
-                al = id_e->cast<ArrayLit>();
-              } else {
-                throw InternalError("builtin function returning array not supported");
-              }
-            }
-            
-            std::vector<KeepAlive> elems;
-            std::vector<IntVal> idx(aa->idx().size());
-            std::vector<std::pair<int,int> > dims;
-            std::vector<Expression*> newaccess;
-            std::vector<int> nonpar;
-            std::vector<int> stack;
-            for (unsigned int j=0; j<aa->idx().size(); j++) {
-              Expression* tmp = follow_id_to_decl(aa->idx()[j]);
-              if (VarDecl* vd = tmp->dyn_cast<VarDecl>())
-                tmp = vd->id();
-              if (tmp->type().ispar()) {
-                GCLock lock;
-                idx[j] = eval_int(env, tmp).toInt();
-              } else {
-                idx[j] = al->min(j);
-                stack.push_back(static_cast<int>(nonpar.size()));
-                nonpar.push_back(j);
-                dims.push_back(std::make_pair(al->min(j), al->max(j)));
-                newaccess.push_back(aa->idx()[j]);
-              }
-            }
-            if (stack.empty()) {
-              bool success;
-              KeepAlive ka;
-              {
-                GCLock lock;
-                ka = eval_arrayaccess(env, al, idx, success);
-                if (!success && env.in_maybe_partial==0) {
-                  ResultUndefinedError e(env,al->loc(),"array access out of bounds");
-                }
-              }
-              ees.push_back(EE(NULL,constants().boollit(success)));
-              ees.push_back(EE(NULL,eev.b()));
-              if (aa->type().isbool() && !aa->type().isopt()) {
-                ret.b = bind(env,Ctx(),b,constants().lit_true);
-                ees.push_back(EE(NULL,ka()));
-                ret.r = conj(env,r,ctx,ees);
-              } else {
-                ret.b = conj(env,b,ctx,ees);
-                ret.r = bind(env,ctx,r,ka());
-              }
-              return ret;
-            }
-            while (!stack.empty()) {
-              int cur = stack.back();
-              if (cur==nonpar.size()-1) {
-                stack.pop_back();
-                for (int i = al->min(nonpar[cur]); i <= al->max(nonpar[cur]); i++) {
-                  idx[nonpar[cur]] = i;
-                  bool success;
-                  GCLock lock;
-                  Expression* al_idx = eval_arrayaccess(env, al, idx, success);
-                  if (!success) {
-                    if (env.in_maybe_partial==0) {
-                      ResultUndefinedError e(env,al->loc(),"array access out of bounds");
-                    }
-                    ees.push_back(EE(NULL,constants().lit_false));
-                    ees.push_back(EE(NULL,eev.b()));
-                    if (aa->type().isbool() && !aa->type().isopt()) {
-                      ret.b = bind(env,Ctx(),b,constants().lit_true);
-                      ret.r = conj(env,r,ctx,ees);
-                    } else {
-                      ret.b = conj(env,b,ctx,ees);
-                      ret.r = bind(env,ctx,r,al_idx);
-                    }
-                    return ret;
-                  }
-                  elems.push_back(al_idx);
-                }
-              } else {
-                if (idx[nonpar[cur]].toInt()==al->max(nonpar[cur])) {
-                  idx[nonpar[cur]]=al->min(nonpar[cur]);
-                  stack.pop_back();
-                } else {
-                  idx[nonpar[cur]]++;
-                  for (unsigned int j=cur+1; j<nonpar.size(); j++)
-                    stack.push_back(j);
-                }
-              }
-            }
-            std::vector<Expression*> elems_e(elems.size());
-            for (unsigned int i=0; i<elems.size(); i++)
-              elems_e[i] = elems[i]();
-            {
-              GCLock lock;
-              Expression* newal = new ArrayLit(al->loc(), elems_e, dims);
-              Type t = al->type();
-              t.dim(static_cast<int>(dims.size()));
-              newal->type(t);
-              eev.r = newal;
-              ArrayAccess* n_aa = new ArrayAccess(aa->loc(), newal, newaccess);
-              n_aa->type(aa->type());
-              aa = n_aa;
-              aa_ka = aa;
-            }
-          }
-        }
-        
-        if (aa->idx().size()==1 && aa->idx()[0]->isa<ArrayAccess>()) {
-          ArrayAccess* aa_inner = aa->idx()[0]->cast<ArrayAccess>();
-          ArrayLit* al;
-          if (eev.r()->isa<ArrayLit>()) {
-            al = eev.r()->cast<ArrayLit>();
-          } else {
-            Id* id = eev.r()->cast<Id>();
-            if (id->decl()==NULL) {
-              throw InternalError("undefined identifier");
-            }
-            if (id->decl()->e()==NULL) {
-              throw InternalError("array without initialiser not supported");
-            }
-            al = follow_id(id)->cast<ArrayLit>();
-          }
-          if (aa_inner->v()->type().ispar()) {
-            KeepAlive ka_al_inner = flat_cv_exp(env, ctx, aa_inner->v());
-            ArrayLit* al_inner = ka_al_inner()->cast<ArrayLit>();
-            std::vector<Expression*> composed_e(al_inner->size());
-            for (unsigned int i=0; i<al_inner->size(); i++) {
-              GCLock lock;
-              IntVal inner_idx = eval_int(env, (*al_inner)[i]);
-              if (inner_idx < al->min(0) || inner_idx > al->max(0))
-                goto flatten_arrayaccess;
-              composed_e[i] = (*al)[static_cast<int>(inner_idx.toInt())-al->min(0)];
-            }
-            std::vector<std::pair<int,int> > dims(al_inner->dims());
-            for (int i=0; i<al_inner->dims(); i++) {
-              dims[i] = std::make_pair(al_inner->min(i), al_inner->max(i));
-            }
-            {
-              GCLock lock;
-              Expression* newal = new ArrayLit(al->loc(), composed_e, dims);
-              Type t = al->type();
-              t.dim(static_cast<int>(dims.size()));
-              newal->type(t);
-              eev.r = newal;
-              ArrayAccess* n_aa = new ArrayAccess(aa->loc(), newal, aa_inner->idx());
-              n_aa->type(aa->type());
-              aa = n_aa;
-              aa_ka = aa;
-              goto start_flatten_arrayaccess;
-            }
-            
-          }
-        }
-      flatten_arrayaccess:
-        Ctx dimctx = ctx;
-        dimctx.neg = false;
-        for (unsigned int i=0; i<aa->idx().size(); i++) {
-          Expression* tmp = follow_id_to_decl(aa->idx()[i]);
-          if (VarDecl* vd = tmp->dyn_cast<VarDecl>())
-            tmp = vd->id();
-          ees.push_back(flat_exp(env, dimctx, tmp, NULL, NULL));
-        }
-        ees.push_back(EE(NULL,eev.b()));
-        
-        bool parAccess=true;
-        for (unsigned int i=0; i<aa->idx().size(); i++) {
-          if (!ees[i].r()->type().ispar()) {
-            parAccess = false;
-            break;
-          }
-        }
-
-        if (parAccess) {
-          ArrayLit* al;
-          if (eev.r()->isa<ArrayLit>()) {
-            al = eev.r()->cast<ArrayLit>();
-          } else {
-            Id* id = eev.r()->cast<Id>();
-            if (id->decl()==NULL) {
-              throw InternalError("undefined identifier");
-            }
-            if (id->decl()->e()==NULL) {
-              throw InternalError("array without initialiser not supported");
-            }
-            al = follow_id(id)->cast<ArrayLit>();
-          }
-          KeepAlive ka;
-          bool success;
-          {
-            GCLock lock;
-            std::vector<IntVal> dims(aa->idx().size());
-            for (unsigned int i=aa->idx().size(); i--;)
-              dims[i] = eval_int(env,ees[i].r());
-            ka = eval_arrayaccess(env,al,dims,success);
-          }
-          if (!success && env.in_maybe_partial==0) {
-            ResultUndefinedError e(env,al->loc(),"array access out of bounds");
-          }
-          ees.push_back(EE(NULL,constants().boollit(success)));
-          if (aa->type().isbool() && !aa->type().isopt()) {
-            ret.b = bind(env,Ctx(),b,constants().lit_true);
-            ees.push_back(EE(NULL,ka()));
-            ret.r = conj(env,r,ctx,ees);
-          } else {
-            ret.b = conj(env,b,ctx,ees);
-            ret.r = bind(env,ctx,r,ka());
-          }
-        } else {
-          std::vector<Expression*> args(aa->idx().size()+1);
-          for (unsigned int i=aa->idx().size(); i--;)
-            args[i] = ees[i].r();
-          args[aa->idx().size()] = eev.r();
-          KeepAlive ka;
-          {
-            GCLock lock;
-            Call* cc = new Call(e->loc().introduce(),constants().ids.element,args);
-            cc->type(aa->type());
-            FunctionI* fi = env.model->matchFn(env,cc->id(),args,false);
-            if (fi==NULL) {
-              throw FlatteningError(env,cc->loc(), "cannot find matching declaration");
-            }
-            assert(fi);
-            assert(env.isSubtype(fi->rtype(env,args,false),cc->type(),false));
-            cc->decl(fi);
-            ka = cc;
-          }
-          Ctx elemctx = ctx;
-          elemctx.neg = false;
-          EE ee = flat_exp(env,elemctx,ka(),NULL,NULL);
-          ees.push_back(ee);
-          if (aa->type().isbool() && !aa->type().isopt()) {
-            ee.b = ee.r;
-            ees.push_back(ee);
-            ret.r = conj(env,r,ctx,ees);
-            ret.b = bind(env,ctx,b,constants().boollit(!ctx.neg));
-          } else {
-            ret.r = bind(env,ctx,r,ee.r());
-            ret.b = conj(env,b,ctx,ees);
-          }
-        }
-      }
-      break;
-    case Expression::E_COMP:
-      {
-        CallStackItem _csi(env,e);
-        Comprehension* c = e->cast<Comprehension>();
-        KeepAlive c_ka(c);
-        
-        if (c->type().isopt()) {
-          std::vector<Expression*> in(c->n_generators());
-          std::vector<Expression*> orig_where(c->n_generators());
-          std::vector<Expression*> where;
-          GCLock lock;
-          for (int i=0; i<c->n_generators(); i++) {
-            if (c->in(i)==NULL) {
-              in[i] = NULL;
-              orig_where[i] = c->where(i);
-            } else {
-              if (c->in(i)->type().isvar() && c->in(i)->type().dim()==0) {
-                std::vector<Expression*> args(1);
-                args[0] = c->in(i);
-                Call* ub = new Call(Location().introduce(),"ub",args);
-                ub->type(Type::parsetint());
-                ub->decl(env.model->matchFn(env, ub, false));
-                in[i] = ub;
-                for (int j=0; j<c->n_decls(i); j++) {
-                  BinOp* bo = new BinOp(Location().introduce(),c->decl(i,j)->id(), BOT_IN, c->in(i));
-                  bo->type(Type::varbool());
-                  where.push_back(bo);
-                }
-              } else {
-                in[i] = c->in(i);
-              }
-              if (c->where(i) && c->where(i)->type().isvar()) {
-                // This is a generalised where clause. Split into par and var part.
-                // The par parts can remain in where clause. The var parts are translated
-                // into optionality constraints.
-                if (c->where(i)->isa<BinOp>() && c->where(i)->cast<BinOp>()->op()==BOT_AND) {
-                  std::vector<Expression*> parWhere;
-                  std::vector<BinOp*> todo;
-                  todo.push_back(c->where(i)->cast<BinOp>());
-                  while (!todo.empty()) {
-                    BinOp* bo = todo.back();
-                    todo.pop_back();
-                    if (bo->rhs()->type().ispar()) {
-                      parWhere.push_back(bo->rhs());
-                    } else if (bo->rhs()->isa<BinOp>() && bo->rhs()->cast<BinOp>()->op()==BOT_AND) {
-                      todo.push_back(bo->rhs()->cast<BinOp>());
-                    } else {
-                      where.push_back(bo->rhs());
-                    }
-                    if (bo->lhs()->type().ispar()) {
-                      parWhere.push_back(bo->lhs());
-                    } else if (bo->lhs()->isa<BinOp>() && bo->lhs()->cast<BinOp>()->op()==BOT_AND) {
-                      todo.push_back(bo->lhs()->cast<BinOp>());
-                    } else {
-                      where.push_back(bo->lhs());
-                    }
-                  }
-                  switch (parWhere.size()) {
-                    case 0:
-                      orig_where[i] = NULL;
-                      break;
-                    case 1:
-                      orig_where[i] = parWhere[0];
-                      break;
-                    case 2:
-                      orig_where[i] = new BinOp(c->where(i)->loc(), parWhere[0], BOT_AND, parWhere[1]);
-                      orig_where[i]->type(Type::parbool());
-                      break;
-                    default:
-                    {
-                      ArrayLit* parWhereAl = new ArrayLit(c->where(i)->loc(), parWhere);
-                      parWhereAl->type(Type::parbool(1));
-                      Call* forall = new Call(c->where(i)->loc(), constants().ids.forall, {parWhereAl});
-                      forall->type(Type::parbool());
-                      forall->decl(env.model->matchFn(env, forall, false));
-                      orig_where[i] = forall;
-                      break;
-                    }
-                  }
-                } else {
-                  orig_where[i] = NULL;
-                  where.push_back(c->where(i));
-                }
-              } else {
-                orig_where[i] = c->where(i);
-              }
-            }
-          }
-          if (where.size() > 0) {
-            Generators gs;
-            for (int i=0; i<c->n_generators(); i++) {
-              std::vector<VarDecl*> vds(c->n_decls(i));
-              for (int j=0; j<c->n_decls(i); j++)
-                vds[j] = c->decl(i, j);
-              gs._g.push_back(Generator(vds,in[i],orig_where[i]));
-            }
-            Expression* cond;
-            if (where.size() > 1) {
-              ArrayLit* al = new ArrayLit(Location().introduce(), where);
-              al->type(Type::varbool(1));
-              std::vector<Expression*> args(1);
-              args[0] = al;
-              Call* forall = new Call(Location().introduce(), constants().ids.forall, args);
-              forall->type(Type::varbool());
-              forall->decl(env.model->matchFn(env, forall, false));
-              cond = forall;
-            } else {
-              cond = where[0];
-            }
-            
-            Expression* new_e;
-
-            Call* surround = env.surroundingCall();
-            
-            Type ntype = c->type();
-            if (surround && surround->id()==constants().ids.forall) {
-              new_e = new BinOp(Location().introduce(), cond, BOT_IMPL, c->e());
-              new_e->type(Type::varbool());
-              ntype.ot(Type::OT_PRESENT);
-            } else if (surround && surround->id()==constants().ids.exists) {
-              new_e = new BinOp(Location().introduce(), cond, BOT_AND, c->e());
-              new_e->type(Type::varbool());
-              ntype.ot(Type::OT_PRESENT);
-            } else {
-              Expression* r_bounds = NULL;
-              if (c->e()->type().bt()==Type::BT_INT && c->e()->type().dim() == 0) {
-                std::vector<Expression*> ubargs(1);
-                ubargs[0] = c->e();
-                if (c->e()->type().st()==Type::ST_SET) {
-                  Call* bc = new Call(Location().introduce(),"ub",ubargs);
-                  bc->type(Type::parsetint());
-                  bc->decl(env.model->matchFn(env, bc, false));
-                  r_bounds = bc;
-                } else {
-                  Call* lbc = new Call(Location().introduce(),"lb",ubargs);
-                  lbc->type(Type::parint());
-                  lbc->decl(env.model->matchFn(env, lbc, false));
-                  Call* ubc = new Call(Location().introduce(),"ub",ubargs);
-                  ubc->type(Type::parint());
-                  ubc->decl(env.model->matchFn(env, ubc, false));
-                  r_bounds = new BinOp(Location().introduce(),lbc,BOT_DOTDOT,ubc);
-                  r_bounds->type(Type::parsetint());
-                }
-                r_bounds->addAnnotation(constants().ann.maybe_partial);
-              }
-              Type tt;
-              tt = c->e()->type();
-              tt.ti(Type::TI_VAR);
-              tt.ot(Type::OT_OPTIONAL);
-              
-              TypeInst* ti = new TypeInst(Location().introduce(),tt,r_bounds);
-              VarDecl* r = new VarDecl(c->loc(),ti,env.genId());
-              r->addAnnotation(constants().ann.promise_total);
-              r->introduced(true);
-              r->flat(r);
-
-              std::vector<Expression*> let_exprs(3);
-              let_exprs[0] = r;
-              BinOp* r_eq_e = new BinOp(Location().introduce(),r->id(),BOT_EQ,c->e());
-              r_eq_e->type(Type::varbool());
-              let_exprs[1] = new BinOp(Location().introduce(),cond,BOT_IMPL,r_eq_e);
-              let_exprs[1]->type(Type::varbool());
-              let_exprs[1]->addAnnotation(constants().ann.promise_total);
-              let_exprs[1]->addAnnotation(constants().ann.maybe_partial);
-              std::vector<Expression*> absent_r_args(1);
-              absent_r_args[0] = r->id();
-              Call* absent_r = new Call(Location().introduce(), "absent", absent_r_args);
-              absent_r->type(Type::varbool());
-              absent_r->decl(env.model->matchFn(env, absent_r, false));
-              let_exprs[2] = new BinOp(Location().introduce(),cond,BOT_OR,absent_r);
-              let_exprs[2]->type(Type::varbool());
-              let_exprs[2]->addAnnotation(constants().ann.promise_total);
-              Let* let = new Let(Location().introduce(), let_exprs, r->id());
-              let->type(r->type());
-              new_e = let;
-            }
-            Comprehension* nc = new Comprehension(c->loc(),new_e,gs,c->set());
-            nc->type(ntype);
-            c = nc;
-            c_ka = c;
-          }
-        }
-        
-        class EvalF {
-        public:
-          Ctx ctx;
-          EvalF(Ctx ctx0) : ctx(ctx0) {}
-          typedef EE ArrayVal;
-          EE e(EnvI& env, Expression* e0) {
-            VarDecl* b = ctx.b==C_ROOT ? constants().var_true : NULL;
-            VarDecl* r = (ctx.b == C_ROOT && e0->type().isbool() && !e0->type().isopt()) ? constants().var_true : NULL;
-            return flat_exp(env,ctx,e0,r,b);
-          }
-        } _evalf(ctx);
-        std::vector<EE> elems_ee = eval_comp<EvalF>(env,_evalf,c);
-        std::vector<Expression*> elems(elems_ee.size());
-        Type elemType = Type::bot();
-        bool allPar = true;
-        for (unsigned int i=static_cast<unsigned int>(elems.size()); i--;) {
-          elems[i] = elems_ee[i].r();
-          if (elemType==Type::bot())
-            elemType = elems[i]->type();
-          if (!elems[i]->type().ispar())
-            allPar = false;
-        }
-        if (elemType.isbot()) {
-          elemType = c->type();
-          elemType.ti(Type::TI_PAR);
-        }
-        if (!allPar)
-          elemType.ti(Type::TI_VAR);
-        if (c->set())
-          elemType.st(Type::ST_SET);
-        else
-          elemType.dim(c->type().dim());
-        KeepAlive ka;
-        {
-          GCLock lock;
-          if (c->set()) {
-            if (c->type().ispar() && allPar) {
-              SetLit* sl = new SetLit(c->loc(), elems);
-              sl->type(elemType);
-              Expression* slr = eval_par(env,sl);
-              slr->type(elemType);
-              ka = slr;
-            } else {
-              throw InternalError("var set comprehensions not supported yet");
-            }
-          } else {
-            ArrayLit* alr = new ArrayLit(Location().introduce(),elems);
-            alr->type(elemType);
-            alr->flat(true);
-            ka = alr;
-          }
-        }
-        assert(!ka()->type().isbot());
-        ret.b = conj(env,b,Ctx(),elems_ee);
-        ret.r = bind(env,Ctx(),r,ka());
-      }
-      break;
-    case Expression::E_ITE:
-      {
-        CallStackItem _csi(env,e);
-        ITE* ite = e->cast<ITE>();
-        ret = flat_ite(env,ctx,ite,r,b);
-      }
-      break;
-    case Expression::E_BINOP:
-=======
-      case Expression::E_BINOP:
->>>>>>> b9658e4d
-      {
-        BinOp* bo = e->cast<BinOp>();
-        if (bo->op() == BOT_AND) {
-          GCLock lock;
-<<<<<<< HEAD
-          std::vector<Expression*> args(1);
-          args[0] = bo->lhs()==constants().absent ? bo->rhs() : bo->lhs();
-          if (args[0] != constants().absent) {
-            Call* cr = new Call(bo->loc().introduce(),"absent",args);
-            cr->decl(env.model->matchFn(env, cr, false));
-            cr->type(cr->decl()->rtype(env, args, false));
-            ret = flat_exp(env, ctx, cr, r, b);
-          } else {
-            ret.b = bind(env,Ctx(),b,constants().lit_true);
-            ret.r = bind(env,ctx,r,constants().lit_true);
-          }
-          break;
-        }
-        Ctx ctx0 = ctx;
-        ctx0.neg = false;
-        Ctx ctx1 = ctx;
-        ctx1.neg = false;
-        BinOpType bot = bo->op();
-        if (bo->lhs()->type().isbool()) {
-          switch (bot) {
-            case BOT_EQ: bot = BOT_EQUIV; break;
-            case BOT_NQ: bot = BOT_XOR; break;
-            case BOT_LQ: bot = BOT_IMPL; break;
-            case BOT_GQ: bot = BOT_RIMPL; break;
-            default: break;
-          }
-        }
-        bool negArgs = false;
-        bool doubleNeg = false;
-        if (ctx.neg) {
-          switch (bot) {
-            case BOT_AND:
-              ctx.b = -ctx.b;
-              ctx.neg = false;
-              negArgs = true;
-              bot = BOT_OR;
-              break;
-            case BOT_OR:
-              ctx.b = -ctx.b;
-              ctx.neg = false;
-              negArgs = true;
-              bot = BOT_AND;
-              break;
-            default: break;
-          }
-        }
-        Expression* boe0 = bo->lhs();
-        Expression* boe1 = bo->rhs();
-        switch (bot) {
-          case BOT_PLUS:
-          {
-            KeepAlive ka;
-            if (boe0->type().isint()) {
-              ka = mklinexp<IntLit>(env,1,1,boe0,boe1);
-            } else {
-              ka = mklinexp<FloatLit>(env,1.0,1.0,boe0,boe1);
-            }
-            ret = flat_exp(env,ctx,ka(),r,b);
-          }
-            break;
-          case BOT_MINUS:
-          {
-            KeepAlive ka;
-            if (boe0->type().isint()) {
-              ka = mklinexp<IntLit>(env,1,-1,boe0,boe1);
-            } else {
-              ka = mklinexp<FloatLit>(env,1.0,-1.0,boe0,boe1);
-            }
-            ret = flat_exp(env,ctx,ka(),r,b);
-          }
-            break;
-          case BOT_MULT:
-          case BOT_IDIV:
-          case BOT_MOD:
-          case BOT_POW:
-          case BOT_DIV:
-          case BOT_UNION:
-          case BOT_DIFF:
-          case BOT_SYMDIFF:
-          case BOT_INTERSECT:
-          case BOT_DOTDOT:
-          {
-            assert(!ctx0.neg);
-            assert(!ctx1.neg);
-            EE e0 = flat_exp(env,ctx0,boe0,NULL,b);
-            EE e1 = flat_exp(env,ctx1,boe1,NULL,b);
-            
-            if (e0.r()->type().ispar() && e1.r()->type().ispar()) {
-              GCLock lock;
-              BinOp* parbo = new BinOp(bo->loc(),e0.r(),bo->op(),e1.r());
-              Type tt = bo->type();
-              tt.ti(Type::TI_PAR);
-              parbo->type(tt);
-              try {
-                Expression* res = eval_par(env,parbo);
-                assert(!res->type().isunknown());
-                ret.r = bind(env,ctx,r,res);
-                std::vector<EE> ees(2);
-                ees[0].b = e0.b; ees[1].b = e1.b;
-                ret.b = conj(env,b,Ctx(),ees);
-              } catch (ResultUndefinedError&) {
-                ret.r = createDummyValue(env, e->type());
-                ret.b = bind(env,Ctx(),b,constants().lit_false);
-              }
-              break;
-            }
-            
-            if (bot==BOT_MULT) {
-              Expression* e0r = e0.r();
-              Expression* e1r = e1.r();
-              if (e0r->type().ispar())
-                std::swap(e0r,e1r);
-              if (e1r->type().ispar() && e1r->type().isint()) {
-                IntVal coeff = eval_int(env,e1r);
-                KeepAlive ka = mklinexp<IntLit>(env,coeff,0,e0r,NULL);
-                ret = flat_exp(env,ctx,ka(),r,b);
-                break;
-              } else if (e1r->type().ispar() && e1r->type().isfloat()) {
-                FloatVal coeff = eval_float(env,e1r);
-                KeepAlive ka = mklinexp<FloatLit>(env,coeff,0.0,e0r,NULL);
-                ret = flat_exp(env,ctx,ka(),r,b);
-                break;
-              }
-            } else if (bot==BOT_DIV || bot==BOT_IDIV) {
-              Expression* e0r = e0.r();
-              Expression* e1r = e1.r();
-              if (e1r->type().ispar() && e1r->type().isint()) {
-                IntVal coeff = eval_int(env,e1r);
-                if (coeff==1) {
-                  ret = flat_exp(env,ctx,e0r,r,b);
-                  break;
-                }
-              } else if (e1r->type().ispar() && e1r->type().isfloat()) {
-                FloatVal coeff = eval_float(env,e1r);
-                if (coeff==1.0) {
-                  ret = flat_exp(env,ctx,e0r,r,b);
-                  break;
-                } else {
-                  KeepAlive ka = mklinexp<FloatLit>(env,1.0/coeff,0.0,e0r,NULL);
-                  ret = flat_exp(env,ctx,ka(),r,b);
-                  break;
-                }
-              }
-            }
-
-            
-            GC::lock();
-            std::vector<Expression*> args(2);
-            args[0] = e0.r(); args[1] = e1.r();
-            Call* cc;
-            if (bo->decl()) {
-              cc = new Call(bo->loc().introduce(),bo->opToString(),args);
-            } else {
-              cc = new Call(bo->loc().introduce(),opToBuiltin(bo,bot),args);
-            }
-            cc->type(bo->type());
-
-            EnvI::CSEMap::iterator cit;
-            if ( (cit = env.cse_map_find(cc)) != env.cse_map_end()) {
-              ret.b = bind(env,Ctx(),b,env.ignorePartial ? constants().lit_true : cit->second.b());
-              ret.r = bind(env,ctx,r,cit->second.r());
-            } else {
-              if (FunctionI* fi = env.model->matchFn(env,cc->id(),args,false)) {
-                assert(cc->type() == fi->rtype(env,args,false));
-                cc->decl(fi);
-                cc->type(cc->decl()->rtype(env,args,false));
-                KeepAlive ka(cc);
-                GC::unlock();
-                EE ee = flat_exp(env,ctx,cc,r,NULL);
-                GC::lock();
-                ret.r = ee.r;
-                std::vector<EE> ees(3);
-                ees[0].b = e0.b; ees[1].b = e1.b; ees[2].b = ee.b;
-                ret.b = conj(env,b,Ctx(),ees);
-              } else {
-                addPathAnnotation(env, cc);
-                ret.r = bind(env,ctx,r,cc);
-                std::vector<EE> ees(2);
-                ees[0].b = e0.b; ees[1].b = e1.b;
-                ret.b = conj(env,b,Ctx(),ees);
-                if (!ctx.neg)
-                  env.cse_map_insert(cc,ret);
-              }
-            }
-          }
-            GC::unlock();
-            break;
-            
-          case BOT_AND:
-          {
-            if (r==constants().var_true) {
-              Ctx nctx;
-              nctx.neg = negArgs;
-              nctx.b = negArgs ? C_NEG : C_ROOT;
-              std::vector<Expression*> todo;
-              todo.push_back(boe1);
-              todo.push_back(boe0);
-              while (!todo.empty()) {
-                Expression* e_todo = todo.back();
-                todo.pop_back();
-                BinOp* e_bo = e_todo->dyn_cast<BinOp>();
-                if (e_bo && e_bo->op()==BOT_AND) {
-                  todo.push_back(e_bo->rhs());
-                  todo.push_back(e_bo->lhs());
-                } else {
-                  (void) flat_exp(env,nctx,e_todo,constants().var_true,constants().var_true);
-                }
-              }
-              ret.r = bind(env,ctx,r,constants().lit_true);
-              break;
-            } else {
-              GC::lock();
-              Call* c = aggregateAndOrOps(env, bo, negArgs, bot);
-              KeepAlive ka(c);
-              GC::unlock();
-              ret = flat_exp(env,ctx,c,r,b);
-              if (Id* id = ret.r()->dyn_cast<Id>()) {
-                addCtxAnn(id->decl(), ctx.b);
-              }
-            }
-            break;
-          }
-          case BOT_OR:
-          {
-            GC::lock();
-            Call* c = aggregateAndOrOps(env, bo, negArgs, bot);
-            KeepAlive ka(c);
-            GC::unlock();
-            ret = flat_exp(env,ctx,c,r,b);
-            if (Id* id = ret.r()->dyn_cast<Id>()) {
-              addCtxAnn(id->decl(), ctx.b);
-            }
-          }
-            break;
-          case BOT_RIMPL:
-          {
-            std::swap(boe0,boe1);
-          }
-            // fall through
-          case BOT_IMPL:
-          {
-            if (ctx.b==C_ROOT && r==constants().var_true && boe0->type().ispar()) {
-              bool b;
-              {
-                GCLock lock;
-                b = eval_bool(env,boe0);
-              }
-              if (b) {
-                Ctx nctx = ctx;
-                nctx.neg = negArgs;
-                nctx.b = negArgs ? C_NEG : C_ROOT;
-                ret = flat_exp(env,nctx,boe1,constants().var_true,constants().var_true);
-              } else {
-                Ctx nctx = ctx;
-                nctx.neg = negArgs;
-                nctx.b = negArgs ? C_NEG : C_ROOT;
-                ret = flat_exp(env,nctx,constants().lit_true,constants().var_true,constants().var_true);
-              }
-              break;
-            }
-            if (ctx.b==C_ROOT && r==constants().var_true && boe1->type().ispar()) {
-              bool b;
-              {
-                GCLock lock;
-                b = eval_bool(env,boe1);
-              }
-              if (b) {
-                Ctx nctx = ctx;
-                nctx.neg = negArgs;
-                nctx.b = negArgs ? C_NEG : C_ROOT;
-                ret = flat_exp(env,nctx,constants().lit_true,constants().var_true,constants().var_true);
-                break;
-              } else {
-                Ctx nctx = ctx;
-                nctx.neg = !negArgs;
-                nctx.b = !negArgs ? C_NEG : C_ROOT;
-                ret = flat_exp(env,nctx,boe0,constants().var_true,constants().var_true);
-                break;
-              }
-            }
-            GC::lock();
-            std::vector<Expression*> args;
-            ASTString id;
-            if (ctx.neg) {
-              std::vector<Expression*> bo_args(2);
-              bo_args[0] = boe0;
-              bo_args[1] = new UnOp(bo->loc(),UOT_NOT,boe1);
-              bo_args[1]->type(boe1->type());
-              id = constants().ids.forall;
-              args.push_back(new ArrayLit(bo->loc(),bo_args));
-              args[0]->type(Type::varbool(1));
-            } else {
-              std::vector<Expression*> clause_pos(1);
-              clause_pos[0] = boe1;
-              std::vector<Expression*> clause_neg(1);
-              clause_neg[0] = boe0;
-              args.push_back(new ArrayLit(boe1->loc().introduce(), clause_pos));
-              Type t0 = boe1->type();
-              t0.dim(1);
-              args[0]->type(t0);
-              args.push_back(new ArrayLit(boe0->loc().introduce(), clause_neg));
-              Type t1 = boe0->type();
-              t1.dim(1);
-              args[1]->type(t1);
-              id = constants().ids.clause;
-            }
-            ctx.neg = false;
-            Call* c = new Call(bo->loc().introduce(),id,args);
-            c->decl(env.model->matchFn(env,c,false));
-            if (c->decl()==NULL) {
-              throw FlatteningError(env,c->loc(), "cannot find matching declaration");
-            }
-            c->type(c->decl()->rtype(env,args,false));
-            KeepAlive ka(c);
-            GC::unlock();
-            ret = flat_exp(env,ctx,c,r,b);
-            if (Id* id = ret.r()->dyn_cast<Id>()) {
-              addCtxAnn(id->decl(),ctx.b);
-            }
-          }
-            break;
-          case BOT_EQUIV:
-            if (ctx.neg) {
-              ctx.neg = false;
-              ctx.b = -ctx.b;
-              bot = BOT_XOR;
-              ctx0.b = ctx1.b = C_MIX;
-              goto flatten_bool_op;
-            } else {
-              if (!boe1->type().isopt() && istrue(env, boe0)) {
-                return flat_exp(env, ctx, boe1, r, b);
-              }
-              if (!boe0->type().isopt() && istrue(env, boe1)) {
-                return flat_exp(env, ctx, boe0, r, b);
-              }
-              if (r && r==constants().var_true) {
-                if (boe1->type().ispar() || boe1->isa<Id>())
-                  std::swap(boe0,boe1);
-                if (istrue(env,boe0)) {
-                  return flat_exp(env,ctx1,boe1,r,b);
-                } else if (isfalse(env,boe0)) {
-                  ctx1.neg = true;
-                  ctx1.b = -ctx1.b;
-                  return flat_exp(env,ctx1,boe1,r,b);
-                } else {
-                  ctx0.b = C_MIX;
-                  EE e0 = flat_exp(env,ctx0,boe0,NULL,NULL);
-                  if (istrue(env,e0.r())) {
-                    return flat_exp(env,ctx1,boe1,r,b);
-                  } else if (isfalse(env,e0.r())) {
-                    ctx1.neg = true;
-                    ctx1.b = -ctx1.b;
-                    return flat_exp(env,ctx1,boe1,r,b);
-                  } else {
-                    Id* id = e0.r()->cast<Id>();
-                    ctx1.b = C_MIX;
-                    (void) flat_exp(env,ctx1,boe1,id->decl(),constants().var_true);
-                    addCtxAnn(id->decl(), ctx1.b);
-                    ret.b = bind(env,Ctx(),b,constants().lit_true);
-                    ret.r = bind(env,Ctx(),r,constants().lit_true);
-                  }
-                }
-                break;
-              } else {
-                ctx0.b = ctx1.b = C_MIX;
-                goto flatten_bool_op;
-              }
-            }
-          case BOT_XOR:
-            if (ctx.neg) {
-              ctx.neg = false;
-              ctx.b = -ctx.b;
-              bot = BOT_EQUIV;
-            }
-            ctx0.b = ctx1.b = C_MIX;
-            goto flatten_bool_op;
-          case BOT_LE:
-            if (ctx.neg) {
-              doubleNeg = true;
-              bot = BOT_GQ;
-              if (boe0->type().bt()==Type::BT_BOOL) {
-                ctx0.b = +ctx0.b;
-                ctx1.b = -ctx1.b;
-              } else if (boe0->type().bt()==Type::BT_INT) {
-                ctx0.i = +ctx0.b;
-                ctx1.i = -ctx1.b;
-              }
-            } else {
-              if (boe0->type().bt()==Type::BT_BOOL) {
-                ctx0.b = -ctx0.b;
-                ctx1.b = +ctx1.b;
-              } else if (boe0->type().bt()==Type::BT_INT) {
-                ctx0.i = -ctx0.b;
-                ctx1.i = +ctx1.b;
-              }
-            }
-            goto flatten_bool_op;
-          case BOT_LQ:
-            if (ctx.neg) {
-              doubleNeg = true;
-              bot = BOT_GR;
-              if (boe0->type().bt()==Type::BT_BOOL) {
-                ctx0.b = +ctx0.b;
-                ctx1.b = -ctx1.b;
-              } else if (boe0->type().bt()==Type::BT_INT) {
-                ctx0.i = +ctx0.b;
-                ctx1.i = -ctx1.b;
-              }
-            } else {
-              if (boe0->type().bt()==Type::BT_BOOL) {
-                ctx0.b = -ctx0.b;
-                ctx1.b = +ctx1.b;
-              } else if (boe0->type().bt()==Type::BT_INT) {
-                ctx0.i = -ctx0.b;
-                ctx1.i = +ctx1.b;
-              }
-            }
-            goto flatten_bool_op;
-          case BOT_GR:
-            if (ctx.neg) {
-              doubleNeg = true;
-              bot = BOT_LQ;
-              if (boe0->type().bt()==Type::BT_BOOL) {
-                ctx0.b = -ctx0.b;
-                ctx1.b = +ctx1.b;
-              } else if (boe0->type().bt()==Type::BT_INT) {
-                ctx0.i = -ctx0.b;
-                ctx1.i = +ctx1.b;
-              }
-            } else {
-              if (boe0->type().bt()==Type::BT_BOOL) {
-                ctx0.b = +ctx0.b;
-                ctx1.b = -ctx1.b;
-              } else if (boe0->type().bt()==Type::BT_INT) {
-                ctx0.i = +ctx0.b;
-                ctx1.i = -ctx1.b;
-              }
-            }
-            goto flatten_bool_op;
-          case BOT_GQ:
-            if (ctx.neg) {
-              doubleNeg = true;
-              bot = BOT_LE;
-              if (boe0->type().bt()==Type::BT_BOOL) {
-                ctx0.b = -ctx0.b;
-                ctx1.b = +ctx1.b;
-              } else if (boe0->type().bt()==Type::BT_INT) {
-                ctx0.i = -ctx0.b;
-                ctx1.i = +ctx1.b;
-              }
-            } else {
-              if (boe0->type().bt()==Type::BT_BOOL) {
-                ctx0.b = +ctx0.b;
-                ctx1.b = -ctx1.b;
-              } else if (boe0->type().bt()==Type::BT_INT) {
-                ctx0.i = +ctx0.b;
-                ctx1.i = -ctx1.b;
-              }
-            }
-            goto flatten_bool_op;
-          case BOT_EQ:
-            if (ctx.neg) {
-              doubleNeg = true;
-              bot = BOT_NQ;
-            }
-            if (boe0->type().bt()==Type::BT_BOOL) {
-              ctx0.b = ctx1.b = C_MIX;
-            } else if (boe0->type().bt()==Type::BT_INT) {
-              ctx0.i = ctx1.i = C_MIX;
-            }
-            goto flatten_bool_op;
-          case BOT_NQ:
-            if (ctx.neg) {
-              doubleNeg = true;
-              bot = BOT_EQ;
-            }
-            if (boe0->type().bt()==Type::BT_BOOL) {
-              ctx0.b = ctx1.b = C_MIX;
-            } else if (boe0->type().bt()==Type::BT_INT) {
-              ctx0.i = ctx1.i = C_MIX;
-            }
-            goto flatten_bool_op;
-          case BOT_IN:
-          case BOT_SUBSET:
-          case BOT_SUPERSET:
-            ctx0.i = ctx1.i = C_MIX;
-          flatten_bool_op:
-          {
-            bool inRootCtx = (ctx0.b==ctx1.b && ctx0.b==C_ROOT && b==constants().var_true);
-            EE e0 = flat_exp(env,ctx0,boe0,NULL,inRootCtx ? b : NULL);
-            EE e1 = flat_exp(env,ctx1,boe1,NULL,inRootCtx ? b : NULL);
-            
-            ret.b = bind(env,Ctx(),b,constants().lit_true);
-            
-            std::vector<EE> ees(3);
-            ees[0].b = e0.b; ees[1].b = e1.b;
-
-            if (isfalse(env, e0.b()) || isfalse(env, e1.b())) {
-              ees.resize(2);
-              ret.r = conj(env,r,ctx,ees);
-              break;
-            }
-            
-            if (e0.r()->type().ispar() && e1.r()->type().ispar()) {
-              GCLock lock;
-              BinOp* bo_par = new BinOp(e->loc(),e0.r(),bot,e1.r());
-              std::vector<Expression*> args({e0.r(),e1.r()});
-              bo_par->decl(env.model->matchFn(env,bo_par->opToString(),args,false));
-              if (bo_par->decl()==NULL) {
-                throw FlatteningError(env,bo_par->loc(), "cannot find matching declaration");
-              }
-              bo_par->type(Type::parbool());
-              bool bo_val = eval_bool(env,bo_par);
-              if (doubleNeg)
-                bo_val = !bo_val;
-              ees[2].b = constants().boollit(bo_val);
-              ret.r = conj(env,r,ctx,ees);
-              break;
-            }
-            
-            if (e0.r()->type().bt()==Type::BT_INT && e1.r()->type().ispar() && e0.r()->isa<Id>() && (bot==BOT_IN || bot==BOT_SUBSET)) {
-              VarDecl* vd = e0.r()->cast<Id>()->decl();
-              Id* ident = vd->id();
-              if (ctx.b==C_ROOT && r==constants().var_true) {
-                if (vd->ti()->domain()==NULL) {
-                  vd->ti()->domain(e1.r());
-                } else {
-                  GCLock lock;
-                  IntSetVal* newdom = eval_intset(env,e1.r());
-                  while (ident != NULL) {
-                    bool changeDom = false;
-                    if (ident->decl()->ti()->domain()) {
-                      IntSetVal* domain = eval_intset(env,ident->decl()->ti()->domain());
-                      IntSetRanges dr(domain);
-                      IntSetRanges ibr(newdom);
-                      Ranges::Inter<IntVal,IntSetRanges,IntSetRanges> i(dr,ibr);
-                      IntSetVal* newibv = IntSetVal::ai(i);
-                      if (domain->card() != newibv->card()) {
-                        newdom = newibv;
-                        changeDom = true;
-                      }
-                    } else {
-                      changeDom = true;
-                    }
-                    if (ident->type().st()==Type::ST_PLAIN && newdom->size()==0) {
-                      env.fail();
-                    } else if (changeDom) {
-                      //ident->decl()->ti()->setComputedDomain(false);
-                      //ident->decl()->ti()->domain(new SetLit(Location().introduce(),newdom));
-                      setComputedDomain(env, ident->decl(), new SetLit(Location().introduce(), newdom), false);
-                      if (ident->decl()->e()==NULL && newdom->min()==newdom->max()) {
-                        ident->decl()->e(IntLit::a(newdom->min()));
-                      }
-                    }
-                    ident = ident->decl()->e() ? ident->decl()->e()->dyn_cast<Id>() : NULL;
-                  }
-                }
-                ret.r = bind(env,ctx,r,constants().lit_true);
-                break;
-              } else if (vd->ti()->domain()!=NULL) {
-                // check if current domain is already subsumed or falsified by this constraint
-                GCLock lock;
-                IntSetVal* check_dom = eval_intset(env,e1.r());
-                IntSetVal* domain = eval_intset(env,ident->decl()->ti()->domain());
-                {
-                  IntSetRanges cdr(check_dom);
-                  IntSetRanges dr(domain);
-                  if (Ranges::subset(dr,cdr)) {
-                    // the constraint is subsumed
-                    ret.r = bind(env,ctx,r,constants().lit_true);
-                    break;
-                  }
-                }
-                if (vd->type().st()==Type::ST_PLAIN) {
-                  // only for var int (for var set of int, subset can never fail because of the domain)
-                  IntSetRanges cdr(check_dom);
-                  IntSetRanges dr(domain);
-                  if (Ranges::disjoint(cdr, dr)) {
-                    // the constraint is false
-                    ret.r = bind(env,ctx,r,constants().lit_false);
-                    break;
-                  }
-                }
-              }
-            }
-            
-            std::vector<KeepAlive> args;
-            ASTString callid;
-            
-            Expression* le0 = NULL;
-            Expression* le1 = NULL;
-            
-            if (boe0->type().isint() && !boe0->type().isopt() && bot != BOT_IN) {
-              le0 = get_linexp<IntLit>(e0.r());
-            } else if (boe0->type().isfloat() && !boe0->type().isopt() && bot != BOT_IN) {
-              le0 = get_linexp<FloatLit>(e0.r());
-            }
-            if (le0) {
-              if (boe0->type().isint() && boe1->type().isint() && !boe1->type().isopt()) {
-                le1 = get_linexp<IntLit>(e1.r());
-              } else if (boe0->type().isfloat() && boe1->type().isfloat() && !boe1->type().isopt()) {
-                le1 = get_linexp<FloatLit>(e1.r());
-              }
-            }
-            if (le1) {
-              if (boe0->type().isint()) {
-                flatten_linexp_binop<IntLit>(env,ctx,r,b,ret,le0,le1,bot,doubleNeg,ees,args,callid);
-              } else {
-                flatten_linexp_binop<FloatLit>(env,ctx,r,b,ret,le0,le1,bot,doubleNeg,ees,args,callid);
-              }
-            } else {
-              if (bo->decl()==NULL) {
-                switch (bot) {
-                  case BOT_GR:
-                    std::swap(e0,e1);
-                    bot = BOT_LE;
-                    break;
-                  case BOT_GQ:
-                    std::swap(e0,e1);
-                    bot = BOT_LQ;
-                    break;
-                  default:
-                    break;
-                }
-              }
-              args.push_back(e0.r);
-              args.push_back(e1.r);
-            }
-            
-            if (args.size() > 0) {
-              GC::lock();
-              
-              if (callid=="") {
-                if (bo->decl()) {
-                  callid = bo->decl()->id();
-                } else {
-                  callid = opToBuiltin(bo,bot);
-                }
-              }
-              
-              std::vector<Expression*> args_e(args.size());
-              for (unsigned int i=static_cast<unsigned int>(args.size()); i--;)
-                args_e[i] = args[i]();
-              Call* cc = new Call(e->loc().introduce(),callid,args_e);
-              cc->decl(env.model->matchFn(env,cc->id(),args_e,false));
-              if (cc->decl()==NULL) {
-                throw FlatteningError(env,cc->loc(), "cannot find matching declaration");
-              }
-              cc->type(cc->decl()->rtype(env,args_e,false));
-
-              // add defines_var annotation if applicable
-              Id* assignTo = NULL;
-              if (bot==BOT_EQ && ctx.b == C_ROOT) {
-                if (le0 && le0->isa<Id>()) {
-                  assignTo = le0->cast<Id>();
-                } else if (le1 && le1->isa<Id>()) {
-                  assignTo = le1->cast<Id>();
-                }
-                if (assignTo) {
-                  makeDefinedVar(assignTo->decl()->flat(), cc);
-                }
-              }
-
-              EnvI::CSEMap::iterator cit = env.cse_map_find(cc);
-              if (cit != env.cse_map_end()) {
-                ees[2].b = cit->second.r();
-                if (doubleNeg) {
-                  Type t = ees[2].b()->type();
-                  ees[2].b = new UnOp(Location().introduce(),UOT_NOT,ees[2].b());
-                  ees[2].b()->type(t);
-                }
-                if (Id* id = ees[2].b()->dyn_cast<Id>()) {
-                  addCtxAnn(id->decl(),ctx.b);
-                }
-                ret.r = conj(env,r,ctx,ees);
-                GC::unlock();
-              } else {
-                bool singleExp = true;
-                for (unsigned int i=0; i<ees.size(); i++) {
-                  if (!istrue(env,ees[i].b())) {
-                    singleExp = false;
-                    break;
-                  }
-                }
-                KeepAlive ka(cc);
-                GC::unlock();
-                if (singleExp) {
-                  if (doubleNeg) {
-                    ctx.b = -ctx.b;
-                    ctx.neg = !ctx.neg;
-                  }
-                  ret.r = flat_exp(env,ctx,cc,r,NULL).r;
-                } else {
-                  ees[2].b = flat_exp(env,Ctx(),cc,NULL,NULL).r;
-                  if (doubleNeg) {
-                    GCLock lock;
-                    Type t = ees[2].b()->type();
-                    ees[2].b = new UnOp(Location().introduce(),UOT_NOT,ees[2].b());
-                    ees[2].b()->type(t);
-                  }
-                  if (Id* id = ees[2].b()->dyn_cast<Id>()) {
-                    addCtxAnn(id->decl(),ctx.b);
-                  }
-                  ret.r = conj(env,r,ctx,ees);
-                }
-              }
-            } else {
-              ret.r = conj(env,r,ctx,ees);
-            }
-=======
-          Expression* lhs = flat_cv_exp(env, ctx, bo->lhs())();
-          if (!eval_bool(env, lhs)) {
-            return constants().lit_false;
->>>>>>> b9658e4d
           }
           return eval_par(env, flat_cv_exp(env, ctx, bo->rhs())());
         } else if (bo->op() == BOT_OR) {
