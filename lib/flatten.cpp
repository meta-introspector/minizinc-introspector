--- conflicted
+++ resolved
@@ -3406,11 +3406,6 @@
     
   }
 
-<<<<<<< HEAD
-  EE flat_exp(EnvI& env, Ctx ctx, Expression* e, VarDecl* r, VarDecl* b) {
-    if (e==NULL) return EE();
-
-=======
 #ifndef NDEBUG
   void mzn_break_here(Expression* e) {
     std::cerr << "% mzn_break_here: " << *e << "\n";
@@ -3426,7 +3421,6 @@
         mzn_break_here(e);
 #endif
 
->>>>>>> fb7d40a5
     EE ret;
     assert(!e->type().isunknown());
     if (e->type().ispar() && !e->isa<Let>() && !e->isa<VarDecl>() && e->type().bt()!=Type::BT_ANN) {
