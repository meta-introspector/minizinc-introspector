/* -*- mode: C++; c-basic-offset: 2; indent-tabs-mode: nil -*- */

/*
 *  Main authors:
 *     Guido Tack <guido.tack@monash.edu>
 */

/* This Source Code Form is subject to the terms of the Mozilla Public
 * License, v. 2.0. If a copy of the MPL was not distributed with this
 * file, You can obtain one at http://mozilla.org/MPL/2.0/. */

#include <minizinc/flatten.hh>
#include <minizinc/eval_par.hh>
#include <minizinc/copy.hh>
#include <minizinc/hash.hh>
#include <minizinc/astexception.hh>
#include <minizinc/optimize.hh>
#include <minizinc/astiterator.hh>

#include <minizinc/stl_map_set.hh>

#include <minizinc/flatten_internal.hh>

namespace MiniZinc {

  /// Output operator for contexts
  template<class Char, class Traits>
  std::basic_ostream<Char,Traits>&
  operator <<(std::basic_ostream<Char,Traits>& os, Ctx& ctx) {
    switch (ctx.b) {
    case C_ROOT: os << "R"; break;
    case C_POS: os << "+"; break;
    case C_NEG: os << "-"; break;
    case C_MIX: os << "M"; break;
    default: assert(false); break;
    }
    switch (ctx.i) {
    case C_ROOT: os << "R"; break;
    case C_POS: os << "+"; break;
    case C_NEG: os << "-"; break;
    case C_MIX: os << "M"; break;
    default: assert(false); break;
    }
    if (ctx.neg) os << "!";
    return os;
  }

  BCtx operator +(const BCtx& c) {
    switch (c) {
    case C_ROOT: return C_POS;
    case C_POS: return C_POS;
    case C_NEG: return C_NEG;
    case C_MIX: return C_MIX;
    default: assert(false); return C_ROOT;
    }
  }

  BCtx operator -(const BCtx& c) {
    switch (c) {
    case C_ROOT: return C_NEG;
    case C_POS: return C_NEG;
    case C_NEG: return C_POS;
    case C_MIX: return C_MIX;
    default: assert(false); return C_ROOT;
    }
  }

  /// Check if \a c is non-positive
  bool nonpos(const BCtx& c) {
    return c==C_NEG || c==C_MIX;
  }
  /// Check if \a c is non-negative
  bool nonneg(const BCtx& c) {
    return c==C_ROOT || c==C_POS;
  }

  void dumpEEb(const std::vector<EE>& ee) {
    for (unsigned int i=0; i<ee.size(); i++)
      std::cerr << *ee[i].b() << "\n";
  }
  void dumpEEr(const std::vector<EE>& ee) {
    for (unsigned int i=0; i<ee.size(); i++)
      std::cerr << *ee[i].r() << "\n";
  }
  std::vector<Expression*> toExpVec(std::vector<KeepAlive>& v) {
    std::vector<Expression*> r(v.size());
    for (unsigned int i=v.size(); i--;)
      r[i] = v[i]();
    return r;
  }

  void addCtxAnn(VarDecl* vd, BCtx& c) {
    if (vd) {
      Id* ctx_id = NULL;
      switch (c) {
        case C_ROOT: ctx_id=constants().ctx.root; break;
        case C_POS: ctx_id=constants().ctx.pos; break;
        case C_NEG: ctx_id=constants().ctx.neg; break;
        case C_MIX: ctx_id=constants().ctx.mix; break;
        default: assert(false);;
      }
      vd->addAnnotation(ctx_id);
    }
  }

  Expression* definesVarAnn(Id* id) {
    std::vector<Expression*> args(1);
    args[0] = id;
    Call* c = new Call(Location().introduce(),constants().ann.defines_var,args);
    c->type(Type::ann());
    return c;
  }

  bool isDefinesVarAnn(Expression* e) {
    return e->isa<Call>() && e->cast<Call>()->id()==constants().ann.defines_var;
  }
  
  /// Check if \a e is NULL or true
  bool istrue(EnvI& env, Expression* e) {
    GCLock lock;
    return e==NULL || (e->type().ispar() && e->type().isbool()
                       && eval_bool(env,e));
  }  
  /// Check if \a e is non-NULL and false
  bool isfalse(EnvI& env, Expression* e) {
    GCLock lock;
    return e!=NULL && e->type().ispar() && e->type().isbool()
           && !eval_bool(env,e);
  }  

  EE flat_exp(EnvI& env, Ctx ctx, Expression* e, VarDecl* r, VarDecl* b);
  KeepAlive bind(EnvI& env, Ctx ctx, VarDecl* vd, Expression* e);

  VarDecl* newVarDecl(EnvI& env, Ctx ctx, TypeInst* ti, Id* id, VarDecl* origVd, Expression* rhs) {
    VarDecl* vd;
    if (id == NULL)
      vd = new VarDecl(rhs ? rhs->loc().introduce() : Location().introduce(), ti, env.genId());
    else
      vd = new VarDecl(rhs ? rhs->loc().introduce() : Location().introduce(), ti, id);
    if (vd->e()) {
      bind(env, ctx, vd, rhs);
    } else {
      vd->e(rhs);
    }
    assert(!vd->type().isbot());
    if (origVd && (origVd->id()->idn()!=-1 || origVd->toplevel())) {
      vd->introduced(origVd->introduced());
    } else {
      vd->introduced(true);
    }
    
    vd->flat(vd);

    if (origVd) {
      for (ExpressionSetIter it = origVd->ann().begin(); it != origVd->ann().end(); ++it) {
        EE ee_ann = flat_exp(env, Ctx(), *it, NULL, constants().var_true);
        vd->addAnnotation(ee_ann.r());
      }
    }
    
    VarDeclI* ni = new VarDeclI(Location().introduce(),vd);
    env.flat_addItem(ni);
    EE ee(vd,NULL);
    env.map_insert(vd->id(),ee);
    
    return vd;
  }

#define MZN_FILL_REIFY_MAP(T,ID) reifyMap.insert(std::pair<ASTString,ASTString>(constants().ids.T.ID,constants().ids.T ## reif.ID));

  EnvI::EnvI(Model* orig0) : orig(orig0), output(new Model), ignorePartial(false), maxCallStack(0), collect_vardecls(false), in_redundant_constraint(0), in_maybe_partial(0), _flat(new Model), _failed(false), ids(0) {
    MZN_FILL_REIFY_MAP(int_,lin_eq);
    MZN_FILL_REIFY_MAP(int_,lin_le);
    MZN_FILL_REIFY_MAP(int_,lin_ne);
    MZN_FILL_REIFY_MAP(int_,plus);
    MZN_FILL_REIFY_MAP(int_,minus);
    MZN_FILL_REIFY_MAP(int_,times);
    MZN_FILL_REIFY_MAP(int_,div);
    MZN_FILL_REIFY_MAP(int_,mod);
    MZN_FILL_REIFY_MAP(int_,lt);
    MZN_FILL_REIFY_MAP(int_,le);
    MZN_FILL_REIFY_MAP(int_,gt);
    MZN_FILL_REIFY_MAP(int_,ge);
    MZN_FILL_REIFY_MAP(int_,eq);
    MZN_FILL_REIFY_MAP(int_,ne);
    MZN_FILL_REIFY_MAP(float_,lin_eq);
    MZN_FILL_REIFY_MAP(float_,lin_le);
    MZN_FILL_REIFY_MAP(float_,lin_lt);
    MZN_FILL_REIFY_MAP(float_,lin_ne);
    MZN_FILL_REIFY_MAP(float_,plus);
    MZN_FILL_REIFY_MAP(float_,minus);
    MZN_FILL_REIFY_MAP(float_,times);
    MZN_FILL_REIFY_MAP(float_,div);
    MZN_FILL_REIFY_MAP(float_,mod);
    MZN_FILL_REIFY_MAP(float_,lt);
    MZN_FILL_REIFY_MAP(float_,le);
    MZN_FILL_REIFY_MAP(float_,gt);
    MZN_FILL_REIFY_MAP(float_,ge);
    MZN_FILL_REIFY_MAP(float_,eq);
    MZN_FILL_REIFY_MAP(float_,ne);
    reifyMap.insert(std::pair<ASTString,ASTString>(constants().ids.forall,constants().ids.forall_reif));
    reifyMap.insert(std::pair<ASTString,ASTString>(constants().ids.bool_eq,constants().ids.bool_eq_reif));
    reifyMap.insert(std::pair<ASTString,ASTString>(constants().ids.bool_clause,constants().ids.bool_clause_reif));
    reifyMap.insert(std::pair<ASTString,ASTString>(constants().ids.clause,constants().ids.bool_clause_reif));
  }
  EnvI::~EnvI(void) {
    delete _flat;
    delete output;
  }
  long long int
  EnvI::genId(void) {
      return ids++;
    }
  void EnvI::map_insert(Expression* e, const EE& ee) {
      KeepAlive ka(e);
      map.insert(ka,WW(ee.r(),ee.b()));
    }
  EnvI::Map::iterator EnvI::map_find(Expression* e) {
    KeepAlive ka(e);
    Map::iterator it = map.find(ka);
    if (it != map.end()) {
      if (it->second.r()) {
        if (it->second.r()->isa<VarDecl>()) {
          int idx = vo.find(it->second.r()->cast<VarDecl>());
          if (idx == -1 || (*_flat)[idx]->removed())
            return map.end();
        }
      } else {
        return map.end();
      }
    }
    return it;
  }
  void EnvI::map_remove(Expression* e) {
    KeepAlive ka(e);
    map.remove(ka);
  }
  EnvI::Map::iterator EnvI::map_end(void) {
    return map.end();
  }
  void EnvI::dump(void) {
    struct EED {
      static std::string d(const WW& ee) {
        std::ostringstream oss;
        oss << ee.r() << " " << ee.b();
        return oss.str();
      }
    };
    map.dump<EED>();
  }
  
  void EnvI::flat_addItem(Item* i) {
<<<<<<< HEAD
    assert(_flat);
=======
    if (_failed)
      return;
>>>>>>> 84ac547c
    _flat->addItem(i);
    Expression* toAnnotate = NULL;
    Expression* toAdd = NULL;
    switch (i->iid()) {
      case Item::II_VD:
      {
        VarDeclI* vd = i->cast<VarDeclI>();
        toAnnotate = vd->e()->e();
        vo.add(vd, _flat->size()-1);
        toAdd = vd->e();
        break;
      }
      case Item::II_CON:
      {
        ConstraintI* ci = i->cast<ConstraintI>();
        if (ci->e()->isa<BoolLit>() && !ci->e()->cast<BoolLit>()->v()) {
          fail();
        } else {
          toAnnotate = ci->e();
          toAdd = ci->e();
        }
        break;
      }
      case Item::II_SOL:
      {
        SolveI* si = i->cast<SolveI>();
        CollectOccurrencesE ce(vo,si);
        topDown(ce,si->e());
        for (ExpressionSetIter it = si->ann().begin(); it != si->ann().end(); ++it)
          topDown(ce,*it);
        break;
      }
      case Item::II_OUT:
      {
        OutputI* si = i->cast<OutputI>();
        toAdd = si->e();
        break;
      }
      default:
        break;
    }
    if (toAnnotate && toAnnotate->isa<Call>()) {
      int prev = idStack.size() > 0 ? idStack.back() : 0;
      bool allCalls = true;
      for (int i = callStack.size()-1; i >= prev; i--) {
        Expression* ee = callStack[i]->untag();
        allCalls = allCalls && (i==callStack.size()-1 || ee->isa<Call>());
        for (ExpressionSetIter it = ee->ann().begin(); it != ee->ann().end(); ++it) {
          EE ee_ann = flat_exp(*this, Ctx(), *it, NULL, constants().var_true);
          if (allCalls || !isDefinesVarAnn(ee_ann.r()))
            toAnnotate->addAnnotation(ee_ann.r());
        }
      }
    }
    if (toAdd) {
      CollectOccurrencesE ce(vo,i);
      topDown(ce,toAdd);
    }
  }
  
  void EnvI::flat_removeItem(MiniZinc::Item* i) {
    i->remove();
  }
  void EnvI::flat_removeItem(int i) {
    (*_flat)[i]->remove();
  }
  
  void EnvI::fail(void) {
    if (!_failed) {
      addWarning("model inconsistency detected");
      _failed = true;
      for (unsigned int i=0; i<_flat->size(); i++) {
        (*_flat)[i]->remove();
      }
      ConstraintI* failedConstraint = new ConstraintI(Location().introduce(),constants().lit_false);
      _flat->addItem(failedConstraint);
      _flat->addItem(SolveI::sat(Location().introduce()));
      for (unsigned int i=0; i<output->size(); i++) {
        (*output)[i]->remove();
      }
      output->addItem(new OutputI(Location().introduce(),new ArrayLit(Location(),std::vector<Expression*>())));
      throw ModelInconsistent(*this, Location().introduce());
    }
  }
  
  bool EnvI::failed() const {
    return _failed;
  }
  
  void EnvI::collectVarDecls(bool b) {
    collect_vardecls = b;
  }
  void EnvI::vo_add_exp(VarDecl* vd) {
    if (vd->e() && vd->e()->isa<Call>()) {
      int prev = idStack.size() > 0 ? idStack.back() : 0;
      for (int i = callStack.size()-1; i >= prev; i--) {
        Expression* ee = callStack[i]->untag();
        for (ExpressionSetIter it = ee->ann().begin(); it != ee->ann().end(); ++it) {
          EE ee_ann = flat_exp(*this, Ctx(), *it, NULL, constants().var_true);
          vd->e()->addAnnotation(ee_ann.r());
        }
      }
    }
    int idx = vo.find(vd);
    CollectOccurrencesE ce(vo,(*_flat)[idx]);
    topDown(ce, vd->e());
    if (collect_vardecls)
      modifiedVarDecls.push_back(idx);
  }
  Model* EnvI::flat(void) {
    return _flat;
  }
  void EnvI::swap() {
    Model* tmp = orig;
    orig = _flat;
    _flat = tmp;
  }
  ASTString EnvI::reifyId(const ASTString& id) {
    ASTStringMap<ASTString>::t::iterator it = reifyMap.find(id);
    if (it == reifyMap.end()) {
      return id.str()+"_reif";
    } else {
      return it->second;
    }
  }
#undef MZN_FILL_REIFY_MAP
  
  void EnvI::addWarning(const std::string& msg) {
    if (warnings.size()>20)
      return;
    if (warnings.size()==20) {
      warnings.push_back("Further warnings have been suppressed.\n");
    } else {
      std::ostringstream oss;
      createErrorStack();
      dumpStack(oss, true);
      warnings.push_back(msg+"\n"+oss.str());
    }
  }
  
  void EnvI::createErrorStack(void) {
    errorStack.clear();
    for (unsigned int i=callStack.size(); i--;) {
      KeepAlive ka(callStack[i]);
      errorStack.push_back(ka);
    }
  }
  
  CallStackItem::CallStackItem(EnvI& env0, Expression* e) : env(env0) {
    if (e->isa<VarDecl>())
      env.idStack.push_back(env.callStack.size());
    if (e->isa<Call>() && e->cast<Call>()->id()=="redundant_constraint")
      env.in_redundant_constraint++;
    if (e->ann().contains(constants().ann.maybe_partial))
      env.in_maybe_partial++;
    env.callStack.push_back(e);
    env.maxCallStack = std::max(env.maxCallStack, static_cast<unsigned int>(env.callStack.size()));
  }
  CallStackItem::CallStackItem(EnvI& env0, Id* ident, IntVal i) : env(env0) {
    Expression* ee = ident->tag();
    env.callStack.push_back(ee);
    env.maxCallStack = std::max(env.maxCallStack, static_cast<unsigned int>(env.callStack.size()));
  }
  CallStackItem::~CallStackItem(void) {
    Expression* e = env.callStack.back()->untag();
    if (e->isa<VarDecl>())
      env.idStack.pop_back();
    if (e->isa<Call>() && e->cast<Call>()->id()=="redundant_constraint")
      env.in_redundant_constraint--;
    if (e->ann().contains(constants().ann.maybe_partial))
      env.in_maybe_partial--;
    env.callStack.pop_back();
  }
  
  class CallArgItem {
  public:
    EnvI& env;
    CallArgItem(EnvI& env0) : env(env0) {
      env.idStack.push_back(env.callStack.size());
    }
    ~CallArgItem(void) {
      env.idStack.pop_back();
    }
  };
  
  FlatteningError::FlatteningError(EnvI& env, const Location& loc, const std::string& msg)
  : LocationException(env,loc,msg) {}
  
  Env::Env(Model* m) : e(new EnvI(m)) {}
  Env::~Env(void) {
    delete e;
  }
  
  Model*
  Env::model(void) { return e->orig; }
  Model*
  Env::flat(void) { return e->flat(); }
  void
  Env::swap() { e->swap(); }
  Model*
  Env::output(void) { return e->output; }

  std::ostream& 
  Env::evalOutput(std::ostream& os) { return e->evalOutput(os); }
  EnvI&
  Env::envi(void) { return *e; }
  const EnvI&
  Env::envi(void) const { return *e; }
  std::ostream&
  Env::dumpErrorStack(std::ostream& os) {
    return e->dumpStack(os, true);
  }
  
  std::ostream&
  EnvI::dumpStack(std::ostream& os, bool errStack) {
    int lastError = 0;
    
    std::vector<Expression*> errStackCopy;
    if (errStack) {
      errStackCopy.resize(errorStack.size());
      for (unsigned int i=0; i<errorStack.size(); i++)
        errStackCopy[i] = errorStack[i]();
    }
    
    std::vector<Expression*>& stack = errStack ? errStackCopy : callStack;
    
    for (; lastError < stack.size(); lastError++) {
      Expression* e = stack[lastError]->untag();
      bool isCompIter = stack[lastError]->isTagged();
      if (e->loc().is_introduced)
        continue;
      if (!isCompIter && e->isa<Id>()) {
        break;
      }
    }

    ASTString curloc_f;
    int curloc_l = -1;

    for (int i=lastError-1; i>=0; i--) {
      Expression* e = stack[i]->untag();
      bool isCompIter = stack[i]->isTagged();
      ASTString newloc_f = e->loc().filename;
      if (e->loc().is_introduced)
        continue;
      int newloc_l = e->loc().first_line;
      if (newloc_f != curloc_f || newloc_l != curloc_l) {
        os << "  " << newloc_f << ":" << newloc_l << ":" << std::endl;
        curloc_f = newloc_f;
        curloc_l = newloc_l;
      }
      if (isCompIter)
        os << "    with ";
      else
        os << "  in ";
      switch (e->eid()) {
        case Expression::E_INTLIT:
          os << "integer literal" << std::endl;
          break;
        case Expression::E_FLOATLIT:
          os << "float literal" << std::endl;
          break;
        case Expression::E_SETLIT:
          os << "set literal" << std::endl;
          break;
        case Expression::E_BOOLLIT:
          os << "bool literal" << std::endl;
          break;
        case Expression::E_STRINGLIT:
          os << "string literal" << std::endl;
          break;
        case Expression::E_ID:
          if (isCompIter) {
            if (e->cast<Id>()->decl()->e()->type().ispar())
              os << *e << " = " << *e->cast<Id>()->decl()->e() << std::endl;
            else
              os << *e << " = <expression>" << std::endl;
          } else {
            os << "identifier" << *e << std::endl;
          }
          break;
        case Expression::E_ANON:
          os << "anonymous variable" << std::endl;
          break;
        case Expression::E_ARRAYLIT:
          os << "array literal" << std::endl;
          break;
        case Expression::E_ARRAYACCESS:
          os << "array access" << std::endl;
          break;
        case Expression::E_COMP:
        {
          const Comprehension* cmp = e->cast<Comprehension>();
          if (cmp->set())
            os << "set ";
          else
            os << "array ";
          os << "comprehension expression" << std::endl;
        }
          break;
        case Expression::E_ITE:
          os << "if-then-else expression" << std::endl;
          break;
        case Expression::E_BINOP:
          os << "binary " << e->cast<BinOp>()->opToString() << " operator expression" << std::endl;
          break;
        case Expression::E_UNOP:
          os << "unary " << e->cast<UnOp>()->opToString() << " operator expression" << std::endl;
          break;
        case Expression::E_CALL:
          os << "call '" << e->cast<Call>()->id() << "'" << std::endl;
          break;
        case Expression::E_VARDECL:
        {
          GCLock lock;
          os << "variable declaration for '" << e->cast<VarDecl>()->id()->str() << "'" << std::endl;
        }
          break;
        case Expression::E_LET:
          os << "let expression" << std::endl;
          break;
        case Expression::E_TI:
          os << "type-inst expression" << std::endl;
          break;
        case Expression::E_TIID:
          os << "type identifier" << std::endl;
          break;
        default:
          assert(false);
          os << "unknown expression (internal error)" << std::endl;
          break;
      }
    }
    return os;
  }

  void populateOutput(Env& env) {
    EnvI& envi = env.envi();
    Model* _flat = envi.flat();
    Model* _output = envi.output;
    std::vector<Expression*> outputVars;
    int idx=0;
    for (VarDeclIterator it = _flat->begin_vardecls();
         it != _flat->end_vardecls(); ++it) {
      VarDecl* vd = it->e();
      Annotation& ann = vd->ann();
      ArrayLit* dims = NULL;
      bool has_output_ann = false;
      if(!ann.isEmpty()) {
        for(ExpressionSetIter ait = ann.begin();
            ait != ann.end(); ++ait) {
          if (Call* c = (*ait)->dyn_cast<Call>()) {
            if (c->id() == constants().ann.output_array) {
              dims = c->args()[0]->cast<ArrayLit>();
              has_output_ann = true;
              break;
            }
          } else if ((*ait)->isa<Id>() && (*ait)->cast<Id>()->str() == constants().ann.output_var->str()) {
            has_output_ann = true;
          }
        }
        if(has_output_ann) {
          std::ostringstream s;
          s << vd->id()->str().str() << " = ";
          _output->addItem(new VarDeclI(Location().introduce(), vd));

          if (dims) {
            s << "array" << dims->v().size() << "d(";
            for (unsigned int i=0; i<dims->v().size(); i++) {
              IntSetVal* idxset = eval_intset(envi,dims->v()[i]);
              s << *idxset << ",";
            }
          }
          StringLit* sl = new StringLit(Location().introduce(),s.str());
          outputVars.push_back(sl);

          std::vector<Expression*> showArgs(1);
          showArgs[0] = vd->id();
          Call* show = new Call(Location().introduce(),constants().ids.show,showArgs);
          show->type(Type::parstring());
          FunctionI* fi = _flat->matchFn(envi, show);
          assert(fi);
          show->decl(fi);
          outputVars.push_back(show);
          std::string ends = dims ? ")" : "";
          ends += ";\n";
          StringLit* eol = new StringLit(Location().introduce(),ends);
          outputVars.push_back(eol);
        }
      }
    }
    OutputI* newOutputItem = new OutputI(Location().introduce(),new ArrayLit(Location().introduce(),outputVars));
    _output->addItem(newOutputItem);
    envi.flat()->mergeStdLib(envi, _output);
  }

  std::ostream&
  EnvI::evalOutput(std::ostream &os) {
    GCLock lock;

    ArrayLit* al = eval_array_lit(*this,output->outputItem()->e());
    bool fLastEOL = true;
    for (int i=0; i<al->v().size(); i++) {
      std::string s = eval_string(*this, al->v()[i]);
      if (!s.empty()) {
        os << s;
        fLastEOL = ( '\n'==s.back() );
      }
    }
    if ( !fLastEOL )
      os << '\n';
    return os;
  }
  
  const std::vector<std::string>& Env::warnings(void) {
    return envi().warnings;
  }
  
  void Env::clearWarnings(void) {
    envi().warnings.clear();
  }
  
  unsigned int Env::maxCallStack(void) const {
    return envi().maxCallStack;
  }
  
  bool isTotal(FunctionI* fi) {
    return fi->ann().contains(constants().ann.promise_total);
  }

  bool isReverseMap(BinOp* e) {
    return e->ann().contains(constants().ann.is_reverse_map);
  }

  Expression* follow_id(Expression* e) {
    for (;;) {
      if (e==NULL)
        return NULL;
      if (e->eid()==Expression::E_ID && e != constants().absent) {
        e = e->cast<Id>()->decl()->e();
      } else {
        return e;
      }
    }
  }
  
  Expression* follow_id_to_decl(Expression* e) {
    for (;;) {
      if (e==NULL)
        return NULL;
      if (e==constants().absent)
        return e;
      switch (e->eid()) {
        case Expression::E_ID:
          e = e->cast<Id>()->decl();
          break;
        case Expression::E_VARDECL:
          if (e->cast<VarDecl>()->e() && e->cast<VarDecl>()->e()->isa<Id>())
            e = e->cast<VarDecl>()->e();
          else
            return e;
          break;
        default:
          return e;
      }
    }
  }

  Expression* follow_id_to_value(Expression* e) {
    Expression* decl = follow_id_to_decl(e);
    if (VarDecl* vd = decl->dyn_cast<VarDecl>()) {
      if (vd->e() && vd->e()->type().ispar())
        return vd->e();
      return vd->id();
    } else {
      return decl;
    }
  }

  void checkIndexSets(EnvI& env, VarDecl* vd, Expression* e) {
    ASTExprVec<TypeInst> tis = vd->ti()->ranges();
    std::vector<TypeInst*> newtis(tis.size());
    bool needNewTypeInst = false;
    GCLock lock;
    switch (e->eid()) {
      case Expression::E_ID:
      {
        Id* id = e->cast<Id>();
        ASTExprVec<TypeInst> e_tis = id->decl()->ti()->ranges();
        assert(tis.size()==e_tis.size());
        for (unsigned int i=0; i<tis.size(); i++) {
          if (tis[i]->domain()==NULL) {
            newtis[i] = e_tis[i];
            needNewTypeInst = true;
          } else {
            if (!eval_intset(env,tis[i]->domain())->equal(eval_intset(env,e_tis[i]->domain())))
              throw EvalError(env, vd->loc(), "Index set mismatch");
            newtis[i] = tis[i];
          }
        }
      }
        break;
      case Expression::E_ARRAYLIT:
      {
        ArrayLit* al = e->cast<ArrayLit>();
        for (unsigned int i=0; i<tis.size(); i++) {
          if (tis[i]->domain()==NULL) {
            newtis[i] = new TypeInst(Location().introduce(),Type(),new SetLit(Location().introduce(),IntSetVal::a(al->min(i),al->max(i))));
            needNewTypeInst = true;
          } else {
            IntSetVal* isv = eval_intset(env,tis[i]->domain());
            assert(isv->size()<=1);
            if ( (isv->size()==0 && al->min(i) <= al->max(i)) ||
                 (isv->size()!=0 && (isv->min(0) != al->min(i) || isv->max(0) != al->max(i))) )
              throw EvalError(env, vd->loc(), "Index set mismatch");
            newtis[i] = tis[i];
          }
        }
      }
        break;
      default:
        throw InternalError("not supported yet");
    }
    if (needNewTypeInst) {
      TypeInst* tic = copy(env,vd->ti())->cast<TypeInst>();
      tic->setRanges(newtis);
      vd->ti(tic);
    }
  }
  
  /// Turn \a c into domain constraints if possible.
  /// Return whether \a c is still required in the model.
  bool checkDomainConstraints(EnvI& env, Call* c) {
    if (c->id()==constants().ids.int_.le) {
      Expression* e0 = c->args()[0];
      Expression* e1 = c->args()[1];
      if (e0->type().ispar() && e1->isa<Id>()) {
        // greater than
        Id* id = e1->cast<Id>();
        IntVal lb = eval_int(env,e0);
        if (id->decl()->ti()->domain()) {
          IntSetVal* domain = eval_intset(env,id->decl()->ti()->domain());
          if (domain->min() >= lb)
            return false;
          IntSetRanges dr(domain);
          Ranges::Const cr(lb,IntVal::infinity());
          Ranges::Inter<IntSetRanges,Ranges::Const> i(dr,cr);
          IntSetVal* newibv = IntSetVal::ai(i);
          id->decl()->ti()->domain(new SetLit(Location().introduce(), newibv));
          id->decl()->ti()->setComputedDomain(false);
        } else {
          id->decl()->ti()->domain(new SetLit(Location().introduce(), IntSetVal::a(lb,IntVal::infinity())));
        }
        return false;
      } else if (e1->type().ispar() && e0->isa<Id>()) {
        // less than
        Id* id = e0->cast<Id>();
        IntVal ub = eval_int(env,e1);
        if (id->decl()->ti()->domain()) {
          IntSetVal* domain = eval_intset(env,id->decl()->ti()->domain());
          if (domain->max() <= ub)
            return false;
          IntSetRanges dr(domain);
          Ranges::Const cr(-IntVal::infinity(), ub);
          Ranges::Inter<IntSetRanges,Ranges::Const> i(dr,cr);
          IntSetVal* newibv = IntSetVal::ai(i);
          id->decl()->ti()->domain(new SetLit(Location().introduce(), newibv));
          id->decl()->ti()->setComputedDomain(false);
        } else {
          id->decl()->ti()->domain(new SetLit(Location().introduce(), IntSetVal::a(-IntVal::infinity(), ub)));
        }
      }
    } else if (c->id()==constants().ids.int_.lin_le) {
      ArrayLit* al_c = follow_id(c->args()[0])->cast<ArrayLit>();
      if (al_c->v().size()==1) {
        ArrayLit* al_x = follow_id(c->args()[1])->cast<ArrayLit>();
        IntVal coeff = eval_int(env,al_c->v()[0]);
        IntVal y = eval_int(env,c->args()[2]);
        IntVal lb = -IntVal::infinity();
        IntVal ub = IntVal::infinity();
        IntVal r = y % coeff;
        if (coeff >= 0) {
          ub = y / coeff;
          if (r<0) --ub;
        } else {
          lb = y / coeff;
          if (r<0) ++lb;
        }
        if (Id* id = al_x->v()[0]->dyn_cast<Id>()) {
          if (id->decl()->ti()->domain()) {
            IntSetVal* domain = eval_intset(env,id->decl()->ti()->domain());
            if (domain->max() <= ub && domain->min() >= lb)
              return false;
            IntSetRanges dr(domain);
            Ranges::Const cr(lb, ub);
            Ranges::Inter<IntSetRanges,Ranges::Const> i(dr,cr);
            IntSetVal* newibv = IntSetVal::ai(i);
            id->decl()->ti()->domain(new SetLit(Location().introduce(), newibv));
            id->decl()->ti()->setComputedDomain(false);
          } else {
            id->decl()->ti()->domain(new SetLit(Location().introduce(), IntSetVal::a(lb, ub)));
          }
          return false;
        }
      }
    }
    return true;
  }
  
  KeepAlive bind(EnvI& env, Ctx ctx, VarDecl* vd, Expression* e) {
    assert(e==NULL || !e->isa<VarDecl>());
    if (Id* ident = e->dyn_cast<Id>()) {
      if (ident->decl()) {
        VarDecl* e_vd = follow_id_to_decl(ident)->cast<VarDecl>();
        e = e_vd->id();
      }
    }
    if (ctx.neg) {
      assert(e->type().bt() == Type::BT_BOOL);
      if (vd==constants().var_true) {
        if (!isfalse(env,e)) {
          if (Id* id = e->dyn_cast<Id>()) {
            while (id != NULL) {
              assert(id->decl() != NULL);
              if (id->decl()->ti()->domain() && istrue(env,id->decl()->ti()->domain())) {
                GCLock lock;
                env.flat_addItem(new ConstraintI(Location().introduce(),constants().lit_false));
              } else {
                id->decl()->ti()->domain(constants().lit_false);
                GCLock lock;
                std::vector<Expression*> args(2);
                args[0] = id;
                args[1] = constants().lit_false;
                Call* c = new Call(Location().introduce(),constants().ids.bool_eq,args);
                c->decl(env.orig->matchFn(env,c));
                c->type(c->decl()->rtype(env,args));
                if (c->decl()->e()) {
                  flat_exp(env, Ctx(), c, constants().var_true, constants().var_true);
                }
              }
              id = id->decl()->e() ? id->decl()->e()->dyn_cast<Id>() : NULL;
            }
            return constants().lit_true;
          } else {
            GC::lock();
            BinOp* bo = new BinOp(e->loc(),e,BOT_EQUIV,constants().lit_false);
            bo->type(e->type());
            KeepAlive ka(bo);
            GC::unlock();
            EE ee = flat_exp(env,Ctx(),bo,NULL,constants().var_true);
            return bind(env,Ctx(),vd,ee.r());
          }
        }
        return constants().lit_true;
      } else {
        GC::lock();
        BinOp* bo = new BinOp(e->loc(),e,BOT_EQUIV,constants().lit_false);
        bo->type(e->type());
        KeepAlive ka(bo);
        GC::unlock();
        EE ee = flat_exp(env,Ctx(),bo,NULL,constants().var_true);
        return bind(env,Ctx(),vd,ee.r());
      }
    } else {
      if (vd==constants().var_true) {
        if (!istrue(env,e)) {
          if (Id* id = e->dyn_cast<Id>()) {
            assert(id->decl() != NULL);
            while (id != NULL) {
              if (id->decl()->ti()->domain() && isfalse(env,id->decl()->ti()->domain())) {
                GCLock lock;
                env.flat_addItem(new ConstraintI(Location().introduce(),constants().lit_false));
              } else if (id->decl()->ti()->domain()==NULL) {
                id->decl()->ti()->domain(constants().lit_true);
                GCLock lock;
                std::vector<Expression*> args(2);
                args[0] = id;
                args[1] = constants().lit_true;
                Call* c = new Call(Location().introduce(),constants().ids.bool_eq,args);
                c->decl(env.orig->matchFn(env,c));
                c->type(c->decl()->rtype(env,args));
                if (c->decl()->e()) {
                  flat_exp(env, Ctx(), c, constants().var_true, constants().var_true);
                }
              }
              id = id->decl()->e() ? id->decl()->e()->dyn_cast<Id>() : NULL;
            }
          } else {
            GCLock lock;
            // extract domain information from added constraint if possible
            if (!e->isa<Call>() || checkDomainConstraints(env,e->cast<Call>())) {
              env.flat_addItem(new ConstraintI(Location().introduce(),e));
            }
          }
        }
        return constants().lit_true;
      } else if (vd==constants().var_false) {
        if (!isfalse(env,e)) {
          throw InternalError("not supported yet");
        }
        return constants().lit_true;
      } else if (vd==NULL) {
        if (e==NULL) return NULL;
        switch (e->eid()) {
        case Expression::E_INTLIT:
        case Expression::E_FLOATLIT:
        case Expression::E_BOOLLIT:
        case Expression::E_STRINGLIT:
        case Expression::E_ANON:
        case Expression::E_ID:
        case Expression::E_TIID:
        case Expression::E_SETLIT:
        case Expression::E_VARDECL:
          return e;
        case Expression::E_BINOP:
        case Expression::E_UNOP:
          return e; /// TODO: should not happen once operators are evaluated
        case Expression::E_ARRAYACCESS:
        case Expression::E_COMP:
        case Expression::E_ITE:
        case Expression::E_LET:
        case Expression::E_TI:
          throw InternalError("unevaluated expression");
        case Expression::E_ARRAYLIT:
          {
            GCLock lock;
            ArrayLit* al = e->cast<ArrayLit>();
            /// TODO: review if limit of 10 is a sensible choice
            if (al->type().bt()==Type::BT_ANN || al->v().size() <= 10)
              return e;

            std::vector<TypeInst*> ranges(al->dims());
            for (unsigned int i=0; i<ranges.size(); i++) {
              ranges[i] = new TypeInst(e->loc(),
                                       Type(),
                                       new SetLit(Location().introduce(),IntSetVal::a(al->min(i),al->max(i))));
            }
            ASTExprVec<TypeInst> ranges_v(ranges);
            assert(!al->type().isbot());
            Expression* domain = NULL;
            if (al->v().size() > 0 && al->v()[0]->type().isint()) {
              IntVal min = IntVal::infinity();
              IntVal max = -IntVal::infinity();
              for (unsigned int i=0; i<al->v().size(); i++) {
                IntBounds ib = compute_int_bounds(env,al->v()[i]);
                if (!ib.valid) {
                  min = -IntVal::infinity();
                  max = IntVal::infinity();
                  break;
                }
                min = std::min(min, ib.l);
                max = std::max(max, ib.u);
              }
              if (min != -IntVal::infinity() && max != IntVal::infinity()) {
                domain = new SetLit(Location().introduce(), IntSetVal::a(min,max));
              }
            }
            TypeInst* ti = new TypeInst(e->loc(),al->type(),ranges_v,domain);
            if (domain)
              ti->setComputedDomain(true);
            
            VarDecl* vd = newVarDecl(env, ctx, ti, NULL, NULL, al);
            EE ee(vd,NULL);
            env.map_insert(al,ee);
            env.map_insert(vd->e(),ee);
            return vd->id();
          }
        case Expression::E_CALL:
          {
            if (e->type().isann())
              return e;
            GCLock lock;
            /// TODO: handle array types
            TypeInst* ti = new TypeInst(Location().introduce(),e->type());
            VarDecl* vd = newVarDecl(env, ctx, ti, NULL, NULL, e);
            
            if (vd->e()->type().bt()==Type::BT_INT && vd->e()->type().dim()==0) {
              IntSetVal* ibv = NULL;
              if (vd->e()->type().is_set()) {
                ibv = compute_intset_bounds(env,vd->e());
              } else {
                IntBounds ib = compute_int_bounds(env,vd->e());
                if (ib.valid) {
                  ibv = IntSetVal::a(ib.l,ib.u);
                }
              }
              if (ibv) {
                Id* id = vd->id();
                while (id != NULL) {
                  if (id->decl()->ti()->domain()) {
                    IntSetVal* domain = eval_intset(env,id->decl()->ti()->domain());
                    IntSetRanges dr(domain);
                    IntSetRanges ibr(ibv);
                    Ranges::Inter<IntSetRanges,IntSetRanges> i(dr,ibr);
                    IntSetVal* newibv = IntSetVal::ai(i);
                    if (ibv->card() == newibv->card()) {
                      id->decl()->ti()->setComputedDomain(true);
                    } else {
                      ibv = newibv;
                    }
                  } else {
                    id->decl()->ti()->setComputedDomain(true);
                  }
                  if (id->type().st()==Type::ST_PLAIN && ibv->size()==0) {
                    env.fail();
                  } else {
                    id->decl()->ti()->domain(new SetLit(Location().introduce(),ibv));
                  }
                  id = id->decl()->e() ? id->decl()->e()->dyn_cast<Id>() : NULL;
                }
              }
            } else if (vd->e()->type().isbool()) {
              addCtxAnn(vd, ctx.b);
            } else if (vd->e()->type().bt()==Type::BT_FLOAT && vd->e()->type().dim()==0) {
              FloatBounds fb = compute_float_bounds(env,vd->e());
              BinOp* ibv = LinearTraits<FloatLit>::intersect_domain(NULL, fb.l, fb.u);
              if (fb.valid) {
                Id* id = vd->id();
                while (id != NULL) {
                  if (id->decl()->ti()->domain()) {
                    BinOp* domain = Expression::cast<BinOp>(id->decl()->ti()->domain());
                    BinOp* ndomain = LinearTraits<FloatLit>::intersect_domain(domain, fb.l, fb.u);
                    if (ibv && ndomain==domain) {
                      id->decl()->ti()->setComputedDomain(true);
                    } else {
                      ibv = ndomain;
                    }
                  } else {
                    id->decl()->ti()->setComputedDomain(true);
                  }
                  if (LinearTraits<FloatLit>::domain_empty(ibv)) {
                    env.fail();
                  } else {
                    id->decl()->ti()->domain(ibv);
                  }
                  id = id->decl()->e() ? id->decl()->e()->dyn_cast<Id>() : NULL;
                }
              }
            }

            return vd->id();
          }
        default:
          assert(false); return NULL;
        }
      } else {
        if (vd->e()==NULL) {
          Expression* ret = e;
          if (e==NULL || (e->type().ispar() && e->type().isbool())) {
            GCLock lock;
            if (e==NULL || eval_bool(env,e)) {
              vd->e(constants().lit_true);
            } else {
              vd->e(constants().lit_false);
            }
            if (vd->ti()->domain()) {
              if (vd->ti()->domain() != vd->e()) {
                env.fail();
                return vd->id();
              }
            } else {
              vd->ti()->domain(vd->e());
              vd->ti()->setComputedDomain(true);
            }
            std::vector<Expression*> args(2);
            args[0] = vd->id();
            args[1] = vd->e();
            Call* c = new Call(Location().introduce(),constants().ids.bool_eq,args);
            c->decl(env.orig->matchFn(env,c));
            c->type(c->decl()->rtype(env,args));
            if (c->decl()->e()) {
              flat_exp(env, Ctx(), c, constants().var_true, constants().var_true);
              return vd->id();
            }            
          } else {
            if (e->type().dim() > 0) {
              // Check that index sets match
              env.errorStack.clear();
              checkIndexSets(env,vd,e);
              if (vd->ti()->domain() && e->isa<ArrayLit>()) {
                ArrayLit* al = e->cast<ArrayLit>();
                if (e->type().bt()==Type::BT_INT) {
                  IntSetVal* isv = eval_intset(env, vd->ti()->domain());
                  for (unsigned int i=0; i<al->v().size(); i++) {
                    if (Id* id = al->v()[i]->dyn_cast<Id>()) {
                      VarDecl* vdi = id->decl();
                      if (vdi->ti()->domain()==NULL) {
                        vdi->ti()->domain(vd->ti()->domain());
                      } else {
                        IntSetVal* vdi_dom = eval_intset(env, vdi->ti()->domain());
                        IntSetRanges isvr(isv);
                        IntSetRanges vdi_domr(vdi_dom);
                        Ranges::Inter<IntSetRanges, IntSetRanges> inter(isvr,vdi_domr);
                        IntSetVal* newdom = IntSetVal::ai(inter);
                        if (newdom->size()==0) {
                          env.fail();
                        } else {
                          vdi->ti()->domain(new SetLit(Location().introduce(),newdom));
                        }
                      }
                    }
                  }
                } else if (e->type().bt()==Type::BT_FLOAT) {
                  FloatVal f_min = eval_float(env, vd->ti()->domain()->cast<BinOp>()->lhs());
                  FloatVal f_max = eval_float(env, vd->ti()->domain()->cast<BinOp>()->rhs());
                  for (unsigned int i=0; i<al->v().size(); i++) {
                    if (Id* id = al->v()[i]->dyn_cast<Id>()) {
                      VarDecl* vdi = id->decl();
                      if (vdi->ti()->domain()==NULL) {
                        vdi->ti()->domain(vd->ti()->domain());
                      } else {
                        BinOp* ndomain = LinearTraits<FloatLit>::intersect_domain(vdi->ti()->domain()->cast<BinOp>(), f_min, f_max);
                        if (ndomain != vdi->ti()->domain()) {
                          vdi->ti()->domain(ndomain);
                        }
                      }
                    }
                  }
                }
              }
            } else if (Id* e_id = e->dyn_cast<Id>()) {
              if (e_id == vd->id()) {
                ret = vd->id();
              } else {
                ASTString cid;
                if (e->type().isint()) {
                  cid = constants().ids.int_.eq;
                } else if (e->type().isbool()) {
                  cid = constants().ids.bool_eq;
                } else if (e->type().is_set()) {
                  cid = constants().ids.set_eq;
                } else if (e->type().isfloat()) {
                  cid = constants().ids.float_.eq;
                }
                if (cid != "") {
                  GCLock lock;
                  std::vector<Expression*> args(2);
                  args[0] = vd->id();
                  args[1] = e_id;
                  Call* c = new Call(Location().introduce(),cid,args);
                  c->decl(env.orig->matchFn(env,c));
                  c->type(c->decl()->rtype(env,args));
                  if (c->decl()->e()) {
                    flat_exp(env, Ctx(), c, constants().var_true, constants().var_true);
                    ret = vd->id();
                    vd->e(e);
                    env.vo_add_exp(vd);
                  }
                }
              }
            }
            
            if (ret != vd->id()) {
              vd->e(ret);
              env.vo_add_exp(vd);
              ret = vd->id();
            }
            if (vd->e() && vd->e()->type().bt()==Type::BT_INT && vd->e()->type().dim()==0) {
              GCLock lock;
              IntSetVal* ibv = NULL;
              if (vd->e()->type().is_set()) {
                ibv = compute_intset_bounds(env,vd->e());
              } else {
                IntBounds ib = compute_int_bounds(env,vd->e());
                if (ib.valid) {
                  Call* call = vd->e()->dyn_cast<Call>();
                  if (call && call->id()==constants().ids.lin_exp) {
                    ArrayLit* al = eval_array_lit(env, call->args()[1]);
                    if (al->v().size()==1) {
                      IntBounds check_zeroone = compute_int_bounds(env, al->v()[0]);
                      if (check_zeroone.l==0 && check_zeroone.u==1) {
                        ArrayLit* coeffs = eval_array_lit(env, call->args()[0]);
                        std::vector<IntVal> newdom(2);
                        newdom[0] = 0;
                        newdom[1] = eval_int(env, coeffs->v()[0])+eval_int(env, call->args()[2]);
                        ibv = IntSetVal::a(newdom);
                      }
                    }
                  }
                  if (ibv==NULL) {
                    ibv = IntSetVal::a(ib.l,ib.u);
                  }
                }
              }
              if (ibv) {
                if (vd->ti()->domain()) {
                  IntSetVal* domain = eval_intset(env,vd->ti()->domain());
                  IntSetRanges dr(domain);
                  IntSetRanges ibr(ibv);
                  Ranges::Inter<IntSetRanges,IntSetRanges> i(dr,ibr);
                  IntSetVal* newibv = IntSetVal::ai(i);
                  if (ibv->card() == newibv->card()) {
                    vd->ti()->setComputedDomain(true);
                  } else {
                    ibv = newibv;
                  }
                } else {
                  vd->ti()->setComputedDomain(true);
                }
                vd->ti()->domain(new SetLit(Location().introduce(),ibv));
              }
            }
          }
          return ret;
        } else if (vd == e) {
          return vd->id();
        } else if (vd->e() != e) {
          e = follow_id_to_decl(e);
          if (vd == e)
            return vd->id();
          switch (e->eid()) {
          case Expression::E_BOOLLIT:
            {
              Id* id = vd->id();
              while (id != NULL) {
                if (id->decl()->ti()->domain() && eval_bool(env,id->decl()->ti()->domain()) == e->cast<BoolLit>()->v()) {
                  return constants().lit_true;
                } else if (id->decl()->ti()->domain() && eval_bool(env,id->decl()->ti()->domain()) != e->cast<BoolLit>()->v()) {
                  GCLock lock;
                  env.flat_addItem(new ConstraintI(Location().introduce(),constants().lit_false));
                } else {
                  id->decl()->ti()->domain(e);
                  GCLock lock;
                  std::vector<Expression*> args(2);
                  args[0] = id;
                  args[1] = e;
                  Call* c = new Call(Location().introduce(),constants().ids.bool_eq,args);
                  c->decl(env.orig->matchFn(env,c));
                  c->type(c->decl()->rtype(env,args));
                  if (c->decl()->e()) {
                    flat_exp(env, Ctx(), c, constants().var_true, constants().var_true);
                  }
                }
                id = id->decl()->e() ? id->decl()->e()->dyn_cast<Id>() : NULL;
              }
              return constants().lit_true;
            }
          case Expression::E_VARDECL:
            {
              VarDecl* e_vd = e->cast<VarDecl>();
              if (vd->e()==e_vd->id() || e_vd->e()==vd->id())
                return vd->id();
              if (e->type().dim() != 0)
                throw InternalError("not supported yet");
              GCLock lock;
              ASTString cid;
              if (e->type().isint()) {
                cid = constants().ids.int_.eq;
              } else if (e->type().isbool()) {
                cid = constants().ids.bool_eq;
              } else if (e->type().is_set()) {
                cid = constants().ids.set_eq;
              } else if (e->type().isfloat()) {
                cid = constants().ids.float_.eq;
              } else {
                throw InternalError("not yet implemented");
              }
              std::vector<Expression*> args(2);
              args[0] = vd->id();
              args[1] = e_vd->id();
              Call* c = new Call(Location().introduce(),cid,args);
              c->decl(env.orig->matchFn(env,c));
              c->type(c->decl()->rtype(env,args));
              flat_exp(env, Ctx(), c, constants().var_true, constants().var_true);
              return vd->id();
            }
          case Expression::E_CALL:
            {
              Call* c = e->cast<Call>();
              GCLock lock;
              Call* nc;
              std::vector<Expression*> args;
              if (c->id() == constants().ids.lin_exp) {
                ArrayLit* le_c = follow_id(c->args()[0])->cast<ArrayLit>();
                std::vector<Expression*> ncoeff(le_c->v().size());
                std::copy(le_c->v().begin(),le_c->v().end(),ncoeff.begin());
                ncoeff.push_back(IntLit::a(-1));
                args.push_back(new ArrayLit(Location().introduce(),ncoeff));
                args[0]->type(le_c->type());
                ArrayLit* le_x = follow_id(c->args()[1])->cast<ArrayLit>();
                std::vector<Expression*> nx(le_x->v().size());
                std::copy(le_x->v().begin(),le_x->v().end(),nx.begin());
                nx.push_back(vd->id());
                args.push_back(new ArrayLit(Location().introduce(),nx));
                args[1]->type(le_x->type());
                if (c->type().bt()==Type::BT_INT) {
                  IntVal d = c->args()[2]->cast<IntLit>()->v();
                  args.push_back(IntLit::a(-d));
                  nc = new Call(c->loc().introduce(), constants().ids.int_.lin_eq, args);
                } else {
                  FloatVal d = c->args()[2]->cast<FloatLit>()->v();
                  args.push_back(FloatLit::a(-d));
                  nc = new Call(c->loc().introduce(), constants().ids.float_.lin_eq, args);
                }
              } else {
                args.resize(c->args().size());
                std::copy(c->args().begin(),c->args().end(),args.begin());
                args.push_back(vd->id());
                ASTString nid = c->id();

                if (c->id() == constants().ids.exists) {
                  nid = constants().ids.array_bool_or;
                } else if (c->id() == constants().ids.forall) {
                  nid = constants().ids.array_bool_and;
                } else if (vd->type().isbool()) {
                  nid = env.reifyId(c->id());
                }
                nc = new Call(c->loc().introduce(), nid, args);
              }
              nc->decl(env.orig->matchFn(env,nc));
              if (nc->decl() == NULL) {
                throw InternalError("undeclared function or predicate "
                                    +nc->id().str());
              }
              nc->type(nc->decl()->rtype(env,args));
              nc->addAnnotation(definesVarAnn(vd->id()));
              vd->addAnnotation(constants().ann.is_defined_var);
              flat_exp(env, Ctx(), nc, constants().var_true, constants().var_true);
              return vd->id();
            }
            break;
          default:
            throw InternalError("not supported yet");
          }
        } else {
          return e;
        }
      }
    }
  }

  KeepAlive conj(EnvI& env,VarDecl* b,Ctx ctx,const std::vector<EE>& e) {
    if (!ctx.neg) {
      std::vector<Expression*> nontrue;
      for (unsigned int i=0; i<e.size(); i++) {
        if (istrue(env,e[i].b()))
          continue;
        if (isfalse(env,e[i].b())) {
          return bind(env,Ctx(),b,constants().lit_false);
        }
        nontrue.push_back(e[i].b());
      }
      if (nontrue.empty()) {
        return bind(env,Ctx(),b,constants().lit_true);
      } else if (nontrue.size()==1) {
        return bind(env,ctx,b,nontrue[0]);
      } else {
        if (b==constants().var_true) {
          for (unsigned int i=0; i<nontrue.size(); i++)
            bind(env,ctx,b,nontrue[i]);
          return constants().lit_true;
        } else {
          GC::lock();
          std::vector<Expression*> args;
          ArrayLit* al = new ArrayLit(Location().introduce(),nontrue);
          al->type(Type::varbool(1));
          args.push_back(al);
          Call* ret = new Call(Location().introduce(),constants().ids.forall,args);
          ret->decl(env.orig->matchFn(env,ret));
          ret->type(ret->decl()->rtype(env,args));
          KeepAlive ka(ret);
          GC::unlock();
          return flat_exp(env,ctx,ret,b,constants().var_true).r;
        }
      }
    } else {
      Ctx nctx = ctx;
      nctx.neg = false;
      // negated
      std::vector<Expression*> nonfalse;
      for (unsigned int i=0; i<e.size(); i++) {
        if (istrue(env,e[i].b()))
          continue;
        if (isfalse(env,e[i].b())) {
          return bind(env,Ctx(),b,constants().lit_true);
        }
        nonfalse.push_back(e[i].b());
      }
      if (nonfalse.empty()) {
        return bind(env,Ctx(),b,constants().lit_false);
      } else if (nonfalse.size()==1) {
        GC::lock();
        UnOp* uo = new UnOp(nonfalse[0]->loc(),UOT_NOT,nonfalse[0]);
        uo->type(Type::varbool());
        KeepAlive ka(uo);
        GC::unlock();
        return flat_exp(env,nctx,uo,b,constants().var_true).r;
      } else {
        if (b==constants().var_false) {
          for (unsigned int i=0; i<nonfalse.size(); i++)
            bind(env,nctx,b,nonfalse[i]);
          return constants().lit_false;
        } else {
          GC::lock();
          std::vector<Expression*> args;
          for (unsigned int i=0; i<nonfalse.size(); i++) {
            UnOp* uo = new UnOp(nonfalse[i]->loc(),UOT_NOT,nonfalse[i]);
            uo->type(Type::varbool());
            nonfalse[i] = uo;
          }
          ArrayLit* al = new ArrayLit(Location().introduce(),nonfalse);
          al->type(Type::varbool(1));
          args.push_back(al);
          Call* ret = new Call(Location().introduce().introduce(),constants().ids.exists,args);
          ret->decl(env.orig->matchFn(env, ret));
          ret->type(ret->decl()->rtype(env, args));
          assert(ret->decl());
          KeepAlive ka(ret);
          GC::unlock();
          return flat_exp(env,nctx,ret,b,constants().var_true).r;
        }
      }
      
    }
  }

  TypeInst* eval_typeinst(EnvI& env, VarDecl* vd) {
    bool hasTiVars = vd->ti()->domain() && vd->ti()->domain()->isa<TIId>();
    for (unsigned int i=0; i<vd->ti()->ranges().size(); i++) {
      hasTiVars = hasTiVars || (vd->ti()->ranges()[i]->domain() && vd->ti()->ranges()[i]->domain()->isa<TIId>());
    }
    if (hasTiVars) {
      assert(vd->e());
      if (vd->e()->type().dim()==0)
        return new TypeInst(Location().introduce(),vd->e()->type());
      ArrayLit* al = eval_array_lit(env,vd->e());
      std::vector<TypeInst*> dims(al->dims());
      for (unsigned int i=0; i<dims.size(); i++) {
        dims[i] = new TypeInst(Location().introduce(), Type(), new SetLit(Location().introduce(),IntSetVal::a(al->min(i),al->max(i))));
      }
      return new TypeInst(Location().introduce(), vd->e()->type(), dims, eval_par(env,vd->ti()->domain()));
    } else {
      std::vector<TypeInst*> dims(vd->ti()->ranges().size());
      for (unsigned int i=0; i<vd->ti()->ranges().size(); i++) {
        if (vd->ti()->ranges()[i]->domain()) {
          IntSetVal* isv = eval_intset(env,vd->ti()->ranges()[i]->domain());
          if (isv->size() > 1)
            throw EvalError(env, vd->ti()->ranges()[i]->domain()->loc(),
                            "array index set must be contiguous range");
          SetLit* sl = new SetLit(vd->ti()->ranges()[i]->loc(),isv);
          sl->type(Type::parsetint());
          dims[i] = new TypeInst(vd->ti()->ranges()[i]->loc(), Type(),sl);
        } else {
          dims[i] = new TypeInst(vd->ti()->ranges()[i]->loc(), Type(), NULL);
        }
      }
      Type t = (vd->e() && !vd->e()->type().isbot()) ? vd->e()->type() : vd->ti()->type();
      return new TypeInst(vd->ti()->loc(), t, dims, eval_par(env,vd->ti()->domain()));
    }
  }
  
  ASTString opToBuiltin(BinOp* op, BinOpType bot) {
    std::string builtin;
    if (op->rhs()->type().isint()) {
      switch (bot) {
        case BOT_PLUS: return constants().ids.int_.plus;
        case BOT_MINUS: return constants().ids.int_.minus;
        case BOT_MULT: return constants().ids.int_.times;
        case BOT_IDIV: return constants().ids.int_.div;
        case BOT_MOD: return constants().ids.int_.mod;
        case BOT_LE: return constants().ids.int_.lt;
        case BOT_LQ: return constants().ids.int_.le;
        case BOT_GR: return constants().ids.int_.gt;
        case BOT_GQ: return constants().ids.int_.ge;
        case BOT_EQ: return constants().ids.int_.eq;
        case BOT_NQ: return constants().ids.int_.ne;
        default:
          throw InternalError("not yet implemented");
      }
    } else if (op->rhs()->type().isbool()) {
      if (bot==BOT_EQ || bot==BOT_EQUIV)
        return constants().ids.bool_eq;
      builtin = "bool_";
    } else if (op->rhs()->type().is_set()) {
      builtin = "set_";
    } else if (op->rhs()->type().isfloat()) {
      switch (bot) {
        case BOT_PLUS: return constants().ids.float_.plus;
        case BOT_MINUS: return constants().ids.float_.minus;
        case BOT_MULT: return constants().ids.float_.times;
        case BOT_DIV: return constants().ids.float_.div;
        case BOT_MOD: return constants().ids.float_.mod;
        case BOT_LE: return constants().ids.float_.lt;
        case BOT_LQ: return constants().ids.float_.le;
        case BOT_GR: return constants().ids.float_.gt;
        case BOT_GQ: return constants().ids.float_.ge;
        case BOT_EQ: return constants().ids.float_.eq;
        case BOT_NQ: return constants().ids.float_.ne;
        default:
          throw InternalError("not yet implemented");
      }
    } else if (op->rhs()->type().isopt() &&
               (bot==BOT_EQUIV || bot==BOT_EQ)) {
      /// TODO: extend to all option type operators
      switch (op->lhs()->type().bt()) {
        case Type::BT_BOOL: return constants().ids.bool_eq;
        case Type::BT_FLOAT: return constants().ids.float_.eq;
        case Type::BT_INT:
          if (op->lhs()->type().st()==Type::ST_PLAIN)
            return constants().ids.int_.eq;
          else
            return constants().ids.set_eq;
        default:
          throw InternalError("not yet implemented");
      }
      
    } else {
      throw InternalError(op->opToString().str()+" not yet implemented");
    }
    switch (bot) {
    case BOT_PLUS:
      return builtin+"plus";
    case BOT_MINUS:
      return builtin+"minus";
    case BOT_MULT:
      return builtin+"times";
    case BOT_DIV:
      return builtin+"div";
    case BOT_IDIV:
      return builtin+"div";
    case BOT_MOD:
      return builtin+"mod";
    case BOT_LE:
      return builtin+"lt";
    case BOT_LQ:
      return builtin+"le";
    case BOT_GR:
      return builtin+"gt";
    case BOT_GQ:
      return builtin+"ge";
    case BOT_EQ:
      return builtin+"eq";
    case BOT_NQ:
      return builtin+"ne";
    case BOT_IN:
      return constants().ids.set_in;
    case BOT_SUBSET:
      return builtin+"subset";
    case BOT_SUPERSET:
      return builtin+"superset";
    case BOT_UNION:
      return builtin+"union";
    case BOT_DIFF:
      return builtin+"diff";
    case BOT_SYMDIFF:
      return builtin+"symdiff";
    case BOT_INTERSECT:
      return builtin+"intersect";
    case BOT_PLUSPLUS:
    case BOT_DOTDOT:
      throw InternalError("not yet implemented");
    case BOT_EQUIV:
      return builtin+"eq";
    case BOT_IMPL:
      return builtin+"le";
    case BOT_RIMPL:
      return builtin+"ge";
    case BOT_OR:
      return builtin+"or";
    case BOT_AND:
      return builtin+"and";
    case BOT_XOR:
      return constants().ids.bool_xor;
    default:
      assert(false); return ASTString("");
    }
  }
  
  Call* same_call(Expression* e, const ASTString& id) {
    Expression* ce = follow_id(e);
    if (ce && ce->isa<Call>() && ce->cast<Call>()->id() == id)
      return ce->cast<Call>();
    return NULL;
  }
  
  template<class Lit>
  void collectLinExps(EnvI& env,
                      typename LinearTraits<Lit>::Val c, Expression* exp,
                      std::vector<typename LinearTraits<Lit>::Val>& coeffs,
                      std::vector<KeepAlive>& vars,
                      typename LinearTraits<Lit>::Val& constval) {
    typedef typename LinearTraits<Lit>::Val Val;
    struct StackItem {
      Expression* e;
      Val c;
      StackItem(Expression* e0, Val c0) : e(e0), c(c0) {}
    };
    std::vector<StackItem> stack;
    stack.push_back(StackItem(exp,c));
    while (!stack.empty()) {
      Expression* e = stack.back().e;
      Val c = stack.back().c;
      stack.pop_back();
      if (e==NULL)
        continue;
      if (e->type().ispar()) {
        constval += c * LinearTraits<Lit>::eval(env,e);
      } else if (Lit* l = e->dyn_cast<Lit>()) {
        constval += c * l->v();
      } else if (BinOp* bo = e->dyn_cast<BinOp>()) {
        switch (bo->op()) {
          case BOT_PLUS:
            stack.push_back(StackItem(bo->lhs(),c));
            stack.push_back(StackItem(bo->rhs(),c));
            break;
          case BOT_MINUS:
            stack.push_back(StackItem(bo->lhs(),c));
            stack.push_back(StackItem(bo->rhs(),-c));
            break;
          case BOT_MULT:
            if (bo->lhs()->type().ispar()) {
              stack.push_back(StackItem(bo->rhs(),c*LinearTraits<Lit>::eval(env,bo->lhs())));
            } else if (bo->rhs()->type().ispar()) {
              stack.push_back(StackItem(bo->lhs(),c*LinearTraits<Lit>::eval(env,bo->rhs())));
            } else {
              coeffs.push_back(c);
              vars.push_back(e);
            }
            break;
          case BOT_DIV:
            if (bo->rhs()->isa<FloatLit>() && bo->rhs()->cast<FloatLit>()->v()==1.0) {
              stack.push_back(StackItem(bo->lhs(),c));
            } else {
              coeffs.push_back(c);
              vars.push_back(e);
            }
            break;
          case BOT_IDIV:
            if (bo->rhs()->isa<IntLit>() && bo->rhs()->cast<IntLit>()->v()==1) {
              stack.push_back(StackItem(bo->lhs(),c));
            } else {
              coeffs.push_back(c);
              vars.push_back(e);
            }
            break;
          default:
            coeffs.push_back(c);
            vars.push_back(e);
            break;
        }
//      } else if (Call* call = e->dyn_cast<Call>()) {
//        /// TODO! Handle sum, lin_exp (maybe not that important?)
      } else {
        coeffs.push_back(c);
        vars.push_back(e);
      }
    }
  }

  template<class Lit>
  KeepAlive mklinexp(EnvI& env, typename LinearTraits<Lit>::Val c0, typename LinearTraits<Lit>::Val c1,
                     Expression* e0, Expression* e1) {
    typedef typename LinearTraits<Lit>::Val Val;
    GCLock lock;
    
    std::vector<Val> coeffs;
    std::vector<KeepAlive> vars;
    Val constval = 0;
    collectLinExps<Lit>(env, c0, e0, coeffs, vars, constval);
    collectLinExps<Lit>(env, c1, e1, coeffs, vars, constval);
    simplify_lin<Lit>(coeffs, vars, constval);
    KeepAlive ka;
    if (coeffs.size()==0) {
      ka = LinearTraits<Lit>::newLit(constval);
    } else if (coeffs.size()==1 && coeffs[0]==1 && constval==0) {
      ka = vars[0];
    } else {
      std::vector<Expression*> coeffs_e(coeffs.size());
      for (unsigned int i=coeffs.size(); i--;) {
        if (!LinearTraits<Lit>::finite(coeffs[i])) {
          throw FlatteningError(env,e0->loc(), "unbounded coefficient in linear expression");
        }
        coeffs_e[i] = LinearTraits<Lit>::newLit(coeffs[i]);
      }
      std::vector<Expression*> vars_e(vars.size());
      for (unsigned int i=vars.size(); i--;)
        vars_e[i] = vars[i]();
      
      std::vector<Expression*> args(3);
      args[0]=new ArrayLit(e0->loc(),coeffs_e);
      Type t = coeffs_e[0]->type();
      t.dim(1);
      args[0]->type(t);
      args[1]=new ArrayLit(e0->loc(),vars_e);
      Type tt = vars_e[0]->type();
      tt.dim(1);
      args[1]->type(tt);
      args[2] = LinearTraits<Lit>::newLit(constval);
      Call* c = new Call(e0->loc().introduce(),constants().ids.lin_exp,args);
      tt = args[1]->type();
      tt.dim(0);
      c->decl(env.orig->matchFn(env, c));
      if (c->decl()==NULL) {
        throw FlatteningError(env,c->loc(), "cannot find matching declaration");
      }
      c->type(c->decl()->rtype(env, args));
      ka = c;
    }
    assert(ka());
    return ka;
  }

  class CmpExp {
  public:
    bool operator ()(const KeepAlive& i, const KeepAlive& j) const {
      if (Expression::equal(i(),j()))
        return false;
      return i()<j();
    }
  };

  bool remove_dups(std::vector<KeepAlive>& x, bool identity) {
    for (unsigned int i=0; i<x.size(); i++) {
      x[i] = follow_id_to_value(x[i]());
    }
    std::sort(x.begin(),x.end(),CmpExp());
    int ci = 0;
    Expression* prev = NULL;
    for (unsigned int i=0; i<x.size(); i++) {
      if (!Expression::equal(x[i](),prev)) {
        prev = x[i]();
        if (x[i]()->isa<BoolLit>()) {
          if (x[i]()->cast<BoolLit>()->v()==identity) {
            // skip
          } else {
            return true;
          }
        } else {
          x[ci++] = x[i];
        }
      }
    }
    x.resize(ci);
    return false;
  }
  bool contains_dups(std::vector<KeepAlive>& x, std::vector<KeepAlive>& y) {
    if (x.size()==0 || y.size()==0)
      return false;
    unsigned int ix=0;
    unsigned int iy=0;
    for (;;) {
      if (x[ix]()==y[iy]())
        return true;
      if (x[ix]() < y[iy]()) {
        ix++;
      } else {
        iy++;
      }
      if (ix==x.size() || iy==y.size())
        return false;
    }
  }

  /// Return a lin_exp or id if \a e is a lin_exp or id
  template<class Lit>
  Expression* get_linexp(Expression* e) {
    for (;;) {
      if (e && e->eid()==Expression::E_ID && e != constants().absent) {
        if (e->cast<Id>()->decl()->e()) {
          e = e->cast<Id>()->decl()->e();
        } else {
          break;
        }
      } else {
        break;
      }
    }
    if (e && (e->isa<Id>() || e->isa<Lit>() ||
              (e->isa<Call>() && e->cast<Call>()->id() == constants().ids.lin_exp)))
      return e;
    return NULL;
  }


  KeepAlive flat_cv_exp(EnvI& env, Ctx ctx, Expression* e);
  
  /// TODO: check if all expressions are total
  /// If yes, use element encoding
  /// If not, use implication encoding
  EE flat_ite(EnvI& env,Ctx ctx, ITE* ite, VarDecl* r, VarDecl* b) {
    
    // The conditions of each branch of the if-then-else
    std::vector<Expression*> conditions;
    // Whether the right hand side of each branch is defined
    std::vector<Expression*> defined;

    GC::lock();
    
    // Compute bounds of result as union bounds of all branches
    IntBounds r_bounds(IntVal::infinity(),-IntVal::infinity(),true);
    std::vector<IntBounds> r_bounds_int;
    bool r_bounds_valid_int = true;
    std::vector<IntSetVal*> r_bounds_set;
    bool r_bounds_valid_set = true;
    std::vector<FloatBounds> r_bounds_float;
    bool r_bounds_valid_float = true;
    
    VarDecl* nr = r;

    if (b==NULL) {
      b = newVarDecl(env, Ctx(), new TypeInst(Location().introduce(),Type::varbool()), NULL, NULL, NULL);
    }
    

    Ctx cmix;
    cmix.b = C_MIX;
    cmix.i = C_MIX;

    for (int i=0; i<ite->size(); i++) {
      bool cond = true;
      if (ite->e_if(i)->type()==Type::parbool()) {
        // par bool case: evaluate condition statically
        if (ite->e_if(i)->type().cv()) {
          KeepAlive ka = flat_cv_exp(env, ctx, ite->e_if(i));
          cond = eval_bool(env, ka());
        } else {
          cond = eval_bool(env,ite->e_if(i));
        }
        if (cond) {
          if (nr==NULL || conditions.size()==0) {
            // no var conditions before this one, so we can simply emit
            // the then branch
            GC::unlock();
            return flat_exp(env,ctx,ite->e_then(i),r,b);
          }
          // had var conditions, so we have to take them into account
          // and emit new conditional clause
          Ctx cmix;
          cmix.b = C_MIX;
          cmix.i = C_MIX;
          EE ethen = flat_exp(env, cmix, ite->e_then(i), NULL, NULL);

          Expression* eq_then;
          if (nr == constants().var_true) {
            eq_then = ethen.r();
          } else {
            eq_then = new BinOp(Location().introduce(),nr->id(),BOT_EQ,ethen.r());
            eq_then->type(Type::varbool());
          }

          {
            std::vector<Expression*> neg;
            std::vector<Expression*> clauseArgs(2);
            if (b != constants().var_true)
              neg.push_back(b->id());
            // temporarily push the then part onto the conditions
            conditions.push_back(eq_then);
            clauseArgs[0] = new ArrayLit(Location().introduce(),conditions);
            clauseArgs[0]->type(Type::varbool(1));
            clauseArgs[1] = new ArrayLit(Location().introduce(),neg);
            clauseArgs[1]->type(Type::varbool(1));
            {
              // b -> r=r[i]
              Call* clause = new Call(Location().introduce(), constants().ids.clause, clauseArgs);
              clause->decl(env.orig->matchFn(env, clause));
              clause->type(clause->decl()->rtype(env, clauseArgs));
              (void) flat_exp(env, Ctx(), clause, constants().var_true, constants().var_true);
            }
            conditions.pop_back();
          }
          
          // add another condition and definedness variable
          conditions.push_back(constants().lit_true);
          assert(ethen.b());
          defined.push_back(ethen.b());
        }
      } else {
        if (nr==NULL) {
          // need to introduce new result variable
          TypeInst* ti = new TypeInst(Location().introduce(),ite->type(),NULL);
          nr = newVarDecl(env, Ctx(), ti, NULL, NULL, NULL);
        }
        
        // flatten the then branch
        EE ethen = flat_exp(env, cmix, ite->e_then(i), NULL, NULL);
        
        Expression* eq_then;
        if (nr == constants().var_true) {
          eq_then = ethen.r();
        } else {
          eq_then = new BinOp(Location().introduce(),nr->id(),BOT_EQ,ethen.r());
          eq_then->type(Type::varbool());
        }
        
        {
          // Create a clause with all the previous conditions negated, the
          // current condition, and the then branch.
          // Also take partiality into account.
          std::vector<Expression*> neg(1);
          std::vector<Expression*> clauseArgs(2);
          neg[0] = ite->e_if(i);
          if (b != constants().var_true)
            neg.push_back(b->id());
          // temporarily push the then part onto the conditions
          conditions.push_back(eq_then);
          clauseArgs[0] = new ArrayLit(Location().introduce(),conditions);
          clauseArgs[0]->type(Type::varbool(1));
          clauseArgs[1] = new ArrayLit(Location().introduce(),neg);
          clauseArgs[1]->type(Type::varbool(1));
          {
            // b /\ c[i] -> r=r[i]
            Call* clause = new Call(Location().introduce(), constants().ids.clause, clauseArgs);
            clause->decl(env.orig->matchFn(env, clause));
            clause->type(clause->decl()->rtype(env, clauseArgs));
            (void) flat_exp(env, Ctx(), clause, constants().var_true, constants().var_true);
          }
          conditions.pop_back();
        }
        
        // add current condition and definedness variable
        conditions.push_back(ite->e_if(i));
        assert(ethen.b());
        defined.push_back(ethen.b());
        
      }
      // update bounds
      
      if (cond) {
        if (r_bounds_valid_int && ite->e_then(i)->type().isint()) {
          IntBounds ib_then = compute_int_bounds(env,ite->e_then(i));
          if (ib_then.valid)
            r_bounds_int.push_back(ib_then);
          r_bounds_valid_int = r_bounds_valid_int && ib_then.valid;
        } else if (r_bounds_valid_set && ite->e_then(i)->type().isintset()) {
          IntSetVal* isv = compute_intset_bounds(env, ite->e_then(i));
          if (isv)
            r_bounds_set.push_back(isv);
          r_bounds_valid_set = r_bounds_valid_set && isv;
        } else if (r_bounds_valid_float && ite->e_then(i)->type().isfloat()) {
          FloatBounds fb_then = compute_float_bounds(env, ite->e_then(i));
          if (fb_then.valid)
            r_bounds_float.push_back(fb_then);
          r_bounds_valid_float = r_bounds_valid_float && fb_then.valid;
        }
      }
      
    }
    
    if (nr==NULL || conditions.size()==0) {
      // no var condition, and all par conditions were false,
      // so simply emit else branch
      GC::unlock();
      return flat_exp(env,ctx,ite->e_else(),r,b);
    }

    // update bounds of result with bounds of else branch
    
    if (r_bounds_valid_int && ite->e_else()->type().isint()) {
      IntBounds ib_else = compute_int_bounds(env,ite->e_else());
      if (ib_else.valid) {
        r_bounds_int.push_back(ib_else);
        IntVal lb = IntVal::infinity();
        IntVal ub = -IntVal::infinity();
        for (unsigned int i=0; i<r_bounds_int.size(); i++) {
          lb = std::min(lb, r_bounds_int[i].l);
          ub = std::max(ub, r_bounds_int[i].u);
        }
        if (r) {
          IntBounds orig_r_bounds = compute_int_bounds(env,r->id());
          if (orig_r_bounds.valid) {
            lb = std::max(lb,orig_r_bounds.l);
            ub = std::min(ub,orig_r_bounds.u);
          }
        }
        SetLit* r_dom = new SetLit(Location().introduce(), IntSetVal::a(lb,ub));
        nr->ti()->domain(r_dom);
      }
    } else if (r_bounds_valid_set && ite->e_else()->type().isintset()) {
      IntSetVal* isv_else = compute_intset_bounds(env, ite->e_else());
      if (isv_else) {
        IntSetVal* isv = isv_else;
        for (unsigned int i=0; i<r_bounds_set.size(); i++) {
          IntSetRanges i0(isv);
          IntSetRanges i1(r_bounds_set[i]);
          Ranges::Union<IntSetRanges, IntSetRanges> u(i0,i1);
          isv = IntSetVal::ai(u);
        }
        if (r) {
          IntSetVal* orig_r_bounds = compute_intset_bounds(env,r->id());
          if (orig_r_bounds) {
            IntSetRanges i0(isv);
            IntSetRanges i1(orig_r_bounds);
            Ranges::Inter<IntSetRanges, IntSetRanges> inter(i0,i1);
            isv = IntSetVal::ai(inter);
          }
        }
        SetLit* r_dom = new SetLit(Location().introduce(),isv);
        nr->ti()->domain(r_dom);
      }
    } else if (r_bounds_valid_float && ite->e_else()->type().isfloat()) {
      FloatBounds fb_else = compute_float_bounds(env, ite->e_else());
      if (fb_else.valid) {
        FloatVal lb = fb_else.l;
        FloatVal ub = fb_else.u;
        for (unsigned int i=0; i<r_bounds_float.size(); i++) {
          lb = std::min(lb, r_bounds_float[i].l);
          ub = std::max(ub, r_bounds_float[i].u);
        }
        if (r) {
          FloatBounds orig_r_bounds = compute_float_bounds(env,r->id());
          if (orig_r_bounds.valid) {
            lb = std::max(lb,orig_r_bounds.l);
            ub = std::min(ub,orig_r_bounds.u);
          }
        }
        BinOp* r_dom = new BinOp(Location().introduce(), FloatLit::a(lb), BOT_DOTDOT, FloatLit::a(ub));
        r_dom->type(Type::parfloat(1));
        nr->ti()->domain(r_dom);
      }
    }
    
    // flatten else branch
    EE eelse = flat_exp(env, cmix, ite->e_else(), NULL, NULL);
    
    Expression* eq_else;
    if (nr == constants().var_true) {
      eq_else = eelse.r();
    } else {
      eq_else = new BinOp(Location().introduce(),nr->id(),BOT_EQ,eelse.r());
      eq_else->type(Type::varbool());
    }

    {
      // Create a clause with all the previous conditions negated, and
      // the else branch.
      // Also take partiality into account.
      std::vector<Expression*> neg;
      std::vector<Expression*> clauseArgs(2);
      if (b != constants().var_true)
        neg.push_back(b->id());
      // temporarily push the then part onto the conditions
      conditions.push_back(eq_else);
      clauseArgs[0] = new ArrayLit(Location().introduce(),conditions);
      clauseArgs[0]->type(Type::varbool(1));
      clauseArgs[1] = new ArrayLit(Location().introduce(),neg);
      clauseArgs[1]->type(Type::varbool(1));
      {
        // b /\ c[i] -> r=r[i]
        Call* clause = new Call(Location().introduce(), constants().ids.clause, clauseArgs);
        clause->decl(env.orig->matchFn(env, clause));
        clause->type(clause->decl()->rtype(env, clauseArgs));
        (void) flat_exp(env, Ctx(), clause, constants().var_true, constants().var_true);
      }
      conditions.pop_back();
    }
    
    conditions.push_back(constants().lit_true);
    assert(eelse.b());
    defined.push_back(eelse.b());
    
    // If all branches are defined, then the result is also defined
    bool allDefined = true;
    for (unsigned int i=0; i<defined.size(); i++) {
      if (! (defined[i]->type().ispar() && defined[i]->type().isbool()
             && eval_bool(env,defined[i])) ) {
        allDefined = false;
        break;
      }
    }
    if (allDefined) {
      bind(env, ctx, b, constants().lit_true);
    } else {
      // Otherwise, generate clauses linking b and the definedness variables
      std::vector<Expression*> pos;
      std::vector<Expression*> neg(2);
      std::vector<Expression*> clauseArgs(2);
      
      for (unsigned int i=0; i<conditions.size(); i++) {
        neg[0] = conditions[i];
        neg[1] = b->id();
        pos.push_back(defined[i]);
        clauseArgs[0] = new ArrayLit(Location().introduce(),pos);
        clauseArgs[0]->type(Type::varbool(1));
        clauseArgs[1] = new ArrayLit(Location().introduce(),neg);
        clauseArgs[1]->type(Type::varbool(1));
        {
          // b /\ c[i] -> b[i]
          Call* clause = new Call(Location().introduce(), constants().ids.clause, clauseArgs);
          clause->decl(env.orig->matchFn(env, clause));
          clause->type(clause->decl()->rtype(env, clauseArgs));
          clause->ann().add(constants().ann.promise_total);
          (void) flat_exp(env, Ctx(), clause, constants().var_true, constants().var_true);
        }
        pos.pop_back();
        pos.push_back(b->id());
        neg[1] = defined[i];
        clauseArgs[0] = new ArrayLit(Location().introduce(),pos);
        clauseArgs[0]->type(Type::varbool(1));
        clauseArgs[1] = new ArrayLit(Location().introduce(),neg);
        clauseArgs[1]->type(Type::varbool(1));
        {
          // b[i] /\ c -> b
          Call* clause = new Call(Location().introduce(), constants().ids.clause, clauseArgs);
          clause->decl(env.orig->matchFn(env, clause));
          clause->type(clause->decl()->rtype(env, clauseArgs));
          clause->ann().add(constants().ann.promise_total);
          (void) flat_exp(env, Ctx(), clause, constants().var_true, constants().var_true);
        }
        pos.push_back(conditions[i]);
      }
      
    }

    EE ret;
    ret.r = nr->id();
    ret.b = b->id();
    GC::unlock();
    return ret;
  }

  template<class Lit>
  void flatten_linexp_binop(EnvI& env, Ctx ctx, VarDecl* r, VarDecl* b, EE& ret,
                            Expression* le0, Expression* le1, BinOpType& bot, bool doubleNeg,
                            std::vector<EE>& ees, std::vector<KeepAlive>& args, ASTString& callid) {
    typedef typename LinearTraits<Lit>::Val Val;
    std::vector<Val> coeffv;
    std::vector<KeepAlive> alv;
    Val d = 0;
    Expression* le[2] = {le0,le1};
    
    Id* assignTo = NULL;
    if (bot==BOT_EQ && ctx.b == C_ROOT) {
      if (le0->isa<Id>()) {
        assignTo = le0->cast<Id>();
      } else if (le1->isa<Id>()) {
        assignTo = le1->cast<Id>();
      }
    }
    
    for (unsigned int i=0; i<2; i++) {
      Val sign = (i==0 ? 1 : -1);
      if (Lit* l = le[i]->dyn_cast<Lit>()) {
        d += sign*l->v();
      } else if (le[i]->isa<Id>()) {
        coeffv.push_back(sign);
        alv.push_back(le[i]);
      } else if (Call* sc = le[i]->dyn_cast<Call>()) {
        GCLock lock;
        ArrayLit* sc_coeff = eval_array_lit(env,sc->args()[0]);
        ArrayLit* sc_al = eval_array_lit(env,sc->args()[1]);
        d += sign*LinearTraits<Lit>::eval(env,sc->args()[2]);
        for (unsigned int j=0; j<sc_coeff->v().size(); j++) {
          coeffv.push_back(sign*LinearTraits<Lit>::eval(env,sc_coeff->v()[j]));
          alv.push_back(sc_al->v()[j]);
        }
      } else {
        throw EvalError(env, le[i]->loc(), "Internal error, unexpected expression inside linear expression");
      }
    }
    simplify_lin<Lit>(coeffv,alv,d);
    if (coeffv.size()==0) {
      bool result;
      switch (bot) {
        case BOT_LE: result = (0<-d); break;
        case BOT_LQ: result = (0<=-d); break;
        case BOT_GR: result = (0>-d); break;
        case BOT_GQ: result = (0>=-d); break;
        case BOT_EQ: result = (0==-d); break;
        case BOT_NQ: result = (0!=-d); break;
        default: assert(false); break;
      }
      if (doubleNeg)
        result = !result;
      ees[2].b = constants().boollit(result);
      ret.r = conj(env,r,ctx,ees);
      return;
    } else if (coeffv.size()==1 &&
               std::abs(coeffv[0])==1) {
      if (coeffv[0]==-1) {
        switch (bot) {
          case BOT_LE: bot = BOT_GR; break;
          case BOT_LQ: bot = BOT_GQ; break;
          case BOT_GR: bot = BOT_LE; break;
          case BOT_GQ: bot = BOT_LQ; break;
          default: break;
        }
      } else {
        d = -d;
      }
      typename LinearTraits<Lit>::Bounds ib = LinearTraits<Lit>::compute_bounds(env,alv[0]());
      if (ib.valid) {
        bool failed = false;
        bool subsumed = false;
        switch (bot) {
          case BOT_LE:
            subsumed = ib.u < d;
            failed = ib.l >= d;
            break;
          case BOT_LQ:
            subsumed = ib.u <= d;
            failed = ib.l > d;
            break;
          case BOT_GR:
            subsumed = ib.l > d;
            failed = ib.u <= d;
            break;
          case BOT_GQ:
            subsumed = ib.l >= d;
            failed = ib.u < d;
            break;
          case BOT_EQ:
            subsumed = ib.l==d && ib.u==d;
            failed = ib.u < d || ib.l > d;
            break;
          case BOT_NQ:
            subsumed = ib.u < d || ib.l > d;
            failed = ib.l==d && ib.u==d;
            break;
          default: break;
        }
        if (doubleNeg) {
          std::swap(subsumed, failed);
        }
        if (subsumed) {
          ees[2].b = constants().lit_true;
          ret.r = conj(env,r,ctx,ees);
          return;
        } else if (failed) {
          ees[2].b = constants().lit_false;
          ret.r = conj(env,r,ctx,ees);
          return;
        }
      }
      
      if (ctx.b == C_ROOT && alv[0]()->isa<Id>() && bot==BOT_EQ) {
        GCLock lock;
        VarDecl* vd = alv[0]()->cast<Id>()->decl();
        if (vd->ti()->domain()) {
          typename LinearTraits<Lit>::Domain domain = LinearTraits<Lit>::eval_domain(env,vd->ti()->domain());
          if (LinearTraits<Lit>::domain_contains(domain,d)) {
            if (!LinearTraits<Lit>::domain_equals(domain,d)) {
              vd->ti()->setComputedDomain(false);
              vd->ti()->domain(LinearTraits<Lit>::new_domain(d));
            }
            ret.r = bind(env,ctx,r,constants().lit_true);
          } else {
            ret.r = bind(env,ctx,r,constants().lit_false);
          }
        } else {
          vd->ti()->setComputedDomain(false);
          vd->ti()->domain(LinearTraits<Lit>::new_domain(d));
          ret.r = bind(env,ctx,r,constants().lit_true);
        }
      } else {
        
        GCLock lock;
        Expression* e0;
        Expression* e1;
        BinOpType old_bot = bot;
        Val old_d = d;
        switch (bot) {
          case BOT_LE:
            e0 = alv[0]();
            if (e0->type().isint()) {
              d--;
              bot = BOT_LQ;
            }
            e1 = LinearTraits<Lit>::newLit(d);
            break;
          case BOT_GR:
            e1 = alv[0]();
            if (e1->type().isint()) {
              d++;
              bot = BOT_LQ;
            } else {
              bot = BOT_LE;
            }
            e0 = LinearTraits<Lit>::newLit(d);
            break;
          case BOT_GQ:
            e0 = LinearTraits<Lit>::newLit(d);
            e1 = alv[0]();
            bot = BOT_LQ;
            break;
          default:
            e0 = alv[0]();
            e1 = LinearTraits<Lit>::newLit(d);
        }
        if (ctx.b == C_ROOT && alv[0]()->isa<Id>() && alv[0]()->cast<Id>()->decl()->ti()->domain()) {
          VarDecl* vd = alv[0]()->cast<Id>()->decl();
          typename LinearTraits<Lit>::Domain domain = LinearTraits<Lit>::eval_domain(env,vd->ti()->domain());
          typename LinearTraits<Lit>::Domain ndomain = LinearTraits<Lit>::limit_domain(old_bot,domain,old_d);
          if (domain && ndomain) {
            if (LinearTraits<Lit>::domain_empty(ndomain)) {
              ret.r = bind(env,ctx,r,constants().lit_false);
              return;
            } else if (!LinearTraits<Lit>::domain_equals(domain,ndomain)) {
              ret.r = bind(env,ctx,r,constants().lit_true);
              vd->ti()->setComputedDomain(false);
              vd->ti()->domain(LinearTraits<Lit>::new_domain(ndomain));

              if (r==constants().var_true) {
                BinOp* bo = new BinOp(Location().introduce(), e0, bot, e1);
                bo->type(Type::varbool());
                std::vector<Expression*> boargs(2);
                boargs[0] = e0;
                boargs[1] = e1;
                Call* c = new Call(Location(), opToBuiltin(bo, bot), boargs);
                c->type(Type::varbool());
                c->decl(env.orig->matchFn(env, c));
                EnvI::Map::iterator it = env.map_find(c);
                if (it != env.map_end()) {
                  if (Id* ident = it->second.r()->template dyn_cast<Id>()) {
                    bind(env, Ctx(), ident->decl(), constants().lit_true);
                    it->second.r = constants().lit_true;
                  }
                  if (Id* ident = it->second.b()->template dyn_cast<Id>()) {
                    bind(env, Ctx(), ident->decl(), constants().lit_true);
                    it->second.b = constants().lit_true;
                  }
                }
              }
            }
            return;
          }
        }
        args.push_back(e0);
        args.push_back(e1);
      }
    } else if (bot==BOT_EQ && coeffv.size()==2 && coeffv[0]==-coeffv[1] && d==0) {
      Id* id0 = alv[0]()->cast<Id>();
      Id* id1 = alv[1]()->cast<Id>();
      if (ctx.b == C_ROOT && r==constants().var_true &&
          (id0->decl()->e()==NULL || id1->decl()->e()==NULL)) {
        if (id0->decl()->e())
          (void) bind(env,ctx,id1->decl(),id0);
        else
          (void) bind(env,ctx,id0->decl(),id1);
      } else {
        callid = LinearTraits<Lit>::id_eq();
        args.push_back(alv[0]());
        args.push_back(alv[1]());
      }
    } else {
      GCLock lock;
      if (assignTo != NULL) {
        Val resultCoeff;
        typename LinearTraits<Lit>::Bounds bounds(d,d,true);
        for (unsigned int i=coeffv.size(); i--;) {
          if (alv[i]()==assignTo) {
            resultCoeff = coeffv[i];
            continue;
          }
          typename LinearTraits<Lit>::Bounds b = LinearTraits<Lit>::compute_bounds(env,alv[i]());

          if (b.valid && LinearTraits<Lit>::finite(b)) {
            if (coeffv[i] > 0) {
              bounds.l += coeffv[i]*b.l;
              bounds.u += coeffv[i]*b.u;
            } else {
              bounds.l += coeffv[i]*b.u;
              bounds.u += coeffv[i]*b.l;
            }
          } else {
            bounds.valid = false;
            break;
          }
        }
        if (bounds.valid) {
          if (resultCoeff < 0) {
            bounds.l = LinearTraits<Lit>::floor_div(bounds.l,-resultCoeff);
            bounds.u = LinearTraits<Lit>::ceil_div(bounds.u,-resultCoeff);
          } else {
            Val bl = bounds.l;
            bounds.l = LinearTraits<Lit>::ceil_div(bounds.u,-resultCoeff);
            bounds.u = LinearTraits<Lit>::floor_div(bl,-resultCoeff);
          }
          VarDecl* vd = assignTo->decl();
          if (vd->ti()->domain()) {
            typename LinearTraits<Lit>::Domain domain = LinearTraits<Lit>::eval_domain(env,vd->ti()->domain());
            if (LinearTraits<Lit>::domain_intersects(domain,bounds.l,bounds.u)) {
              typename LinearTraits<Lit>::Domain new_domain = LinearTraits<Lit>::intersect_domain(domain,bounds.l,bounds.u);
              if (!LinearTraits<Lit>::domain_equals(domain,new_domain)) {
                vd->ti()->setComputedDomain(false);
                vd->ti()->domain(LinearTraits<Lit>::new_domain(new_domain));
              }
            } else {
              ret.r = bind(env,ctx,r,constants().lit_false);
            }
          } else {
            vd->ti()->setComputedDomain(true);
            vd->ti()->domain(LinearTraits<Lit>::new_domain(bounds.l,bounds.u));
          }
        }
      }

      int coeff_sign;
      LinearTraits<Lit>::constructLinBuiltin(bot,callid,coeff_sign,d);
      std::vector<Expression*> coeff_ev(coeffv.size());
      for (unsigned int i=coeff_ev.size(); i--;)
        coeff_ev[i] = LinearTraits<Lit>::newLit(coeff_sign*coeffv[i]);
      ArrayLit* ncoeff = new ArrayLit(Location().introduce(),coeff_ev);
      Type t = coeff_ev[0]->type();
      t.dim(1);
      ncoeff->type(t);
      args.push_back(ncoeff);
      std::vector<Expression*> alv_e(alv.size());
      Type tt = alv[0]()->type();
      tt.dim(1);
      for (unsigned int i=alv.size(); i--;) {
        if (alv[i]()->type().isvar())
          tt.ti(Type::TI_VAR);
        alv_e[i] = alv[i]();
      }
      ArrayLit* nal = new ArrayLit(Location().introduce(),alv_e);
      nal->type(tt);
      args.push_back(nal);
      Lit* il = LinearTraits<Lit>::newLit(-d);
      args.push_back(il);
    }
  }
  
  template<class Lit>
  void flatten_linexp_call(EnvI& env, Ctx ctx, Ctx nctx, ASTString& cid, Call* c,
                           EE& ret, VarDecl* b, VarDecl* r,
                           std::vector<EE>& args_ee, std::vector<KeepAlive>& args) {
    typedef typename LinearTraits<Lit>::Val Val;
    Expression* al_arg = (cid==constants().ids.sum ? args_ee[0].r() : args_ee[1].r());
    EE flat_al = flat_exp(env,nctx,al_arg,NULL,NULL);
    ArrayLit* al = follow_id(flat_al.r())->template cast<ArrayLit>();
    KeepAlive al_ka = al;
    if (al->dims()>1) {
      Type alt = al->type();
      alt.dim(1);
      GCLock lock;
      al = new ArrayLit(al->loc(),al->v());
      al->type(alt);
      al_ka = al;
    }
    Val d = (cid == constants().ids.sum ? Val(0) : LinearTraits<Lit>::eval(env,args_ee[2].r()));
    
    std::vector<Val> c_coeff(al->v().size());
    if (cid==constants().ids.sum) {
      for (unsigned int i=al->v().size(); i--;)
        c_coeff[i] = 1;
    } else {
      EE flat_coeff = flat_exp(env,nctx,args_ee[0].r(),NULL,NULL);
      ArrayLit* coeff = follow_id(flat_coeff.r())->template cast<ArrayLit>();
      for (unsigned int i=coeff->v().size(); i--;)
        c_coeff[i] = LinearTraits<Lit>::eval(env,coeff->v()[i]);
    }
    cid = constants().ids.lin_exp;
    std::vector<Val> coeffv;
    std::vector<KeepAlive> alv;
    for (unsigned int i=0; i<al->v().size(); i++) {
      if (Call* sc = same_call(al->v()[i],cid)) {
        Val cd = c_coeff[i];
        GCLock lock;
        ArrayLit* sc_coeff = eval_array_lit(env,sc->args()[0]);
        ArrayLit* sc_al = eval_array_lit(env,sc->args()[1]);
        Val sc_d = LinearTraits<Lit>::eval(env,sc->args()[2]);
        assert(sc_coeff->v().size() == sc_al->v().size());
        for (unsigned int j=0; j<sc_coeff->v().size(); j++) {
          coeffv.push_back(cd*LinearTraits<Lit>::eval(env,sc_coeff->v()[j]));
          alv.push_back(sc_al->v()[j]);
        }
        d += cd*sc_d;
      } else {
        coeffv.push_back(c_coeff[i]);
        alv.push_back(al->v()[i]);
      }
    }
    simplify_lin<Lit>(coeffv,alv,d);
    if (coeffv.size()==0) {
      GCLock lock;
      ret.b = conj(env,b,Ctx(),args_ee);
      ret.r = bind(env,ctx,r,LinearTraits<Lit>::newLit(d));
      return;
    } else if (coeffv.size()==1 && coeffv[0]==1 && d==0) {
      ret.b = conj(env,b,Ctx(),args_ee);
      ret.r = bind(env,ctx,r,alv[0]());
      return;
    }
    GCLock lock;
    std::vector<Expression*> coeff_ev(coeffv.size());
    for (unsigned int i=coeff_ev.size(); i--;)
      coeff_ev[i] = LinearTraits<Lit>::newLit(coeffv[i]);
    ArrayLit* ncoeff = new ArrayLit(Location().introduce(),coeff_ev);
    Type t = coeff_ev[0]->type();
    t.dim(1);
    ncoeff->type(t);
    args.push_back(ncoeff);
    std::vector<Expression*> alv_e(alv.size());
    bool al_same_as_before = alv.size()==al->v().size();
    for (unsigned int i=alv.size(); i--;) {
      alv_e[i] = alv[i]();
      al_same_as_before = al_same_as_before && Expression::equal(alv_e[i],al->v()[i]);
    }
    if (al_same_as_before) {
      Expression* rd = follow_id_to_decl(flat_al.r());
      if (rd->isa<VarDecl>())
        rd = rd->cast<VarDecl>()->id();
      if (rd->type().dim()>1) {
        ArrayLit* al = eval_array_lit(env,rd);
        std::vector<std::pair<int,int> > dims(1);
        dims[0].first = 1;
        dims[0].second = al->v().size();
        rd = new ArrayLit(al->loc(),al->v(),dims);
        Type t = al->type();
        t.dim(1);
        rd->type(t);
      }
      args.push_back(rd);
    } else {
      ArrayLit* nal = new ArrayLit(al->loc(),alv_e);
      nal->type(al->type());
      args.push_back(nal);
    }
    Lit* il = LinearTraits<Lit>::newLit(d);
    args.push_back(il);
  }

  Call* aggregateAndOrOps(EnvI& env, BinOp* bo, bool negateArgs, BinOpType bot) {
    assert(bot == BOT_AND || bot == BOT_OR);
    BinOpType negbot = (bot == BOT_AND ? BOT_OR : BOT_AND);
    typedef std::pair<Expression*,bool> arg_literal;
    std::vector<arg_literal> bo_args(2);
    bo_args[0] = arg_literal(bo->lhs(), !negateArgs);
    bo_args[1] = arg_literal(bo->rhs(), !negateArgs);
    std::vector<Expression*> output_pos;
    std::vector<Expression*> output_neg;
    unsigned int processed = 0;
    while (processed < bo_args.size()) {
      BinOp* bo_arg = bo_args[processed].first->dyn_cast<BinOp>();
      UnOp* uo_arg = bo_args[processed].first->dyn_cast<UnOp>();
      bool positive = bo_args[processed].second;
      if (bo_arg && positive && bo_arg->op() == bot) {
        bo_args[processed].first = bo_arg->lhs();
        bo_args.push_back(arg_literal(bo_arg->rhs(),true));
      } else if (bo_arg && !positive && bo_arg->op() == negbot) {
        bo_args[processed].first = bo_arg->lhs();
        bo_args.push_back(arg_literal(bo_arg->rhs(),false));
      } else if (uo_arg && !positive && uo_arg->op() == UOT_NOT) {
        bo_args[processed].first = uo_arg->e();
        bo_args[processed].second = true;
      } else if (bot==BOT_OR && uo_arg && positive && uo_arg->op() == UOT_NOT) {
        output_neg.push_back(uo_arg->e());
        processed++;
      } else {
        if (positive) {
          output_pos.push_back(bo_args[processed].first);
        } else {
          output_neg.push_back(bo_args[processed].first);
        }
        processed++;
      }
    }
    Call* c;
    std::vector<Expression*> c_args(1);
    if (bot == BOT_AND) {
      for (unsigned int i=0; i<output_neg.size(); i++) {
        UnOp* neg_arg = new UnOp(output_neg[i]->loc(),UOT_NOT,output_neg[i]);
        neg_arg->type(output_neg[i]->type());
        output_pos.push_back(neg_arg);
      }
      ArrayLit* al = new ArrayLit(Location().introduce(), output_pos);
      Type al_t = bo->type();
      al_t.dim(1);
      al->type(al_t);
      c_args[0] = al;
      c = new Call(bo->loc().introduce(), bot==BOT_AND ? constants().ids.forall : constants().ids.exists, c_args);
    } else {
      ArrayLit* al_pos = new ArrayLit(Location().introduce(), output_pos);
      Type al_t = bo->type();
      al_t.dim(1);
      al_pos->type(al_t);
      c_args[0] = al_pos;
      if (output_neg.size() > 0) {
        ArrayLit* al_neg = new ArrayLit(Location().introduce(), output_neg);
        al_neg->type(al_t);
        c_args.push_back(al_neg);
      }
      c = new Call(bo->loc().introduce(), output_neg.empty() ? constants().ids.exists : constants().ids.clause, c_args);
    }
    c->decl(env.orig->matchFn(env, c));
    assert(c->decl());
    Type t = c->decl()->rtype(env, c_args);
    t.cv(bo->type().cv());
    c->type(t);
    return c;
  }

  KeepAlive flat_cv_exp(EnvI& env, Ctx ctx, Expression* e) {
    GCLock lock;
    if (e->type().ispar() && !e->type().cv()) {
      return eval_par(env, e);
    }
    if (e->type().isvar()) {
      EE ee = flat_exp(env, ctx, e, NULL,NULL);
      if (isfalse(env, ee.b()))
        throw FlatteningError(env, e->loc(), "cannot flatten partial function in this position");
      return ee.r();
    }
    switch (e->eid()) {
      case Expression::E_INTLIT:
      case Expression::E_FLOATLIT:
      case Expression::E_BOOLLIT:
      case Expression::E_STRINGLIT:
      case Expression::E_TIID:
      case Expression::E_VARDECL:
      case Expression::E_TI:
      case Expression::E_ANON:
        assert(false);
        return NULL;
      case Expression::E_ID:
      {
        Id* id = e->cast<Id>();
        return flat_cv_exp(env, ctx, id->decl()->e());
      }
      case Expression::E_SETLIT:
      {
        SetLit* sl = e->cast<SetLit>();
        if (sl->isv())
          return sl;
        std::vector<Expression*> es(sl->v().size());
        GCLock lock;
        for (unsigned int i=0; i<sl->v().size(); i++) {
          es[i] = flat_cv_exp(env, ctx, sl->v()[i])();
        }
        SetLit* sl_ret = new SetLit(Location().introduce(),es);
        Type t = sl->type();
        t.cv(false);
        sl_ret->type(t);
        return eval_par(env, sl_ret);
      }
      case Expression::E_ARRAYLIT:
      {
        ArrayLit* al = e->cast<ArrayLit>();
        std::vector<Expression*> es(al->v().size());
        GCLock lock;
        for (unsigned int i=0; i<al->v().size(); i++) {
          es[i] = flat_cv_exp(env, ctx, al->v()[i])();
        }
        std::vector<std::pair<int,int> > dims(al->dims());
        for (unsigned int i=0; i<al->dims(); i++) {
          dims[i] = std::make_pair(al->min(i), al->max(i));
        }
        Expression* al_ret =  eval_par(env, new ArrayLit(Location().introduce(),es,dims));
        Type t = al->type();
        t.cv(false);
        al_ret->type(t);
        return al_ret;
      }
      case Expression::E_ARRAYACCESS:
      {
        ArrayAccess* aa = e->cast<ArrayAccess>();
        GCLock lock;
        Expression* av = flat_cv_exp(env, ctx, aa->v())();
        std::vector<Expression*> idx(aa->idx().size());
        for (unsigned int i=0; i<aa->idx().size(); i++) {
          idx[i] = flat_cv_exp(env, ctx, aa->idx()[i])();
        }
        ArrayAccess* aa_ret = new ArrayAccess(Location().introduce(),av,idx);
        Type t = aa->type();
        t.cv(false);
        aa_ret->type(t);
        return eval_par(env, aa_ret);
      }
      case Expression::E_COMP:
      {
        Comprehension* c = e->cast<Comprehension>();
        GCLock lock;
        class EvalFlatCvExp {
        public:
          Ctx ctx;
          EvalFlatCvExp(Ctx& ctx0) : ctx(ctx0) {}
          typedef Expression* ArrayVal;
          Expression* e(EnvI& env, Expression* e) {
            return flat_cv_exp(env,ctx,e)();
          }
          static Expression* exp(Expression* e) { return e; }
        } eval(ctx);
        std::vector<Expression*> a = eval_comp<EvalFlatCvExp>(env,eval,c);

        Type t = Type::bot();
        bool allPar = true;
        for (unsigned int i=0; i<a.size(); i++) {
          if (t==Type::bot())
            t = a[i]->type();
          if (!a[i]->type().ispar())
            allPar = false;
        }
        if (!allPar)
          t.ti(Type::TI_VAR);
        if (c->set())
          t.st(Type::ST_SET);
        else
          t.dim(c->type().dim());
        t.cv(false);
        if (c->set()) {
          if (c->type().ispar() && allPar) {
            SetLit* sl = new SetLit(c->loc().introduce(), a);
            sl->type(t);
            Expression* slr = eval_par(env,sl);
            slr->type(t);
            return slr;
          } else {
            throw InternalError("var set comprehensions not supported yet");
          }
        } else {
          ArrayLit* alr = new ArrayLit(Location().introduce(),a);
          alr->type(t);
          alr->flat(true);
          return alr;
        }
      }
      case Expression::E_ITE:
      {
        ITE* ite = e->cast<ITE>();
        for (int i=0; i<ite->size(); i++) {
          KeepAlive ka = flat_cv_exp(env,ctx,ite->e_if(i));
          if (eval_bool(env,ka()))
            return flat_cv_exp(env,ctx,ite->e_then(i));
        }
        return flat_cv_exp(env,ctx,ite->e_else());
      }
      case Expression::E_BINOP:
      {
        BinOp* bo = e->cast<BinOp>();
        if (bo->op() == BOT_AND) {
          GCLock lock;
          Expression* lhs = flat_cv_exp(env, ctx, bo->lhs())();
          if (!eval_bool(env, lhs)) {
            return constants().lit_false;
          }
          return eval_par(env, flat_cv_exp(env, ctx, bo->rhs())());
        } else if (bo->op() == BOT_OR) {
          GCLock lock;
          Expression* lhs = flat_cv_exp(env, ctx, bo->lhs())();
          if (eval_bool(env, lhs)) {
            return constants().lit_true;
          }
          return eval_par(env, flat_cv_exp(env, ctx, bo->rhs())());
        }
        GCLock lock;
        BinOp* nbo = new BinOp(bo->loc().introduce(),flat_cv_exp(env, ctx, bo->lhs())(),bo->op(),flat_cv_exp(env, ctx, bo->rhs())());
        nbo->type(bo->type());
        return eval_par(env, nbo);
      }
      case Expression::E_UNOP:
      {
        UnOp* uo = e->cast<UnOp>();
        GCLock lock;
        UnOp* nuo = new UnOp(uo->loc(), uo->op(), flat_cv_exp(env, ctx, uo->e())());
        nuo->type(uo->type());
        return eval_par(env, nuo);
      }
      case Expression::E_CALL:
      {
        Call* c = e->cast<Call>();
        if (c->id()=="mzn_in_root_context") {
          return constants().boollit(ctx.b==C_ROOT);
        }
        std::vector<Expression*> args(c->args().size());
        GCLock lock;
        for (unsigned int i=0; i<c->args().size(); i++) {
          args[i] = flat_cv_exp(env, ctx, c->args()[i])();
        }
        Call* nc = new Call(c->loc(), c->id(), args);
        nc->decl(c->decl());
        nc->type(c->type());
        return eval_par(env, nc);
      }
      case Expression::E_LET:
      {
        Let* l = e->cast<Let>();
        l->pushbindings();
        KeepAlive ret = flat_cv_exp(env, ctx, l->in());
        l->popbindings();
        return ret;
      }
        
    }
    
  }
  
  EE flat_exp(EnvI& env, Ctx ctx, Expression* e, VarDecl* r, VarDecl* b) {
    if (e==NULL) return EE();
    EE ret;
    assert(!e->type().isunknown());
    if (e->type().ispar() && !e->isa<Let>() && !e->isa<VarDecl>() && e->type().bt()!=Type::BT_ANN) {
      
      if (e->type().cv()) {
        KeepAlive ka = flat_cv_exp(env,ctx,e);
        ret.r = bind(env,ctx,r,ka());
        ret.b = bind(env,Ctx(),b,constants().lit_true);
        return ret;
      }
      if (e->type().dim() > 0) {
        EnvI::Map::iterator it;
        Id* id = e->dyn_cast<Id>();
        if (id && (id->decl()->flat()==NULL || id->decl()->toplevel())) {
          VarDecl* vd = id->decl()->flat();
          if (vd==NULL) {
            vd = flat_exp(env,Ctx(),id->decl(),NULL,constants().var_true).r()->cast<Id>()->decl();
            id->decl()->flat(vd);
            ArrayLit* al = follow_id(vd->id())->cast<ArrayLit>();
            if (al->v().size()==0) {
              if (r==NULL)
                ret.r = al;
              else
                ret.r = bind(env,ctx,r,al);
              ret.b = bind(env,Ctx(),b,constants().lit_true);
              return ret;
            }
          }
          ret.r = bind(env,ctx,r,e->cast<Id>()->decl()->flat()->id());
          ret.b = bind(env,Ctx(),b,constants().lit_true);
          return ret;
        } else if ( (it = env.map_find(e)) != env.map_end()) {
          ret.r = bind(env,ctx,r,it->second.r()->cast<VarDecl>()->id());
          ret.b = bind(env,Ctx(),b,constants().lit_true);
          return ret;
        } else {
          GCLock lock;
          ArrayLit* al = follow_id(eval_par(env,e))->cast<ArrayLit>();
          if (al->v().size()==0 || (r && r->e()==NULL)) {
            if (r==NULL)
              ret.r = al;
            else
              ret.r = bind(env,ctx,r,al);
            ret.b = bind(env,Ctx(),b,constants().lit_true);
            return ret;
          }
          if ( (it = env.map_find(al)) != env.map_end()) {
            ret.r = bind(env,ctx,r,it->second.r()->cast<VarDecl>()->id());
            ret.b = bind(env,Ctx(),b,constants().lit_true);
            return ret;
          }
          std::vector<TypeInst*> ranges(al->dims());
          for (unsigned int i=0; i<ranges.size(); i++) {
            ranges[i] = new TypeInst(e->loc(),
                                     Type(),
                                     new SetLit(Location().introduce(),IntSetVal::a(al->min(i),al->max(i))));
          }
          ASTExprVec<TypeInst> ranges_v(ranges);
          assert(!al->type().isbot());
          TypeInst* ti = new TypeInst(e->loc(),al->type(),ranges_v,NULL);
          VarDecl* vd = newVarDecl(env, ctx, ti, NULL, NULL, al);
          EE ee(vd,NULL);
          env.map_insert(al,ee);
          env.map_insert(vd->e(),ee);
          
          ret.r = bind(env,ctx,r,vd->id());
          ret.b = bind(env,Ctx(),b,constants().lit_true);
          return ret;
        }
      }
      GCLock lock;
      try {
        ret.r = bind(env,ctx,r,eval_par(env,e));
        ret.b = bind(env,Ctx(),b,constants().lit_true);
      } catch (ResultUndefinedError&) {
        ret.b = bind(env,Ctx(),b,constants().lit_false);
      }
      return ret;
    }
    switch (e->eid()) {
    case Expression::E_INTLIT:
    case Expression::E_FLOATLIT:
    case Expression::E_STRINGLIT:
      {
        CallStackItem _csi(env,e);
        GCLock lock;
        ret.b = bind(env,Ctx(),b,constants().lit_true);
        ret.r = bind(env,Ctx(),r,e);
        return ret;
      }
    case Expression::E_SETLIT:
      {
        CallStackItem _csi(env,e);
        SetLit* sl = e->cast<SetLit>();
        assert(sl->isv()==NULL);
        std::vector<EE> elems_ee(sl->v().size());
        for (unsigned int i=sl->v().size(); i--;)
          elems_ee[i] = flat_exp(env,ctx,sl->v()[i],NULL,NULL);
        std::vector<Expression*> elems(elems_ee.size());
        bool allPar = true;
        for (unsigned int i=elems.size(); i--;) {
          elems[i] = elems_ee[i].r();
          allPar = allPar && elems[i]->type().ispar();
        }

        ret.b = conj(env,b,Ctx(),elems_ee);
        if (allPar) {
          GCLock lock;
          Expression* ee = eval_par(env,e);
          ret.r = bind(env,Ctx(),r,ee);
        } else {
          GCLock lock;
          ArrayLit* al = new ArrayLit(sl->loc(),elems);
          al->type(Type::varint(1));
          std::vector<Expression*> args(1);
          args[0] = al;
          Call* cc = new Call(sl->loc().introduce(), "array2set", args);
          cc->type(Type::varsetint());
          FunctionI* fi = env.orig->matchFn(env, cc->id(),args);
          if (fi==NULL) {
            throw FlatteningError(env,cc->loc(), "cannot find matching declaration");
          }
          assert(fi);
          assert(fi->rtype(env, args).isSubtypeOf(cc->type()));
          cc->decl(fi);
          EE ee = flat_exp(env, Ctx(), cc, NULL, constants().var_true);
          ret.r = bind(env,Ctx(),r,ee.r());
        }
      }
      break;
    case Expression::E_BOOLLIT:
      {
        CallStackItem _csi(env,e);
        GCLock lock;
        ret.b = bind(env,Ctx(),b,constants().lit_true);
        ret.r = bind(env,ctx,r,e);
        return ret;
      }
      break;
    case Expression::E_ID:
      {
        CallStackItem _csi(env,e);
        Id* id = e->cast<Id>();
        if (id->decl()==NULL) {
          if (id->type().isann()) {
            ret.b = bind(env,Ctx(),b,constants().lit_true);
            ret.r = bind(env,ctx,r,e);
            return ret;
          } else {
            throw FlatteningError(env,e->loc(), "undefined identifier");
          }
        }
        id = follow_id_to_decl(id)->cast<VarDecl>()->id();
        if (ctx.neg && id->type().dim() > 0) {
          if (id->type().dim() > 1)
            throw InternalError("multi-dim arrays in negative positions not supported yet");
          KeepAlive ka;
          {
            GCLock lock;
            std::vector<VarDecl*> gen_id(1);
            gen_id[0] = new VarDecl(id->loc(), new TypeInst(id->loc(),Type::parint()),env.genId(),
                                    IntLit::a(0));
            
            /// TODO: support arbitrary dimensions
            std::vector<Expression*> idxsetargs(1);
            idxsetargs[0] = id;
            Call* idxset = new Call(id->loc().introduce(),"index_set",idxsetargs);
            idxset->decl(env.orig->matchFn(env, idxset));
            idxset->type(idxset->decl()->rtype(env, idxsetargs));
            Generator gen(gen_id,idxset);
            std::vector<Expression*> idx(1);
            Generators gens;
            gens._g.push_back(gen);
            gens._w = NULL;
            UnOp* aanot = new UnOp(id->loc(),UOT_NOT,NULL);
            Comprehension* cp = new Comprehension(id->loc(),
              aanot, gens, false);
            Id* bodyidx = cp->decl(0,0)->id();
            idx[0] = bodyidx;
            ArrayAccess* aa = new ArrayAccess(id->loc(),id,idx);
            aanot->e(aa);
            Type tt = id->type();
            tt.dim(0);
            aa->type(tt);
            aanot->type(aa->type());
            cp->type(id->type());
            ctx.neg = false;
            ka = cp;
          }
          ret = flat_exp(env,ctx,ka(),r,b);
        } else {
          GCLock lock;
          VarDecl* vd = id->decl()->flat();
          Expression* rete = NULL;
          if (vd==NULL) {
            // New top-level id, need to copy into env.m
            vd = flat_exp(env,Ctx(),id->decl(),NULL,constants().var_true).r()
                 ->cast<Id>()->decl();
          }
          ret.b = bind(env,Ctx(),b,constants().lit_true);
          if (vd && vd->e()!=NULL) {
            switch (vd->e()->eid()) {
            case Expression::E_INTLIT:
            case Expression::E_BOOLLIT:
            case Expression::E_FLOATLIT:
            case Expression::E_ID:
              rete = vd->e();
              break;
            default: break;
            }
          } else if (vd && vd->ti()->ranges().size() > 0) {
            // create fresh variables and array literal
            std::vector<std::pair<int,int> > dims;
            IntVal asize = 1;
            for (unsigned int i=0; i<vd->ti()->ranges().size(); i++) {
              TypeInst* ti = vd->ti()->ranges()[i];
              if (ti->domain()==NULL)
                throw FlatteningError(env,ti->loc(),"array dimensions unknown");
              IntSetVal* isv = eval_intset(env,ti->domain());
              if (isv->size() == 0) {
                dims.push_back(std::pair<int,int>(1,0));
                asize = 0;
              } else {
                if (isv->size() != 1)
                  throw FlatteningError(env,ti->loc(),"invalid array index set");
                asize *= (isv->max(0)-isv->min(0)+1);
                dims.push_back(std::pair<int,int>(static_cast<int>(isv->min(0).toInt()),
					          static_cast<int>(isv->max(0).toInt())));
              }
            }
            Type tt = vd->ti()->type();
            tt.dim(0);
            
            if (asize > Constants::max_array_size) {
              std::ostringstream oss;
              oss << "array size (" << asize << ") exceeds maximum allowed size (" << Constants::max_array_size << ")";
              throw FlatteningError(env,vd->loc(),oss.str());
            }
            
            std::vector<Expression*> elems(static_cast<int>(asize.toInt()));
            for (int i=0; i<static_cast<int>(asize.toInt()); i++) {
              TypeInst* vti = new TypeInst(Location().introduce(),tt,vd->ti()->domain());
              VarDecl* nvd = newVarDecl(env, Ctx(), vti, NULL, vd, NULL);
              elems[i] = nvd->id();
            }
            // After introducing variables for each array element, the original domain can be
            // set to "computed" (since it is a consequence of the individual variable domains)
            vd->ti()->setComputedDomain(true);

            ArrayLit* al = new ArrayLit(Location().introduce(),elems,dims);
            al->type(vd->type());
            vd->e(al);
            env.vo_add_exp(vd);
            EE ee;
            ee.r = vd;
            env.map_insert(vd->e(), ee);
          }
          if (rete==NULL) {
            if (!vd->toplevel()) {
              // create new VarDecl in toplevel, if decl doesnt exist yet
              EnvI::Map::iterator it = env.map_find(vd->e());
              if (it==env.map_end()) {
                Expression* vde = follow_id(vd->e());
                ArrayLit* vdea = vde ? vde->dyn_cast<ArrayLit>() : NULL;
                if (vdea && vdea->v().size()==0) {
                  // Do not create names for empty arrays but return array literal directly
                  rete = vdea;
                } else {
                  VarDecl* nvd = newVarDecl(env, ctx, eval_typeinst(env,vd), NULL, vd, NULL);
                  
                  if (vd->e()) {
                    (void) flat_exp(env, Ctx(), vd->e(), nvd, constants().var_true);
                  }
                  vd = nvd;
                  EE ee(vd,NULL);
                  if (vd->e())
                    env.map_insert(vd->e(),ee);
                }
              } else {
                if (it->second.r()->isa<VarDecl>()) {
                  vd = it->second.r()->cast<VarDecl>();
                } else {
                  rete = it->second.r();
                }
              }
            }
            if (rete==NULL) {
              if (id->type().bt() == Type::BT_ANN && vd->e()) {
                rete = vd->e();
              } else {
                ArrayLit* vda = vd->dyn_cast<ArrayLit>();
                if (vda && vda->v().size()==0) {
                  // Do not create names for empty arrays but return array literal directly
                  rete = vda;
                } else {
                  rete = vd->id();
                }
              }
            }
          }
          ret.r = bind(env,ctx,r,rete);
        }
      }
      break;
    case Expression::E_ANON:
      {
        CallStackItem _csi(env,e);
        AnonVar* av = e->cast<AnonVar>();
        if (av->type().isbot()) {
          throw InternalError("type of anonymous variable could not be inferred");
        }
        GCLock lock;
        VarDecl* vd = new VarDecl(Location().introduce(), new TypeInst(Location().introduce(), av->type()),
                                  env.genId());
        ret = flat_exp(env,Ctx(),vd,NULL,constants().var_true);
      }
      break;
    case Expression::E_ARRAYLIT:
      {
        CallStackItem _csi(env,e);
        ArrayLit* al = e->cast<ArrayLit>();
        if (al->flat()) {
          ret.b = bind(env,Ctx(),b,constants().lit_true);
          ret.r = bind(env,Ctx(),r,al);
        } else {
          std::vector<EE> elems_ee(al->v().size());
          for (unsigned int i=al->v().size(); i--;)
            elems_ee[i] = flat_exp(env,ctx,al->v()[i],NULL,NULL);
          std::vector<Expression*> elems(elems_ee.size());
          for (unsigned int i=elems.size(); i--;)
            elems[i] = elems_ee[i].r();
          std::vector<std::pair<int,int> > dims(al->dims());
          for (unsigned int i=al->dims(); i--;)
            dims[i] = std::pair<int,int>(al->min(i), al->max(i));
          KeepAlive ka;
          {
            GCLock lock;
            ArrayLit* alr = new ArrayLit(Location().introduce(),elems,dims);
            alr->type(al->type());
            alr->flat(true);
            ka = alr;
          }
          ret.b = conj(env,b,Ctx(),elems_ee);
          ret.r = bind(env,Ctx(),r,ka());
        }
      }
      break;
    case Expression::E_ARRAYACCESS:
      {
        CallStackItem _csi(env,e);
        ArrayAccess* aa = e->cast<ArrayAccess>();
        KeepAlive aa_ka = aa;

        Ctx nctx = ctx;
        nctx.b = +nctx.b;
        nctx.neg = false;
        EE eev = flat_exp(env,nctx,aa->v(),NULL,NULL);
        std::vector<EE> ees;

      start_flatten_arrayaccess:
        for (unsigned int i=0; i<aa->idx().size(); i++) {
          Expression* tmp = follow_id_to_decl(aa->idx()[i]);
          if (VarDecl* vd = tmp->dyn_cast<VarDecl>())
            tmp = vd->id();
          if (tmp->type().ispar()) {
            ArrayLit* al;
            if (eev.r()->isa<ArrayLit>()) {
              al = eev.r()->cast<ArrayLit>();
            } else {
              Id* id = eev.r()->cast<Id>();
              if (id->decl()==NULL) {
                throw InternalError("undefined identifier");
              }
              if (id->decl()->e()==NULL) {
                throw InternalError("array without initialiser not supported");
              }
              al = follow_id(id)->cast<ArrayLit>();
            }
            
            std::vector<KeepAlive> elems;
            std::vector<IntVal> idx(aa->idx().size());
            std::vector<std::pair<int,int> > dims;
            std::vector<Expression*> newaccess;
            std::vector<int> nonpar;
            std::vector<int> stack;
            for (unsigned int j=0; j<aa->idx().size(); j++) {
              Expression* tmp = follow_id_to_decl(aa->idx()[j]);
              if (VarDecl* vd = tmp->dyn_cast<VarDecl>())
                tmp = vd->id();
              if (tmp->type().ispar()) {
                GCLock lock;
                idx[j] = eval_int(env, tmp).toInt();
              } else {
                idx[j] = al->min(j);
                stack.push_back(nonpar.size());
                nonpar.push_back(j);
                dims.push_back(std::make_pair(al->min(j), al->max(j)));
                newaccess.push_back(aa->idx()[j]);
              }
            }
            if (stack.empty()) {
              bool success;
              KeepAlive ka;
              {
                GCLock lock;
                ka = eval_arrayaccess(env, al, idx, success);
                if (!success && env.in_maybe_partial==0) {
                  ResultUndefinedError e(env,al->loc(),"array access out of bounds");
                }
              }
              ees.push_back(EE(NULL,constants().boollit(success)));
              ees.push_back(EE(NULL,eev.b()));
              if (aa->type().isbool() && !aa->type().isopt()) {
                ret.b = bind(env,Ctx(),b,constants().lit_true);
                ees.push_back(EE(NULL,ka()));
                ret.r = conj(env,r,ctx,ees);
              } else {
                ret.b = conj(env,b,ctx,ees);
                ret.r = bind(env,ctx,r,ka());
              }
              return ret;
            }
            while (!stack.empty()) {
              int cur = stack.back();
              if (cur==nonpar.size()-1) {
                stack.pop_back();
                for (int i = al->min(nonpar[cur]); i <= al->max(nonpar[cur]); i++) {
                  idx[nonpar[cur]] = i;
                  bool success;
                  GCLock lock;
                  Expression* al_idx = eval_arrayaccess(env, al, idx, success);
                  if (!success) {
                    if (env.in_maybe_partial==0) {
                      ResultUndefinedError e(env,al->loc(),"array access out of bounds");
                    }
                    ees.push_back(EE(NULL,constants().lit_false));
                    ees.push_back(EE(NULL,eev.b()));
                    if (aa->type().isbool() && !aa->type().isopt()) {
                      ret.b = bind(env,Ctx(),b,constants().lit_true);
                      ret.r = conj(env,r,ctx,ees);
                    } else {
                      ret.b = conj(env,b,ctx,ees);
                      ret.r = bind(env,ctx,r,al_idx);
                    }
                    return ret;
                  }
                  elems.push_back(al_idx);
                }
              } else {
                if (idx[nonpar[cur]].toInt()==al->max(nonpar[cur])) {
                  idx[nonpar[cur]]=al->min(nonpar[cur]);
                  stack.pop_back();
                } else {
                  idx[nonpar[cur]]++;
                  for (unsigned int j=cur+1; j<nonpar.size(); j++)
                    stack.push_back(j);
                }
              }
            }
            std::vector<Expression*> elems_e(elems.size());
            for (unsigned int i=0; i<elems.size(); i++)
              elems_e[i] = elems[i]();
            {
              GCLock lock;
              Expression* newal = new ArrayLit(al->loc(), elems_e, dims);
              Type t = al->type();
              t.dim(dims.size());
              newal->type(t);
              eev.r = newal;
              ArrayAccess* n_aa = new ArrayAccess(aa->loc(), newal, newaccess);
              n_aa->type(aa->type());
              aa = n_aa;
              aa_ka = aa;
            }
          }
        }
        
        if (aa->idx().size()==1 && aa->idx()[0]->isa<ArrayAccess>()) {
          ArrayAccess* aa_inner = aa->idx()[0]->cast<ArrayAccess>();
          ArrayLit* al;
          if (eev.r()->isa<ArrayLit>()) {
            al = eev.r()->cast<ArrayLit>();
          } else {
            Id* id = eev.r()->cast<Id>();
            if (id->decl()==NULL) {
              throw InternalError("undefined identifier");
            }
            if (id->decl()->e()==NULL) {
              throw InternalError("array without initialiser not supported");
            }
            al = follow_id(id)->cast<ArrayLit>();
          }
          if (aa_inner->v()->type().ispar()) {
            KeepAlive ka_al_inner = flat_cv_exp(env, ctx, aa_inner->v());
            ArrayLit* al_inner = ka_al_inner()->cast<ArrayLit>();
            std::vector<Expression*> composed_e(al_inner->v().size());
            for (unsigned int i=0; i<al_inner->v().size(); i++) {
              GCLock lock;
              IntVal inner_idx = eval_int(env, al_inner->v()[i]);
              if (inner_idx < al->min(0) || inner_idx > al->max(0))
                goto flatten_arrayaccess;
              composed_e[i] = al->v()[inner_idx.toInt()-al->min(0)];
            }
            std::vector<std::pair<int,int> > dims(al_inner->dims());
            for (unsigned int i=0; i<al_inner->dims(); i++) {
              dims[i] = std::make_pair(al_inner->min(i), al_inner->max(i));
            }
            {
              GCLock lock;
              Expression* newal = new ArrayLit(al->loc(), composed_e, dims);
              Type t = al->type();
              t.dim(dims.size());
              newal->type(t);
              eev.r = newal;
              ArrayAccess* n_aa = new ArrayAccess(aa->loc(), newal, aa_inner->idx());
              n_aa->type(aa->type());
              aa = n_aa;
              aa_ka = aa;
              goto start_flatten_arrayaccess;
            }
            
          }
        }
      flatten_arrayaccess:
        Ctx dimctx = ctx;
        dimctx.neg = false;
        for (unsigned int i=0; i<aa->idx().size(); i++) {
          Expression* tmp = follow_id_to_decl(aa->idx()[i]);
          if (VarDecl* vd = tmp->dyn_cast<VarDecl>())
            tmp = vd->id();
          ees.push_back(flat_exp(env, dimctx, tmp, NULL, NULL));
        }
        ees.push_back(EE(NULL,eev.b()));
        
        bool parAccess=true;
        for (unsigned int i=0; i<aa->idx().size(); i++) {
          if (!ees[i].r()->type().ispar()) {
            parAccess = false;
            break;
          }
        }

        if (parAccess) {
          ArrayLit* al;
          if (eev.r()->isa<ArrayLit>()) {
            al = eev.r()->cast<ArrayLit>();
          } else {
            Id* id = eev.r()->cast<Id>();
            if (id->decl()==NULL) {
              throw InternalError("undefined identifier");
            }
            if (id->decl()->e()==NULL) {
              throw InternalError("array without initialiser not supported");
            }
            al = follow_id(id)->cast<ArrayLit>();
          }
          KeepAlive ka;
          bool success;
          {
            GCLock lock;
            std::vector<IntVal> dims(aa->idx().size());
            for (unsigned int i=aa->idx().size(); i--;)
              dims[i] = eval_int(env,ees[i].r());
            ka = eval_arrayaccess(env,al,dims,success);
          }
          if (!success && env.in_maybe_partial==0) {
            ResultUndefinedError e(env,al->loc(),"array access out of bounds");
          }
          ees.push_back(EE(NULL,constants().boollit(success)));
          if (aa->type().isbool() && !aa->type().isopt()) {
            ret.b = bind(env,Ctx(),b,constants().lit_true);
            ees.push_back(EE(NULL,ka()));
            ret.r = conj(env,r,ctx,ees);
          } else {
            ret.b = conj(env,b,ctx,ees);
            ret.r = bind(env,ctx,r,ka());
          }
        } else {
          std::vector<Expression*> args(aa->idx().size()+1);
          for (unsigned int i=aa->idx().size(); i--;)
            args[i] = ees[i].r();
          args[aa->idx().size()] = eev.r();
          KeepAlive ka;
          {
            GCLock lock;
            Call* cc = new Call(e->loc().introduce(),constants().ids.element,args);
            cc->type(aa->type());
            FunctionI* fi = env.orig->matchFn(env,cc->id(),args);
            if (fi==NULL) {
              throw FlatteningError(env,cc->loc(), "cannot find matching declaration");
            }
            assert(fi);
            assert(fi->rtype(env,args).isSubtypeOf(cc->type()));
            cc->decl(fi);
            ka = cc;
          }
          Ctx elemctx = ctx;
          elemctx.neg = false;
          EE ee = flat_exp(env,elemctx,ka(),NULL,NULL);
          ees.push_back(ee);
          if (aa->type().isbool() && !aa->type().isopt()) {
            ee.b = ee.r;
            ees.push_back(ee);
            ret.r = conj(env,r,ctx,ees);
            ret.b = bind(env,ctx,b,constants().boollit(!ctx.neg));
          } else {
            ret.r = bind(env,ctx,r,ee.r());
            ret.b = conj(env,b,ctx,ees);
          }
        }
      }
      break;
    case Expression::E_COMP:
      {
        CallStackItem _csi(env,e);
        Comprehension* c = e->cast<Comprehension>();
        KeepAlive c_ka(c);
        
        if (c->type().isopt()) {
          std::vector<Expression*> in(c->n_generators());
          std::vector<Expression*> where;
          GCLock lock;
          for (int i=0; i<c->n_generators(); i++) {
            if (c->in(i)->type().isvar() && c->in(i)->type().dim()==0) {
              std::vector<Expression*> args(1);
              args[0] = c->in(i);
              Call* ub = new Call(Location().introduce(),"ub",args);
              ub->type(Type::parsetint());
              ub->decl(env.orig->matchFn(env, ub));
              in[i] = ub;
              for (int j=0; j<c->n_decls(i); j++) {
                BinOp* bo = new BinOp(Location().introduce(),c->decl(i,j)->id(), BOT_IN, c->in(i));
                bo->type(Type::varbool());
                where.push_back(bo);
              }
            } else {
              in[i] = c->in(i);
            }
          }
          if (where.size() > 0 || (c->where() && c->where()->type().isvar())) {
            Generators gs;
            if (c->where()==NULL || c->where()->type().ispar())
              gs._w = c->where();
            else
              where.push_back(c->where());
            for (int i=0; i<c->n_generators(); i++) {
              std::vector<VarDecl*> vds(c->n_decls(i));
              for (int j=0; j<c->n_decls(i); j++)
                vds[j] = c->decl(i, j);
              gs._g.push_back(Generator(vds,in[i]));
            }
            Expression* cond;
            if (where.size() > 1) {
              ArrayLit* al = new ArrayLit(Location().introduce(), where);
              al->type(Type::varbool(1));
              std::vector<Expression*> args(1);
              args[0] = al;
              Call* forall = new Call(Location().introduce(), constants().ids.forall, args);
              forall->type(Type::varbool());
              forall->decl(env.orig->matchFn(env, forall));
              cond = forall;
            } else {
              cond = where[0];
            }
            

            Expression* r_bounds = NULL;
            if (c->e()->type().bt()==Type::BT_INT && c->e()->type().dim() == 0) {
              std::vector<Expression*> ubargs(1);
              ubargs[0] = c->e();
              if (c->e()->type().st()==Type::ST_SET) {
                Call* bc = new Call(Location().introduce(),"ub",ubargs);
                bc->type(Type::parsetint());
                bc->decl(env.orig->matchFn(env, bc));
                r_bounds = bc;
              } else {
                Call* lbc = new Call(Location().introduce(),"lb",ubargs);
                lbc->type(Type::parint());
                lbc->decl(env.orig->matchFn(env, lbc));
                Call* ubc = new Call(Location().introduce(),"ub",ubargs);
                ubc->type(Type::parint());
                ubc->decl(env.orig->matchFn(env, ubc));
                r_bounds = new BinOp(Location().introduce(),lbc,BOT_DOTDOT,ubc);
                r_bounds->type(Type::parsetint());
              }
            }
            Type tt;
            tt = c->e()->type();
            tt.ti(Type::TI_VAR);
            tt.ot(Type::OT_OPTIONAL);
            
            TypeInst* ti = new TypeInst(Location().introduce(),tt,r_bounds);
            VarDecl* r = new VarDecl(c->loc(),ti,env.genId());
            r->addAnnotation(constants().ann.promise_total);
            r->introduced(true);
            r->flat(r);

            std::vector<Expression*> let_exprs(3);
            let_exprs[0] = r;
            BinOp* r_eq_e = new BinOp(Location().introduce(),r->id(),BOT_EQ,c->e());
            r_eq_e->type(Type::varbool());
            let_exprs[1] = new BinOp(Location().introduce(),cond,BOT_IMPL,r_eq_e);
            let_exprs[1]->type(Type::varbool());
            let_exprs[1]->addAnnotation(constants().ann.promise_total);
            std::vector<Expression*> absent_r_args(1);
            absent_r_args[0] = r->id();
            Call* absent_r = new Call(Location().introduce(), "absent", absent_r_args);
            absent_r->type(Type::varbool());
            absent_r->decl(env.orig->matchFn(env, absent_r));
            let_exprs[2] = new BinOp(Location().introduce(),cond,BOT_OR,absent_r);
            let_exprs[2]->type(Type::varbool());
            let_exprs[2]->addAnnotation(constants().ann.promise_total);
            Let* let = new Let(Location().introduce(), let_exprs, r->id());
            let->type(r->type());
            Comprehension* nc = new Comprehension(c->loc(),let,gs,c->set());
            nc->type(c->type());
            c = nc;
            c_ka = c;
          }
        }
        
        class EvalF {
        public:
          Ctx ctx;
          EvalF(Ctx ctx0) : ctx(ctx0) {}
          typedef EE ArrayVal;
          EE e(EnvI& env, Expression* e0) {
            VarDecl* b = ctx.b==C_ROOT ? constants().var_true : NULL;
            VarDecl* r = (ctx.b == C_ROOT && e0->type().isbool() && !e0->type().isopt()) ? constants().var_true : NULL;
            return flat_exp(env,ctx,e0,r,b);
          }
        } _evalf(ctx);
        std::vector<EE> elems_ee = eval_comp<EvalF>(env,_evalf,c);
        std::vector<Expression*> elems(elems_ee.size());
        Type elemType = Type::bot();
        bool allPar = true;
        for (unsigned int i=elems.size(); i--;) {
          elems[i] = elems_ee[i].r();
          if (elemType==Type::bot())
            elemType = elems[i]->type();
          if (!elems[i]->type().ispar())
            allPar = false;
        }
        if (elemType.isbot()) {
          elemType = c->type();
          elemType.ti(Type::TI_PAR);
        }
        if (!allPar)
          elemType.ti(Type::TI_VAR);
        if (c->set())
          elemType.st(Type::ST_SET);
        else
          elemType.dim(c->type().dim());
        KeepAlive ka;
        {
          GCLock lock;
          if (c->set()) {
            if (c->type().ispar() && allPar) {
              SetLit* sl = new SetLit(c->loc(), elems);
              sl->type(elemType);
              Expression* slr = eval_par(env,sl);
              slr->type(elemType);
              ka = slr;
            } else {
              throw InternalError("var set comprehensions not supported yet");
            }
          } else {
            ArrayLit* alr = new ArrayLit(Location().introduce(),elems);
            alr->type(elemType);
            alr->flat(true);
            ka = alr;
          }
        }
        assert(!ka()->type().isbot());
        ret.b = conj(env,b,Ctx(),elems_ee);
        ret.r = bind(env,Ctx(),r,ka());
      }
      break;
    case Expression::E_ITE:
      {
        CallStackItem _csi(env,e);
        ITE* ite = e->cast<ITE>();
        ret = flat_ite(env,ctx,ite,r,b);
      }
      break;
    case Expression::E_BINOP:
      {
        CallStackItem _csi(env,e);
        BinOp* bo = e->cast<BinOp>();
        if (isReverseMap(bo)) {
          CallArgItem cai(env);
          Id* id = bo->lhs()->dyn_cast<Id>();
          if (id==NULL)
            throw EvalError(env, bo->lhs()->loc(), "Reverse mappers are only defined for identifiers");
          if (bo->op() != BOT_EQ && bo->op() != BOT_EQUIV)
            throw EvalError(env, bo->loc(), "Reverse mappers have to use `=` as the operator");
          Call* c = bo->rhs()->dyn_cast<Call>();
          if (c==NULL)
            throw EvalError(env, bo->rhs()->loc(), "Reverse mappers require call on right hand side");

          std::vector<Expression*> args(c->args().size());
          for (unsigned int i=0; i<c->args().size(); i++) {
            Id* idi = c->args()[i]->dyn_cast<Id>();
            if (idi==NULL)
              throw EvalError(env, c->args()[i]->loc(), "Reverse mapper calls require identifiers as arguments");
            EE ee = flat_exp(env, Ctx(), idi, NULL, constants().var_true);
            args[i] = ee.r();
          }
          
          EE ee = flat_exp(env, Ctx(), id, NULL, constants().var_true);
          
          GCLock lock;
          Call* revMap = new Call(Location().introduce(),c->id(),args);
          
          args.push_back(ee.r());
          Call* keepAlive = new Call(Location().introduce(),constants().var_redef->id(),args);
          keepAlive->type(Type::varbool());
          keepAlive->decl(constants().var_redef);
          ret = flat_exp(env, Ctx(), keepAlive, constants().var_true, constants().var_true);
          
          if (ee.r()->isa<Id>()) {
            env.reverseMappers.insert(ee.r()->cast<Id>(),revMap);
          }
          break;
        }
        if ( (bo->op()==BOT_EQ ||  bo->op()==BOT_EQUIV) && (bo->lhs()==constants().absent || bo->rhs()==constants().absent) ) {
          GCLock lock;
          std::vector<Expression*> args(1);
          args[0] = bo->lhs()==constants().absent ? bo->rhs() : bo->lhs();
          if (args[0] != constants().absent) {
            Call* cr = new Call(bo->loc().introduce(),"absent",args);
            cr->decl(env.orig->matchFn(env, cr));
            cr->type(cr->decl()->rtype(env, args));
            ret = flat_exp(env, ctx, cr, r, b);
          } else {
            ret.b = bind(env,Ctx(),b,constants().lit_true);
            ret.r = bind(env,ctx,r,constants().lit_true);
          }
          break;
        }
        Ctx ctx0 = ctx;
        ctx0.neg = false;
        Ctx ctx1 = ctx;
        ctx1.neg = false;
        BinOpType bot = bo->op();
        if (bo->lhs()->type().isbool()) {
          switch (bot) {
            case BOT_EQ: bot = BOT_EQUIV; break;
            case BOT_NQ: bot = BOT_XOR; break;
            case BOT_LQ: bot = BOT_IMPL; break;
            case BOT_GQ: bot = BOT_RIMPL; break;
            default: break;
          }
        }
        bool negArgs = false;
        bool doubleNeg = false;
        if (ctx.neg) {
          switch (bot) {
            case BOT_AND:
              ctx.b = -ctx.b;
              ctx.neg = false;
              negArgs = true;
              bot = BOT_OR;
              break;
            case BOT_OR:
              ctx.b = -ctx.b;
              ctx.neg = false;
              negArgs = true;
              bot = BOT_AND;
              break;
            default: break;
          }
        }
        Expression* boe0 = bo->lhs();
        Expression* boe1 = bo->rhs();
        switch (bot) {
          case BOT_PLUS:
          {
            KeepAlive ka;
            if (boe0->type().isint()) {
              ka = mklinexp<IntLit>(env,1,1,boe0,boe1);
            } else {
              ka = mklinexp<FloatLit>(env,1.0,1.0,boe0,boe1);
            }
            ret = flat_exp(env,ctx,ka(),r,b);
          }
            break;
          case BOT_MINUS:
          {
            KeepAlive ka;
            if (boe0->type().isint()) {
              ka = mklinexp<IntLit>(env,1,-1,boe0,boe1);
            } else {
              ka = mklinexp<FloatLit>(env,1.0,-1.0,boe0,boe1);
            }
            ret = flat_exp(env,ctx,ka(),r,b);
          }
            break;
          case BOT_MULT:
          case BOT_IDIV:
          case BOT_MOD:
          case BOT_DIV:
          case BOT_UNION:
          case BOT_DIFF:
          case BOT_SYMDIFF:
          case BOT_INTERSECT:
          case BOT_DOTDOT:
          {
            assert(!ctx0.neg);
            assert(!ctx1.neg);
            EE e0 = flat_exp(env,ctx0,boe0,NULL,b);
            EE e1 = flat_exp(env,ctx1,boe1,NULL,b);
            
            if (e0.r()->type().ispar() && e1.r()->type().ispar()) {
              GCLock lock;
              BinOp* parbo = new BinOp(bo->loc(),e0.r(),bo->op(),e1.r());
              Type tt = bo->type();
              tt.ti(Type::TI_PAR);
              parbo->type(tt);
              Expression* res = eval_par(env,parbo);
              assert(!res->type().isunknown());
              ret.r = bind(env,ctx,r,res);
              std::vector<EE> ees(2);
              ees[0].b = e0.b; ees[1].b = e1.b;
              ret.b = conj(env,b,Ctx(),ees);
              break;
            }
            
            if (bot==BOT_MULT) {
              Expression* e0r = e0.r();
              Expression* e1r = e1.r();
              if (e0r->type().ispar())
                std::swap(e0r,e1r);
              if (e1r->type().ispar() && e1r->type().isint()) {
                IntVal coeff = eval_int(env,e1r);
                KeepAlive ka = mklinexp<IntLit>(env,coeff,0,e0r,NULL);
                ret = flat_exp(env,ctx,ka(),r,b);
                break;
              } else if (e1r->type().ispar() && e1r->type().isfloat()) {
                FloatVal coeff = eval_float(env,e1r);
                KeepAlive ka = mklinexp<FloatLit>(env,coeff,0.0,e0r,NULL);
                ret = flat_exp(env,ctx,ka(),r,b);
                break;
              }
            } else if (bot==BOT_DIV || bot==BOT_IDIV) {
              Expression* e0r = e0.r();
              Expression* e1r = e1.r();
              if (e1r->type().ispar() && e1r->type().isint()) {
                IntVal coeff = eval_int(env,e1r);
                if (coeff==1) {
                  ret = flat_exp(env,ctx,e0r,r,b);
                  break;
                }
              } else if (e1r->type().ispar() && e1r->type().isfloat()) {
                FloatVal coeff = eval_float(env,e1r);
                if (coeff==1.0) {
                  ret = flat_exp(env,ctx,e0r,r,b);
                  break;
                } else {
                  KeepAlive ka = mklinexp<FloatLit>(env,1.0/coeff,0.0,e0r,NULL);
                  ret = flat_exp(env,ctx,ka(),r,b);
                  break;
                }
              }
            }

            
            GC::lock();
            std::vector<Expression*> args(2);
            args[0] = e0.r(); args[1] = e1.r();
            Call* cc;
            if (bo->decl()) {
              cc = new Call(bo->loc().introduce(),bo->opToString(),args);
            } else {
              cc = new Call(bo->loc().introduce(),opToBuiltin(bo,bot),args);
            }
            cc->type(bo->type());

            EnvI::Map::iterator cit;
            if ( (cit = env.map_find(cc)) != env.map_end()) {
              ret.b = bind(env,Ctx(),b,env.ignorePartial ? constants().lit_true : cit->second.b());
              ret.r = bind(env,ctx,r,cit->second.r());
            } else {
              if (FunctionI* fi = env.orig->matchFn(env,cc->id(),args)) {
                assert(cc->type() == fi->rtype(env,args));
                cc->decl(fi);
                cc->type(cc->decl()->rtype(env,args));
                KeepAlive ka(cc);
                GC::unlock();
                EE ee = flat_exp(env,ctx,cc,r,NULL);
                GC::lock();
                ret.r = ee.r;
                std::vector<EE> ees(3);
                ees[0].b = e0.b; ees[1].b = e1.b; ees[2].b = ee.b;
                ret.b = conj(env,b,Ctx(),ees);
              } else {
                ret.r = bind(env,ctx,r,cc);
                std::vector<EE> ees(2);
                ees[0].b = e0.b; ees[1].b = e1.b;
                ret.b = conj(env,b,Ctx(),ees);
                if (!ctx.neg)
                  env.map_insert(cc,ret);
              }
            }
          }
            GC::unlock();
            break;
            
          case BOT_AND:
          {
            if (r==constants().var_true) {
              Ctx nctx;
              nctx.neg = negArgs;
              nctx.b = negArgs ? C_NEG : C_ROOT;
              std::vector<Expression*> todo;
              todo.push_back(boe0);
              todo.push_back(boe1);
              while (!todo.empty()) {
                Expression* e_todo = todo.back();
                todo.pop_back();
                BinOp* e_bo = e_todo->dyn_cast<BinOp>();
                if (e_bo && e_bo->op()==BOT_AND) {
                  todo.push_back(e_bo->lhs());
                  todo.push_back(e_bo->rhs());
                } else {
                  (void) flat_exp(env,nctx,e_todo,constants().var_true,constants().var_true);
                }
              }
              ret.r = bind(env,ctx,r,constants().lit_true);
              break;
            } else {
              GC::lock();
              Call* c = aggregateAndOrOps(env, bo, negArgs, bot);
              KeepAlive ka(c);
              GC::unlock();
              ret = flat_exp(env,ctx,c,r,b);
              if (Id* id = ret.r()->dyn_cast<Id>()) {
                addCtxAnn(id->decl(), ctx.b);
              }
            }
            break;
          }
          case BOT_OR:
          {
            GC::lock();
            Call* c = aggregateAndOrOps(env, bo, negArgs, bot);
            KeepAlive ka(c);
            GC::unlock();
            ret = flat_exp(env,ctx,c,r,b);
            if (Id* id = ret.r()->dyn_cast<Id>()) {
              addCtxAnn(id->decl(), ctx.b);
            }
          }
            break;
          case BOT_RIMPL:
          {
            std::swap(boe0,boe1);
          }
            // fall through
          case BOT_IMPL:
          {
            if (ctx.b==C_ROOT && r==constants().var_true && boe0->type().ispar()) {
              bool b;
              {
                GCLock lock;
                b = eval_bool(env,boe0);
              }
              if (b) {
                Ctx nctx = ctx;
                nctx.neg = negArgs;
                nctx.b = negArgs ? C_NEG : C_ROOT;
                ret = flat_exp(env,nctx,boe1,constants().var_true,constants().var_true);
              } else {
                Ctx nctx = ctx;
                nctx.neg = negArgs;
                nctx.b = negArgs ? C_NEG : C_ROOT;
                ret = flat_exp(env,nctx,constants().lit_true,constants().var_true,constants().var_true);
              }
              break;
            }
            if (ctx.b==C_ROOT && r==constants().var_true && boe1->type().ispar()) {
              bool b;
              {
                GCLock lock;
                b = eval_bool(env,boe1);
              }
              if (b) {
                Ctx nctx = ctx;
                nctx.neg = negArgs;
                nctx.b = negArgs ? C_NEG : C_ROOT;
                ret = flat_exp(env,nctx,constants().lit_true,constants().var_true,constants().var_true);
                break;
              } else {
                Ctx nctx = ctx;
                nctx.neg = !negArgs;
                nctx.b = !negArgs ? C_NEG : C_ROOT;
                ret = flat_exp(env,nctx,boe0,constants().var_true,constants().var_true);
                break;
              }
            }
            GC::lock();
            std::vector<Expression*> args;
            ASTString id;
            if (ctx.neg) {
              std::vector<Expression*> bo_args(2);
              bo_args[0] = boe0;
              bo_args[1] = new UnOp(bo->loc(),UOT_NOT,boe1);
              bo_args[1]->type(boe1->type());
              id = constants().ids.forall;
              args.push_back(new ArrayLit(bo->loc(),bo_args));
              args[0]->type(Type::varbool(1));
            } else {
              std::vector<Expression*> clause_pos(1);
              clause_pos[0] = boe1;
              std::vector<Expression*> clause_neg(1);
              clause_neg[0] = boe0;
              args.push_back(new ArrayLit(boe1->loc().introduce(), clause_pos));
              Type t0 = boe1->type();
              t0.dim(1);
              args[0]->type(t0);
              args.push_back(new ArrayLit(boe0->loc().introduce(), clause_neg));
              Type t1 = boe0->type();
              t1.dim(1);
              args[1]->type(t1);
              id = constants().ids.clause;
            }
            ctx.neg = false;
            Call* c = new Call(bo->loc().introduce(),id,args);
            c->decl(env.orig->matchFn(env,c));
            if (c->decl()==NULL) {
              throw FlatteningError(env,c->loc(), "cannot find matching declaration");
            }
            c->type(c->decl()->rtype(env,args));
            KeepAlive ka(c);
            GC::unlock();
            ret = flat_exp(env,ctx,c,r,b);
            if (Id* id = ret.r()->dyn_cast<Id>()) {
              addCtxAnn(id->decl(),ctx.b);
            }
          }
            break;
          case BOT_EQUIV:
            if (ctx.neg) {
              ctx.neg = false;
              ctx.b = -ctx.b;
              bot = BOT_XOR;
              ctx0.b = ctx1.b = C_MIX;
              goto flatten_bool_op;
            } else {
              if (!boe1->type().isopt() && istrue(env, boe0)) {
                return flat_exp(env, ctx, boe1, r, b);
              }
              if (!boe0->type().isopt() && istrue(env, boe1)) {
                return flat_exp(env, ctx, boe0, r, b);
              }
              if (r && r==constants().var_true) {
                if (boe1->type().ispar() || boe1->isa<Id>())
                  std::swap(boe0,boe1);
                if (istrue(env,boe0)) {
                  return flat_exp(env,ctx1,boe1,r,b);
                } else if (isfalse(env,boe0)) {
                  ctx1.neg = true;
                  ctx1.b = -ctx1.b;
                  return flat_exp(env,ctx1,boe1,r,b);
                } else {
                  ctx0.b = C_MIX;
                  EE e0 = flat_exp(env,ctx0,boe0,NULL,NULL);
                  if (istrue(env,e0.r())) {
                    return flat_exp(env,ctx1,boe1,r,b);
                  } else if (isfalse(env,e0.r())) {
                    ctx1.neg = true;
                    ctx1.b = -ctx1.b;
                    return flat_exp(env,ctx1,boe1,r,b);
                  } else {
                    Id* id = e0.r()->cast<Id>();
                    ctx1.b = C_MIX;
                    (void) flat_exp(env,ctx1,boe1,id->decl(),constants().var_true);
                    ret.b = bind(env,Ctx(),b,constants().lit_true);
                    ret.r = bind(env,Ctx(),r,constants().lit_true);
                  }
                }
                break;
              } else {
                ctx0.b = ctx1.b = C_MIX;
                goto flatten_bool_op;
              }
            }
          case BOT_XOR:
            if (ctx.neg) {
              ctx.neg = false;
              ctx.b = -ctx.b;
              bot = BOT_EQUIV;
            }
            ctx0.b = ctx1.b = C_MIX;
            goto flatten_bool_op;
          case BOT_LE:
            if (ctx.neg) {
              doubleNeg = true;
              bot = BOT_GQ;
              if (boe0->type().bt()==Type::BT_BOOL) {
                ctx0.b = +ctx0.b;
                ctx1.b = -ctx1.b;
              } else if (boe0->type().bt()==Type::BT_INT) {
                ctx0.i = +ctx0.i;
                ctx1.i = -ctx1.i;
              }
            } else {
              if (boe0->type().bt()==Type::BT_BOOL) {
                ctx0.b = -ctx0.b;
                ctx1.b = +ctx1.b;
              } else if (boe0->type().bt()==Type::BT_INT) {
                ctx0.i = -ctx0.i;
                ctx1.i = +ctx1.i;
              }
            }
            goto flatten_bool_op;
          case BOT_LQ:
            if (ctx.neg) {
              doubleNeg = true;
              bot = BOT_GR;
              if (boe0->type().bt()==Type::BT_BOOL) {
                ctx0.b = +ctx0.b;
                ctx1.b = -ctx1.b;
              } else if (boe0->type().bt()==Type::BT_INT) {
                ctx0.i = +ctx0.i;
                ctx1.i = -ctx1.i;
              }
            } else {
              if (boe0->type().bt()==Type::BT_BOOL) {
                ctx0.b = -ctx0.b;
                ctx1.b = +ctx1.b;
              } else if (boe0->type().bt()==Type::BT_INT) {
                ctx0.i = -ctx0.i;
                ctx1.i = +ctx1.i;
              }
            }
            goto flatten_bool_op;
          case BOT_GR:
            if (ctx.neg) {
              doubleNeg = true;
              bot = BOT_LQ;
              if (boe0->type().bt()==Type::BT_BOOL) {
                ctx0.b = -ctx0.b;
                ctx1.b = +ctx1.b;
              } else if (boe0->type().bt()==Type::BT_INT) {
                ctx0.i = -ctx0.i;
                ctx1.i = +ctx1.i;
              }
            } else {
              if (boe0->type().bt()==Type::BT_BOOL) {
                ctx0.b = +ctx0.b;
                ctx1.b = -ctx1.b;
              } else if (boe0->type().bt()==Type::BT_INT) {
                ctx0.i = +ctx0.i;
                ctx1.i = -ctx1.i;
              }
            }
            goto flatten_bool_op;
          case BOT_GQ:
            if (ctx.neg) {
              doubleNeg = true;
              bot = BOT_LE;
              if (boe0->type().bt()==Type::BT_BOOL) {
                ctx0.b = -ctx0.b;
                ctx1.b = +ctx1.b;
              } else if (boe0->type().bt()==Type::BT_INT) {
                ctx0.i = -ctx0.i;
                ctx1.i = +ctx1.i;
              }
            } else {
              if (boe0->type().bt()==Type::BT_BOOL) {
                ctx0.b = +ctx0.b;
                ctx1.b = -ctx1.b;
              } else if (boe0->type().bt()==Type::BT_INT) {
                ctx0.i = +ctx0.i;
                ctx1.i = -ctx1.i;
              }
            }
            goto flatten_bool_op;
          case BOT_EQ:
            if (ctx.neg) {
              doubleNeg = true;
              bot = BOT_NQ;
            }
            if (boe0->type().bt()==Type::BT_BOOL) {
              ctx0.b = ctx1.b = C_MIX;
            } else if (boe0->type().bt()==Type::BT_INT) {
              ctx0.i = ctx1.i = C_MIX;
            }
            goto flatten_bool_op;
          case BOT_NQ:
            if (ctx.neg) {
              doubleNeg = true;
              bot = BOT_EQ;
            }
            if (boe0->type().bt()==Type::BT_BOOL) {
              ctx0.b = ctx1.b = C_MIX;
            } else if (boe0->type().bt()==Type::BT_INT) {
              ctx0.i = ctx1.i = C_MIX;
            }
            goto flatten_bool_op;
          case BOT_IN:
          case BOT_SUBSET:
          case BOT_SUPERSET:
            ctx0.i = ctx1.i = C_MIX;
          flatten_bool_op:
          {
            bool inRootCtx = (ctx0.b==ctx1.b && ctx0.b==C_ROOT && b==constants().var_true);
            EE e0 = flat_exp(env,ctx0,boe0,NULL,inRootCtx ? b : NULL);
            EE e1 = flat_exp(env,ctx1,boe1,NULL,inRootCtx ? b : NULL);
            
            ret.b = bind(env,Ctx(),b,constants().lit_true);
            
            std::vector<EE> ees(3);
            ees[0].b = e0.b; ees[1].b = e1.b;

            if (isfalse(env, e0.b()) || isfalse(env, e1.b())) {
              ees.resize(2);
              ret.r = conj(env,r,ctx,ees);
              break;
            }
            
            if (e0.r()->type().ispar() && e1.r()->type().ispar()) {
              GCLock lock;
              BinOp* bo_par = new BinOp(e->loc(),e0.r(),bot,e1.r());
              bo_par->type(Type::parbool());
              bool bo_val = eval_bool(env,bo_par);
              if (doubleNeg)
                bo_val = !bo_val;
              ees[2].b = constants().boollit(bo_val);
              ret.r = conj(env,r,ctx,ees);
              break;
            }
            
            if (ctx.b==C_ROOT && r==constants().var_true && e1.r()->type().ispar() &&
                e0.r()->isa<Id>() && (bot==BOT_IN || bot==BOT_SUBSET) ) {
              VarDecl* vd = e0.r()->cast<Id>()->decl();
              if (vd->ti()->domain()==NULL) {
                vd->ti()->domain(e1.r());
              } else {
                GCLock lock;
                IntSetVal* newdom = eval_intset(env,e1.r());
                Id* id = vd->id();
                while (id != NULL) {
                  bool changeDom = false;
                  if (id->decl()->ti()->domain()) {
                    IntSetVal* domain = eval_intset(env,id->decl()->ti()->domain());
                    IntSetRanges dr(domain);
                    IntSetRanges ibr(newdom);
                    Ranges::Inter<IntSetRanges,IntSetRanges> i(dr,ibr);
                    IntSetVal* newibv = IntSetVal::ai(i);
                    if (domain->card() != newibv->card()) {
                      newdom = newibv;
                      changeDom = true;
                    }
                  } else {
                    changeDom = true;
                  }
                  if (id->type().st()==Type::ST_PLAIN && newdom->size()==0) {
                    env.fail();
                  } else if (changeDom) {
                    id->decl()->ti()->setComputedDomain(false);
                    id->decl()->ti()->domain(new SetLit(Location().introduce(),newdom));
                  }
                  id = id->decl()->e() ? id->decl()->e()->dyn_cast<Id>() : NULL;
                }
              }
              ret.r = bind(env,ctx,r,constants().lit_true);
              break;
            }
            
            std::vector<KeepAlive> args;
            ASTString callid;
            
            Expression* le0 = NULL;
            Expression* le1 = NULL;
            
            if (boe0->type().isint() && !boe0->type().isopt() && bot != BOT_IN) {
              le0 = get_linexp<IntLit>(e0.r());
            } else if (boe0->type().isfloat() && !boe0->type().isopt() && bot != BOT_IN) {
              le0 = get_linexp<FloatLit>(e0.r());
            }
            if (le0) {
              if (boe1->type().isint() && !boe1->type().isopt()) {
                le1 = get_linexp<IntLit>(e1.r());
              } else if (boe1->type().isfloat() && !boe1->type().isopt()) {
                le1 = get_linexp<FloatLit>(e1.r());
              }
            }
            if (le1) {
              if (boe0->type().isint()) {
                flatten_linexp_binop<IntLit>(env,ctx,r,b,ret,le0,le1,bot,doubleNeg,ees,args,callid);
              } else {
                flatten_linexp_binop<FloatLit>(env,ctx,r,b,ret,le0,le1,bot,doubleNeg,ees,args,callid);
              }
            } else {
              switch (bot) {
                case BOT_GR:
                  std::swap(e0,e1);
                  bot = BOT_LE;
                  break;
                case BOT_GQ:
                  std::swap(e0,e1);
                  bot = BOT_LQ;
                  break;
                default:
                  break;
              }
              args.push_back(e0.r);
              args.push_back(e1.r);
            }
            
            if (args.size() > 0) {
              GC::lock();
              
              if (callid=="") {
                if (bo->decl()) {
                  callid = bo->decl()->id();
                } else {
                  callid = opToBuiltin(bo,bot);
                }
              }
              
              std::vector<Expression*> args_e(args.size());
              for (unsigned int i=args.size(); i--;)
                args_e[i] = args[i]();
              Call* cc = new Call(e->loc().introduce(),callid,args_e);
              cc->decl(env.orig->matchFn(env,cc->id(),args_e));
              if (cc->decl()==NULL) {
                throw FlatteningError(env,cc->loc(), "cannot find matching declaration");
              }
              cc->type(cc->decl()->rtype(env,args_e));

              // add defines_var annotation if applicable
              Id* assignTo = NULL;
              if (bot==BOT_EQ && ctx.b == C_ROOT) {
                if (le0 && le0->isa<Id>()) {
                  assignTo = le0->cast<Id>();
                } else if (le1 && le1->isa<Id>()) {
                  assignTo = le1->cast<Id>();
                }
                if (assignTo) {
                  cc->addAnnotation(definesVarAnn(assignTo));
                  assignTo->decl()->flat()->addAnnotation(constants().ann.is_defined_var);
                }
              }

              EnvI::Map::iterator cit = env.map_find(cc);
              if (cit != env.map_end()) {
                ees[2].b = cit->second.r();
                if (doubleNeg) {
                  Type t = ees[2].b()->type();
                  ees[2].b = new UnOp(Location().introduce(),UOT_NOT,ees[2].b());
                  ees[2].b()->type(t);
                }
                if (Id* id = ees[2].b()->dyn_cast<Id>()) {
                  addCtxAnn(id->decl(),ctx.b);
                }
                ret.r = conj(env,r,ctx,ees);
                GC::unlock();
              } else {
                bool singleExp = true;
                for (unsigned int i=0; i<ees.size(); i++) {
                  if (!istrue(env,ees[i].b())) {
                    singleExp = false;
                    break;
                  }
                }
                KeepAlive ka(cc);
                GC::unlock();
                if (singleExp) {
                  if (doubleNeg) {
                    ctx.b = -ctx.b;
                    ctx.neg = !ctx.neg;
                  }
                  ret.r = flat_exp(env,ctx,cc,r,NULL).r;
                } else {
                  ees[2].b = flat_exp(env,Ctx(),cc,NULL,NULL).r;
                  if (doubleNeg) {
                    GCLock lock;
                    Type t = ees[2].b()->type();
                    ees[2].b = new UnOp(Location().introduce(),UOT_NOT,ees[2].b());
                    ees[2].b()->type(t);
                  }
                  if (Id* id = ees[2].b()->dyn_cast<Id>()) {
                    addCtxAnn(id->decl(),ctx.b);
                  }
                  ret.r = conj(env,r,ctx,ees);
                }
                if (!ctx.neg)
                  env.map_insert(cc,ret);
              }
            } else {
              ret.r = conj(env,r,ctx,ees);
            }
          }
            break;
            
          case BOT_PLUSPLUS:
          {
            std::vector<EE> ee(2);
            EE eev = flat_exp(env,ctx,boe0,NULL,NULL);
            ee[0] = eev;
            ArrayLit* al;
            if (eev.r()->isa<ArrayLit>()) {
              al = eev.r()->cast<ArrayLit>();
            } else {
              Id* id = eev.r()->cast<Id>();
              if (id->decl()==NULL) {
                throw InternalError("undefined identifier");
              }
              if (id->decl()->e()==NULL) {
                throw InternalError("array without initialiser not supported");
              }
              al = follow_id(id)->cast<ArrayLit>();
            }
            ArrayLit* al0 = al;
            eev = flat_exp(env,ctx,boe1,NULL,NULL);
            ee[1] = eev;
            if (eev.r()->isa<ArrayLit>()) {
              al = eev.r()->cast<ArrayLit>();
            } else {
              Id* id = eev.r()->cast<Id>();
              if (id->decl()==NULL) {
                throw InternalError("undefined identifier");
              }
              if (id->decl()->e()==NULL) {
                throw InternalError("array without initialiser not supported");
              }
              al = follow_id(id)->cast<ArrayLit>();
            }
            ArrayLit* al1 = al;
            std::vector<Expression*> v(al0->v().size()+al1->v().size());
            for (unsigned int i=al0->v().size(); i--;)
              v[i] = al0->v()[i];
            for (unsigned int i=al1->v().size(); i--;)
              v[al0->v().size()+i] = al1->v()[i];
            GCLock lock;
            ArrayLit* alret = new ArrayLit(e->loc(),v);
            alret->type(e->type());
            ret.b = conj(env,b,Ctx(),ee);
            ret.r = bind(env,ctx,r,alret);
          }
            break;            
        }
      }
      break;
    case Expression::E_UNOP:
      {
        CallStackItem _csi(env,e);
        UnOp* uo = e->cast<UnOp>();
        switch (uo->op()) {
        case UOT_NOT:
          {
            Ctx nctx = ctx;
            nctx.b = -nctx.b;
            nctx.neg = !nctx.neg;
            ret = flat_exp(env,nctx,uo->e(),r,b);
          }
          break;
        case UOT_PLUS:
          ret = flat_exp(env,ctx,uo->e(),r,b);
          break;
        case UOT_MINUS:
          {
            GC::lock();
            if (UnOp* uo_inner = uo->e()->dyn_cast<UnOp>()) {
              if (uo_inner->op()==UOT_MINUS) {
                ret = flat_exp(env,ctx,uo_inner->e(),r,b);
                break;
              }
            }
            Expression* zero;
            if (uo->e()->type().bt()==Type::BT_INT)
              zero = IntLit::a(0);
            else
              zero = FloatLit::a(0.0);
            BinOp* bo = new BinOp(Location().introduce(),zero,BOT_MINUS,uo->e());
            bo->type(uo->type());
            KeepAlive ka(bo);
            GC::unlock();
            ret = flat_exp(env,ctx,ka(),r,b);
          }
          break;
        default: break;
        }
      }
      break;
    case Expression::E_CALL:
      {
        Call* c = e->cast<Call>();
        FunctionI* decl = env.orig->matchFn(env,c);
        if (decl == NULL) {
          throw InternalError("undeclared function or predicate "
                              +c->id().str());
        }
        
        if (decl->params().size()==1) {
          if (Call* call_body = Expression::dyn_cast<Call>(decl->e())) {
            if (call_body->args().size()==1 && Expression::equal(call_body->args()[0],decl->params()[0]->id())) {
              c->id(call_body->id());
              c->decl(call_body->decl());
            }
          }
        }
        
        Ctx nctx = ctx;
        nctx.neg = false;
        ASTString cid = c->id();
        CallStackItem _csi(env,e);

        if (decl->e()==NULL) {
          if (cid == constants().ids.forall) {
            nctx.b = +nctx.b;
            if (ctx.neg) {
              ctx.neg = false;
              nctx.neg = true;
              cid = constants().ids.exists;
            }
          } else if (cid == constants().ids.exists) {
            nctx.b = +nctx.b;
            if (ctx.neg) {
              ctx.neg = false;
              nctx.neg = true;
              cid = constants().ids.forall;
            }
          } else if (cid == constants().ids.bool2int) {
            if (ctx.neg) {
              ctx.neg = false;
              nctx.neg = true;
              nctx.b = -ctx.i;
            } else {
              nctx.b = ctx.i;
            }
          } else if (cid == constants().ids.assert || cid == constants().ids.trace) {
            if (cid == constants().ids.assert && c->args().size()==2) {
              (void) decl->_builtins.b(env,c);
              ret = flat_exp(env,ctx,constants().lit_true,r,b);
            } else {
              KeepAlive callres = decl->_builtins.e(env,c);
              ret = flat_exp(env,ctx,callres(),r,b);
              // This is all we need to do for assert, so break out of the E_CALL
            }
            break;
          }
        } else if (ctx.b==C_ROOT && decl->e()->isa<BoolLit>() && eval_bool(env,decl->e())) {
          bool allBool = true;
          for (unsigned int i=0; i<c->args().size(); i++) {
            if (c->args()[i]->type().bt()!=Type::BT_BOOL) {
              allBool = false;
              break;
            }
          }
          if (allBool) {
            ret.r = bind(env,ctx,r,constants().lit_true);
            ret.b = bind(env,ctx,b,constants().lit_true);
            break;
          }
        }

        if (ctx.b==C_ROOT && decl->e()==NULL &&
            cid == constants().ids.forall && r==constants().var_true) {
          ret.b = bind(env,ctx,b,constants().lit_true);
          EE flat_al = flat_exp(env,Ctx(),c->args()[0],NULL,constants().var_true);
          ArrayLit* al = follow_id(flat_al.r())->cast<ArrayLit>();
          nctx.b = C_ROOT;
          for (unsigned int i=0; i<al->v().size(); i++)
            (void) flat_exp(env,nctx,al->v()[i],r,b);
          ret.r = bind(env,ctx,r,constants().lit_true);
        } else {
          
          if (decl->e() && decl->params().size()==1 && decl->e()->isa<Id>() &&
              decl->params()[0]->ti()->domain()==NULL &&
              decl->e()->cast<Id>()->decl() == decl->params()[0]) {
            ret = flat_exp(env, ctx, c->args()[0], r, b);
            break;
          }
          
          std::vector<EE> args_ee(c->args().size());
          bool mixContext = decl->e()!=NULL ||
            (cid != constants().ids.forall && cid != constants().ids.exists && cid != constants().ids.bool2int &&
             cid != constants().ids.sum && cid != constants().ids.lin_exp && cid != "assert");
          bool isPartial = false;
          for (unsigned int i=c->args().size(); i--;) {
            Ctx argctx = nctx;
            if (mixContext) {
              if (cid==constants().ids.clause) {
                argctx.b = (i==0 ? +nctx.b : -nctx.b);
              } else if (c->args()[i]->type().bt()==Type::BT_BOOL) {
                argctx.b = C_MIX;
              } else if (c->args()[i]->type().bt()==Type::BT_INT) {
                argctx.i = C_MIX;
              }
            }
            Expression* tmp = follow_id_to_decl(c->args()[i]);
            if (VarDecl* vd = tmp->dyn_cast<VarDecl>())
              tmp = vd->id();
            CallArgItem cai(env);
            args_ee[i] = flat_exp(env,argctx,tmp,NULL,NULL);
            isPartial |= isfalse(env, args_ee[i].b());
          }
          if (isPartial && c->type().isbool() && !c->type().isopt()) {
            ret.b = bind(env,Ctx(),b,constants().lit_true);
            args_ee.resize(1);
            args_ee[0] = EE(NULL, constants().lit_false);
            ret.r = conj(env, r, ctx, args_ee);
            break;
          }

          std::vector<KeepAlive> args;
          if (decl->e()==NULL && (cid == constants().ids.exists || cid == constants().ids.clause)) {

            std::vector<KeepAlive> pos_alv;
            std::vector<KeepAlive> neg_alv;
            for (unsigned int i=0; i<args_ee.size(); i++) {
              std::vector<KeepAlive>& local_pos = i==0 ? pos_alv : neg_alv;
              std::vector<KeepAlive>& local_neg = i==1 ? pos_alv : neg_alv;
              ArrayLit* al = follow_id(args_ee[i].r())->cast<ArrayLit>();
              std::vector<KeepAlive> alv;
              for (unsigned int i=0; i<al->v().size(); i++) {
                if (Call* sc = same_call(al->v()[i],cid)) {
                  if (sc->id()==constants().ids.clause) {
                    alv.push_back(sc);
                  } else {
                    GCLock lock;
                    ArrayLit* sc_c = eval_array_lit(env,sc->args()[0]);
                    for (unsigned int j=0; j<sc_c->v().size(); j++) {
                      alv.push_back(sc_c->v()[j]);
                    }
                  }
                } else {
                  alv.push_back(al->v()[i]);
                }
              }

              for (unsigned int j=0; j<alv.size(); j++) {
                Call* neg_call = same_call(alv[j](),constants().ids.bool_eq);
                if (neg_call &&
                    Expression::equal(neg_call->args()[1],constants().lit_false)) {
                  local_neg.push_back(neg_call->args()[0]);
                } else {
                  Call* clause = same_call(alv[j](),constants().ids.clause);
                  if (clause) {
                    ArrayLit* clause_pos = eval_array_lit(env,clause->args()[0]);
                    for (unsigned int k=0; k<clause_pos->v().size(); k++) {
                      local_pos.push_back(clause_pos->v()[k]);
                    }
                    ArrayLit* clause_neg = eval_array_lit(env,clause->args()[1]);
                    for (unsigned int k=0; k<clause_neg->v().size(); k++) {
                      local_neg.push_back(clause_neg->v()[k]);
                    }
                  } else {
                    local_pos.push_back(alv[j]);
                  }
                }
              }
            }
            bool subsumed = remove_dups(pos_alv,false);
            subsumed = subsumed || remove_dups(neg_alv,true);
            subsumed = subsumed || contains_dups(pos_alv, neg_alv);
            if (subsumed) {
              ret.b = bind(env,Ctx(),b,constants().lit_true);
              ret.r = bind(env,ctx,r,constants().lit_true);
              return ret;
            }
            if (neg_alv.empty()) {
              if (pos_alv.size()==0) {
                ret.b = bind(env,Ctx(),b,constants().lit_true);
                ret.r = bind(env,ctx,r,constants().lit_false);
                return ret;
              } else if (pos_alv.size()==1) {
                ret.b = bind(env,Ctx(),b,constants().lit_true);
                ret.r = bind(env,ctx,r,pos_alv[0]());
                return ret;
              }
              GCLock lock;
              ArrayLit* nal = new ArrayLit(Location().introduce(),toExpVec(pos_alv));
              nal->type(Type::varbool(1));
              args.push_back(nal);
              cid = constants().ids.exists;
            } else {
              GCLock lock;
              ArrayLit* pos_al = new ArrayLit(Location().introduce(),toExpVec(pos_alv));
              pos_al->type(Type::varbool(1));
              ArrayLit* neg_al = new ArrayLit(Location().introduce(),toExpVec(neg_alv));
              neg_al->type(Type::varbool(1));
              cid = constants().ids.clause;
              args.push_back(pos_al);
              args.push_back(neg_al);
            }

          } else if (decl->e()==NULL && cid == constants().ids.forall) {
            ArrayLit* al = follow_id(args_ee[0].r())->cast<ArrayLit>();
            std::vector<KeepAlive> alv;
            for (unsigned int i=0; i<al->v().size(); i++) {
              if (Call* sc = same_call(al->v()[i],cid)) {
                GCLock lock;
                ArrayLit* sc_c = eval_array_lit(env,sc->args()[0]);
                for (unsigned int j=0; j<sc_c->v().size(); j++) {
                  alv.push_back(sc_c->v()[j]);
                }
              } else {
                alv.push_back(al->v()[i]);
              }
            }
            bool subsumed = remove_dups(alv,true);
            if (subsumed) {
              ret.b = bind(env,Ctx(),b,constants().lit_true);
              ret.r = bind(env,ctx,r,constants().lit_false);
              return ret;
            }
            if (alv.size()==0) {
              ret.b = bind(env,Ctx(),b,constants().lit_true);
              ret.r = bind(env,ctx,r,constants().lit_true);
              return ret;
            } else if (alv.size()==1) {
              ret.b = bind(env,Ctx(),b,constants().lit_true);
              ret.r = bind(env,ctx,r,alv[0]());
              return ret;
            }
            GCLock lock;
            ArrayLit* nal = new ArrayLit(al->loc(),toExpVec(alv));
            nal->type(al->type());
            args.push_back(nal);
          } else if (decl->e()==NULL && (cid == constants().ids.lin_exp || cid==constants().ids.sum)) {
            if (e->type().isint()) {
              flatten_linexp_call<IntLit>(env,ctx,nctx,cid,c,ret,b,r,args_ee,args);
            } else {
              flatten_linexp_call<FloatLit>(env,ctx,nctx,cid,c,ret,b,r,args_ee,args);
            }
            if (args.size()==0)
              break;
          } else {
            for (unsigned int i=0; i<args_ee.size(); i++)
              args.push_back(args_ee[i].r());
          }
          KeepAlive cr;
          {
            GCLock lock;
            std::vector<Expression*> e_args = toExpVec(args);
            Call* cr_c = new Call(c->loc().introduce(),cid,e_args);
            decl = env.orig->matchFn(env,cr_c);
            if (decl==NULL)
              throw FlatteningError(env,cr_c->loc(), "cannot find matching declaration");
            cr_c->type(decl->rtype(env,e_args));
            assert(decl);
            cr_c->decl(decl);
            cr = cr_c;
          }
          EnvI::Map::iterator cit = env.map_find(cr());
          if (cit != env.map_end()) {
            ret.b = bind(env,Ctx(),b,env.ignorePartial ? constants().lit_true : cit->second.b());
            ret.r = bind(env,ctx,r,cit->second.r());
          } else {
            for (unsigned int i=0; i<decl->params().size(); i++) {
              if (Expression* dom = decl->params()[i]->ti()->domain()) {
                if (!dom->isa<TIId>()) {
                  // May have to constrain actual argument
                  if (args[i]()->type().bt() == Type::BT_INT) {
                    GCLock lock;
                    IntSetVal* isv = eval_intset(env,dom);
                    BinOpType bot;
                    bool needToConstrain;
                    if (args[i]()->type().st() == Type::ST_SET) {
                      bot = BOT_SUBSET;
                      needToConstrain = true;
                    } else {
                      bot = BOT_IN;
                      if (args[i]()->type().dim() > 0) {
                        needToConstrain = true;
                      } else {
                        IntBounds ib = compute_int_bounds(env,args[i]());
                        needToConstrain = !ib.valid || isv->size()==0 || ib.l < isv->min(0) || ib.u > isv->max(isv->size()-1);
                      }
                    }
                    if (needToConstrain) {
                      GCLock lock;
                      Expression* domconstraint;
                      if (args[i]()->type().dim() > 0) {
                        std::vector<Expression*> domargs(2);
                        domargs[0] = args[i]();
                        domargs[1] = dom;
                        Call* c = new Call(Location().introduce(),"var_dom",domargs);
                        c->type(Type::varbool());
                        c->decl(env.orig->matchFn(env,c));
                        domconstraint = c;
                      } else {
                        domconstraint = new BinOp(Location().introduce(),args[i](),bot,dom);
                      }
                      domconstraint->type(args[i]()->type().ispar() ? Type::parbool() : Type::varbool());
                      if (ctx.b == C_ROOT) {
                        (void) flat_exp(env, Ctx(), domconstraint, constants().var_true, constants().var_true);
                      } else {
                        EE ee = flat_exp(env, Ctx(), domconstraint, NULL, constants().var_true);
                        ee.b = ee.r;
                        args_ee.push_back(ee);
                      }
                    }
                  } else if (args[i]()->type().bt() == Type::BT_FLOAT) {
                    GCLock lock;
                    BinOp* bo = dom->cast<BinOp>();
                    FloatVal dom_min = eval_float(env,bo->lhs());
                    FloatVal dom_max = eval_float(env,bo->rhs());
                    bool needToConstrain;
                    if (args[i]()->type().dim() > 0) {
                      needToConstrain = true;
                    } else {
                      FloatBounds fb = compute_float_bounds(env,args[i]());
                      needToConstrain = !fb.valid || dom_min > dom_max || fb.l < dom_min || fb.u > dom_max;
                    }
                    if (needToConstrain) {
                      GCLock lock;
                      Expression* domconstraint;
                      std::vector<Expression*> domargs(3);
                      domargs[0] = args[i]();
                      domargs[1] = bo->lhs();
                      domargs[2] = bo->rhs();
                      Call* c = new Call(Location().introduce(),"var_dom",domargs);
                      c->type(Type::varbool());
                      c->decl(env.orig->matchFn(env,c));
                      domconstraint = c;
                      domconstraint->type(args[i]()->type().ispar() ? Type::parbool() : Type::varbool());
                      if (ctx.b == C_ROOT) {
                        (void) flat_exp(env, Ctx(), domconstraint, constants().var_true, constants().var_true);
                      } else {
                        EE ee = flat_exp(env, Ctx(), domconstraint, NULL, constants().var_true);
                        ee.b = ee.r;
                        args_ee.push_back(ee);
                      }
                    }
                  } else if (args[i]()->type().bt() == Type::BT_BOT) {
                    // Nothing to be done for empty arrays/sets
                  } else {
                    throw EvalError(env,decl->params()[i]->loc(),"domain restrictions other than int and float not supported yet");
                  }
                }
              }
            }
            if (cr()->type().isbool() &&  !cr()->type().ispar() && !cr()->type().isopt() && (ctx.b != C_ROOT || r != constants().var_true)) {
              std::vector<Type> argtypes(args.size());
              for (unsigned int i=0; i<args.size(); i++)
                argtypes[i] = args[i]()->type();
              argtypes.push_back(Type::varbool());
              GCLock lock;
              ASTString r_cid = env.reifyId(cid);
              FunctionI* reif_decl = env.orig->matchFn(env, r_cid, argtypes);
              if (reif_decl && reif_decl->e()) {
                VarDecl* reif_b;
                if (r==NULL || (r != NULL && r->e() != NULL)) {
                  reif_b = newVarDecl(env, Ctx(), new TypeInst(Location().introduce(),Type::varbool()), NULL, NULL, NULL);
                  if (reif_b->ti()->domain()) {
                    if (reif_b->ti()->domain() == constants().lit_true) {
                      bind(env,ctx,r,constants().lit_true);
                      r = constants().var_true;
                      ctx.b = C_ROOT;
                      goto call_nonreif;
                    } else {
                      std::vector<Expression*> args_e(args.size()+1);
                      for (unsigned int i=0; i<args.size(); i++)
                        args_e[i] = args[i]();
                      args_e[args.size()] = constants().lit_false;
                      Call* reif_call = new Call(Location().introduce(), r_cid, args_e);
                      reif_call->type(Type::varbool());
                      reif_call->decl(reif_decl);
                      flat_exp(env, Ctx(), reif_call, constants().var_true, constants().var_true);
                      args_ee.push_back(EE(NULL,constants().lit_false));
                      ret.r = conj(env,r,ctx,args_ee);
                      ret.b = bind(env,ctx,b,constants().lit_true);
                      return ret;
                    }
                  }
                } else {
                  reif_b = r;
                }
                reif_b->e(cr());
                if (r != NULL && r->e() != NULL) {
                  bind(env,Ctx(),r,reif_b->id());
                }
                env.vo_add_exp(reif_b);
                ret.b = bind(env,Ctx(),b,constants().lit_true);
                args_ee.push_back(EE(NULL,reif_b->id()));
                ret.r = conj(env,NULL,ctx,args_ee);
                return ret;
              }
            }
          call_nonreif:
            if ( (cr()->type().ispar() && !cr()->type().isann()) || decl->e()==NULL) {
              Call* cr_c = cr()->cast<Call>();
              /// All builtins are total
              std::vector<Type> argt(cr_c->args().size());
              for (unsigned int i=argt.size(); i--;)
                argt[i] = cr_c->args()[i]->type();
              Type callt = decl->rtype(env,argt);
              if (callt.ispar() && callt.bt()!=Type::BT_ANN) {
                GCLock lock;
                try {
                  ret.r = bind(env,ctx,r,eval_par(env,cr_c));
                  ret.b = conj(env,b,Ctx(),args_ee);
                } catch (ResultUndefinedError&) {
                  ret.b = bind(env,Ctx(),b,constants().lit_false);
                  return ret;
                }
                // Do not insert into map, since par results will quickly become
                // garbage anyway and then disappear from the map
              } else if (decl->_builtins.e) {
                KeepAlive callres = decl->_builtins.e(env,cr_c);
                EE res = flat_exp(env,ctx,callres(),r,b);
                args_ee.push_back(res);
                ret.b = conj(env,b,Ctx(),args_ee);
                ret.r = bind(env,ctx,r,res.r());
                if (!ctx.neg && !cr_c->type().isann())
                  env.map_insert(cr_c,ret);
              } else {
                ret.b = conj(env,b,Ctx(),args_ee);
                ret.r = bind(env,ctx,r,cr_c);
                if (!ctx.neg && !cr_c->type().isann())
                  env.map_insert(cr_c,ret);
              }
            } else {
              std::vector<KeepAlive> previousParameters(decl->params().size());
              for (unsigned int i=decl->params().size(); i--;) {
                VarDecl* vd = decl->params()[i];
                previousParameters[i] = vd->e();
                vd->flat(vd);
                vd->e(args[i]());
              }
              
              if (decl->e()->type().isbool() && !decl->e()->type().isopt()) {
                ret.b = bind(env,Ctx(),b,constants().lit_true);
                if (ctx.b==C_ROOT && r==constants().var_true) {
                  (void) flat_exp(env,Ctx(),decl->e(),r,constants().var_true);
                } else {
                  Ctx nctx;
                  if (!isTotal(decl)) {
                    nctx = ctx;
                    nctx.neg = false;
                  }
                  EE ee = flat_exp(env,nctx,decl->e(),NULL,constants().var_true);
                  ee.b = ee.r;
                  args_ee.push_back(ee);
                }
                ret.r = conj(env,r,ctx,args_ee);
              } else {
                if (isTotal(decl)) {
                  EE ee = flat_exp(env,Ctx(),decl->e(),r,constants().var_true);
                  ret.r = bind(env,ctx,r,ee.r());
                } else {
                  ret = flat_exp(env,ctx,decl->e(),r,NULL);
                  args_ee.push_back(ret);
                }
                ret.b = conj(env,b,Ctx(),args_ee);
              }
              if (!ctx.neg && !cr()->type().isann())
                env.map_insert(cr(),ret);

              // Restore previous mapping
              for (unsigned int i=decl->params().size(); i--;) {
                VarDecl* vd = decl->params()[i];
                vd->e(previousParameters[i]());
                vd->flat(vd->e() ? vd : NULL);
              }
            }
          }
        }
      }
      break;
    case Expression::E_VARDECL:
      {
        CallStackItem _csi(env,e);
        GCLock lock;
        if (ctx.b != C_ROOT)
          throw FlatteningError(env,e->loc(), "not in root context");
        VarDecl* v = e->cast<VarDecl>();
        VarDecl* it = v->flat();
        if (it==NULL) {
          TypeInst* ti = eval_typeinst(env,v);
          VarDecl* vd = newVarDecl(env, ctx, ti, v->id()->idn()==-1 && !v->toplevel() ? NULL : v->id(), v, NULL);
          v->flat(vd);
          Ctx nctx;
          if (v->e() && v->e()->type().bt() == Type::BT_BOOL)
            nctx.b = C_MIX;
          if (v->e()) {
            (void) flat_exp(env,nctx,v->e(),vd,constants().var_true);
            if (v->e()->type().dim() > 0) {
              Expression* ee = follow_id_to_decl(vd->e());
              if (ee->isa<VarDecl>())
                ee = ee->cast<VarDecl>()->e();
              assert(ee && ee->isa<ArrayLit>());
              ArrayLit* al = ee->cast<ArrayLit>();
              if (vd->ti()->domain()) {
                for (unsigned int i=0; i<al->v().size(); i++) {
                  if (Id* ali_id = al->v()[i]->dyn_cast<Id>()) {
                    if (ali_id->decl()->ti()->domain()==NULL) {
                      ali_id->decl()->ti()->domain(vd->ti()->domain());
                    }
                  }
                }
              }
            }
          }

          ret.r = bind(env,Ctx(),r,vd->id());
        } else {
          ret.r = bind(env,Ctx(),r,it);
        }
        ret.b = bind(env,Ctx(),b,constants().lit_true);
      }
      break;
    case Expression::E_LET:
      {
        CallStackItem _csi(env,e);
        Let* let = e->cast<Let>();
        GC::mark();
        std::vector<EE> cs;
        std::vector<KeepAlive> flatmap;
        let->pushbindings();
        for (unsigned int i=0; i<let->let().size(); i++) {
          Expression* le = let->let()[i];
          if (VarDecl* vd = le->dyn_cast<VarDecl>()) {
            Expression* let_e = NULL;
            if (vd->e()) {
              Ctx nctx = ctx;
              nctx.neg = false;
              if (vd->e()->type().bt()==Type::BT_BOOL)
                nctx.b = C_MIX;

              EE ee = flat_exp(env,nctx,vd->e(),NULL,NULL);
              let_e = ee.r();
              cs.push_back(ee);
              if (vd->ti()->domain() != NULL) {
                GCLock lock;
                std::vector<Expression*> domargs(2);
                domargs[0] = ee.r();
                if (vd->ti()->type().isfloat()) {
                  BinOp* bo_dom = vd->ti()->domain()->cast<BinOp>();
                  domargs[1] = bo_dom->lhs();
                  domargs.push_back(bo_dom->rhs());
                } else {
                  domargs[1] = vd->ti()->domain();
                }
                Call* c = new Call(vd->ti()->loc().introduce(),"var_dom",domargs);
                c->type(Type::varbool());
                c->decl(env.orig->matchFn(env,c));
                VarDecl* b_b = (nctx.b==C_ROOT && b==constants().var_true) ? b : NULL;
                VarDecl* r_r = (nctx.b==C_ROOT && b==constants().var_true) ? b : NULL;
                ee = flat_exp(env, nctx, c, r_r, b_b);
                cs.push_back(ee);
                ee.b = ee.r;
                cs.push_back(ee);
              }
              if (vd->type().dim() > 0) {
                checkIndexSets(env, vd, let_e);
              }
            } else {
              if ((ctx.b==C_NEG || ctx.b==C_MIX) && !vd->ann().contains(constants().ann.promise_total)) {
                CallStackItem csi_vd(env, vd);
                throw FlatteningError(env,vd->loc(),
                                      "free variable in non-positive context");
              }
              GCLock lock;
              TypeInst* ti = eval_typeinst(env,vd);
              VarDecl* nvd = newVarDecl(env, ctx, ti, NULL, vd, NULL);
              let_e = nvd->id();
            }
            vd->e(let_e);
            flatmap.push_back(vd->flat());
            if (Id* id = let_e->dyn_cast<Id>()) {
              vd->flat(id->decl());
            } else {
              vd->flat(vd);
            }
          } else {
            if (ctx.b==C_ROOT || le->ann().contains(constants().ann.promise_total)) {
              (void) flat_exp(env,Ctx(),le,constants().var_true,constants().var_true);
            } else {
              EE ee = flat_exp(env,ctx,le,NULL,constants().var_true);
              ee.b = ee.r;
              cs.push_back(ee);
            }
          }
        }
        if (r==constants().var_true && ctx.b==C_ROOT && !ctx.neg) {
          ret.b = bind(env,Ctx(),b,constants().lit_true);
          (void) flat_exp(env,ctx,let->in(),r,b);
          ret.r = conj(env,r,Ctx(),cs);
        } else {
          Ctx nctx = ctx;
          nctx.neg = false;
          EE ee = flat_exp(env,nctx,let->in(),NULL,NULL);
          if (let->type().isbool() && !let->type().isopt()) {
            ee.b = ee.r;
            cs.push_back(ee);
            ret.r = conj(env,r,ctx,cs);
            ret.b = bind(env,Ctx(),b,constants().lit_true);
          } else {
            cs.push_back(ee);
            ret.r = bind(env,Ctx(),r,ee.r());
            ret.b = conj(env,b,Ctx(),cs);
          }
        }
        let->popbindings();
        // Restore previous mapping
        for (unsigned int i=0; i<let->let().size(); i++) {
          if (VarDecl* vd = let->let()[i]->dyn_cast<VarDecl>()) {
            vd->flat(Expression::cast<VarDecl>(flatmap.back()()));
            flatmap.pop_back();
          }
        }
      }
      break;
    case Expression::E_TI:
      throw InternalError("not supported yet");
      break;
    case Expression::E_TIID:
      throw InternalError("not supported yet");
      break;
    }
    assert(ret.r());
    return ret;
  }
  
  void outputVarDecls(EnvI& env, Item* ci, Expression* e);

  bool cannotUseRHSForOutput(EnvI& env, Expression* e) {
    if (e==NULL)
      return true;

    class V : public EVisitor {
    public:
      EnvI& env;
      bool success;
      V(EnvI& env0) : env(env0), success(true) {}
      /// Visit anonymous variable
      void vAnonVar(const AnonVar&) { success = false; }
      /// Visit array literal
      void vArrayLit(const ArrayLit&) {}
      /// Visit array access
      void vArrayAccess(const ArrayAccess&) {}
      /// Visit array comprehension
      void vComprehension(const Comprehension&) {}
      /// Visit if-then-else
      void vITE(const ITE&) {}
      /// Visit binary operator
      void vBinOp(const BinOp&) {}
      /// Visit unary operator
      void vUnOp(const UnOp&) {}
      /// Visit call
      void vCall(Call& c) {
        std::vector<Type> tv(c.args().size());
        for (unsigned int i=c.args().size(); i--;) {
          tv[i] = c.args()[i]->type();
          tv[i].ti(Type::TI_PAR);
        }
        FunctionI* decl = env.output->matchFn(env,c.id(), tv);
        Type t;
        if (decl==NULL) {
          FunctionI* origdecl = env.orig->matchFn(env, c.id(), tv);
          if (origdecl == NULL) {
            throw FlatteningError(env,c.loc(),"function is used in output, par version needed");
          }

          if (origdecl->e() && cannotUseRHSForOutput(env, origdecl->e())) {
            success = false;
          } else {
            if (!origdecl->from_stdlib()) {
              decl = copy(env,env.cmap,origdecl)->cast<FunctionI>();
              CollectOccurrencesE ce(env.output_vo,decl);
              topDown(ce, decl->e());
              topDown(ce, decl->ti());
              for (unsigned int i = decl->params().size(); i--;)
                topDown(ce, decl->params()[i]);
              env.output->registerFn(env, decl);
              env.output->addItem(decl);
              outputVarDecls(env,origdecl,decl->e());
              outputVarDecls(env,origdecl,decl->ti());
            } else {
              decl = origdecl;
            }
            c.decl(decl);
          }
        }
        if (success) {
          t = decl->rtype(env, tv);
          if (!t.ispar())
            success = false;
        }
      }
      void vId(const Id& id) {}
      /// Visit let
      void vLet(const Let&) { success = false; }
      /// Visit variable declaration
      void vVarDecl(const VarDecl& vd) {}
      /// Visit type inst
      void vTypeInst(const TypeInst&) {}
      /// Visit TIId
      void vTIId(const TIId&) {}
      /// Determine whether to enter node
      bool enter(Expression* e) { return success; }
    } _v(env);
    topDown(_v, e);
    
    return !_v.success;
  }
  
  void removeIsOutput(VarDecl* vd) {
    if (vd==NULL)
      return;
    vd->ann().remove(constants().ann.output_var);
    vd->ann().removeCall(constants().ann.output_array);
  }
  
  void makePar(EnvI& env, Expression* e) {
    class Par : public EVisitor {
    public:
      /// Visit variable declaration
      void vVarDecl(VarDecl& vd) {
        vd.ti()->type(vd.type());
      }
      /// Determine whether to enter node
      bool enter(Expression* e) {
        Type t = e->type();
        t.ti(Type::TI_PAR);
        e->type(t);
        return true;
      }
    } _par;
    topDown(_par, e);
    class Decls : public EVisitor {
    public:
      EnvI& env;
      Decls(EnvI& env0) : env(env0) {}
      void vCall(Call& c) {
        c.decl(env.orig->matchFn(env,&c));
      }
    } _decls(env);
    topDown(_decls, e);
  }
  
  void outputVarDecls(EnvI& env, Item* ci, Expression* e) {
    class O : public EVisitor {
    public:
      EnvI& env;
      Item* ci;
      O(EnvI& env0, Item* ci0) : env(env0), ci(ci0) {}
      void vId(Id& id) {
        if (&id==constants().absent)
          return;
        if (!id.decl()->toplevel())
          return;
        VarDecl* vd = id.decl();
        VarDecl* reallyFlat = vd->flat();
        while (reallyFlat != NULL && reallyFlat != reallyFlat->flat())
          reallyFlat = reallyFlat->flat();
        IdMap<int>::iterator idx = reallyFlat ? env.output_vo.idx.find(reallyFlat->id()) : env.output_vo.idx.end();
        IdMap<int>::iterator idx2 = env.output_vo.idx.find(vd->id());
        if (idx==env.output_vo.idx.end() && idx2==env.output_vo.idx.end()) {
          VarDeclI* nvi = new VarDeclI(Location().introduce(), copy(env,env.cmap,vd)->cast<VarDecl>());
          Type t = nvi->e()->ti()->type();
          if (t.ti() != Type::TI_PAR) {
            t.ti(Type::TI_PAR);
          }
          makePar(env,nvi->e());
          nvi->e()->ti()->domain(NULL);
          nvi->e()->flat(vd->flat());
          nvi->e()->ann().clear();
          nvi->e()->introduced(false);
          if (reallyFlat)
            env.output_vo.add(reallyFlat, env.output->size());
          env.output_vo.add(nvi, env.output->size());
          env.output_vo.add(nvi->e(), ci);
          env.output->addItem(nvi);
          
          IdMap<KeepAlive>::iterator it;
          if ( (it = env.reverseMappers.find(nvi->e()->id())) != env.reverseMappers.end()) {
            Call* rhs = copy(env,env.cmap,it->second())->cast<Call>();
            {
              std::vector<Type> tv(rhs->args().size());
              for (unsigned int i=rhs->args().size(); i--;) {
                tv[i] = rhs->args()[i]->type();
                tv[i].ti(Type::TI_PAR);
              }
              FunctionI* decl = env.output->matchFn(env, rhs->id(), tv);
              Type t;
              if (decl==NULL) {
                FunctionI* origdecl = env.orig->matchFn(env, rhs->id(), tv);
                if (origdecl == NULL) {
                  throw FlatteningError(env,rhs->loc(),"function is used in output, par version needed");
                }
                if (!origdecl->from_stdlib()) {
                  decl = copy(env,env.cmap,origdecl)->cast<FunctionI>();
                  CollectOccurrencesE ce(env.output_vo,decl);
                  topDown(ce, decl->e());
                  topDown(ce, decl->ti());
                  for (unsigned int i = decl->params().size(); i--;)
                    topDown(ce, decl->params()[i]);
                  env.output->registerFn(env, decl);
                  env.output->addItem(decl);
                } else {
                  decl = origdecl;
                }
              }
              rhs->decl(decl);
            }
            outputVarDecls(env,nvi,it->second());
            nvi->e()->e(rhs);
          } else if (reallyFlat && cannotUseRHSForOutput(env, reallyFlat->e())) {
            assert(nvi->e()->flat());
            nvi->e()->e(NULL);
            if (nvi->e()->type().dim() == 0) {
              reallyFlat->addAnnotation(constants().ann.output_var);
            } else {
              std::vector<Expression*> args(reallyFlat->e()->type().dim());
              for (unsigned int i=0; i<args.size(); i++) {
                if (nvi->e()->ti()->ranges()[i]->domain() == NULL) {
                  args[i] = new SetLit(Location().introduce(), eval_intset(env,reallyFlat->ti()->ranges()[i]->domain()));
                } else {
                  args[i] = new SetLit(Location().introduce(), eval_intset(env,nvi->e()->ti()->ranges()[i]->domain()));
                }
              }
              ArrayLit* al = new ArrayLit(Location().introduce(), args);
              args.resize(1);
              args[0] = al;
              reallyFlat->addAnnotation(new Call(Location().introduce(),constants().ann.output_array,args,NULL));
            }
          } else {
            outputVarDecls(env, nvi, nvi->e()->e());
          }
          CollectOccurrencesE ce(env.output_vo,nvi);
          topDown(ce, nvi->e());
        }
      }
    } _o(env,ci);
    topDown(_o, e);
  }

  
  void copyOutput(EnvI& e) {
    struct CopyOutput : public EVisitor {
      EnvI& env;
      CopyOutput(EnvI& env0) : env(env0) {}
      void vId(Id& _id) {
        _id.decl(_id.decl()->flat());
      }
      void vCall(Call& c) {
        std::vector<Type> tv(c.args().size());
        for (unsigned int i=c.args().size(); i--;) {
          tv[i] = c.args()[i]->type();
          tv[i].ti(Type::TI_PAR);
        }
        FunctionI* decl = c.decl();
        if (!decl->from_stdlib()) {
          env.flat_addItem(decl);
        }
      }
    };
    for (unsigned int i=e.orig->size(); i--;) {
      if (OutputI* oi = (*e.orig)[i]->dyn_cast<OutputI>()) {
        GCLock lock;
        OutputI* noi = copy(e,oi)->cast<OutputI>();
        CopyOutput co(e);
        topDown(co, noi->e());
        e.flat_addItem(noi);
        break;
      }
    }
  }
  
  void createOutput(EnvI& e) {
    if (e.output->size() > 0) {
      // Adapt existing output model
      // (generated by repeated flattening)
      e.output_vo.clear();
      for (unsigned int i=0; i<e.output->size(); i++) {
        Item* item = (*e.output)[i];
        if (item->removed())
          continue;
        switch (item->iid()) {
          case Item::II_VD:
          {
            VarDecl* vd = item->cast<VarDeclI>()->e();
            IdMap<KeepAlive>::iterator it;
            GCLock lock;
            VarDecl* reallyFlat = vd->flat();
            while (reallyFlat && reallyFlat!=reallyFlat->flat())
              reallyFlat=reallyFlat->flat();
            if (vd->e()==NULL) {
              if (vd->flat()->e() && vd->flat()->e()->type().ispar()) {
                VarDecl* reallyFlat = vd->flat();
                while (reallyFlat!=reallyFlat->flat())
                  reallyFlat=reallyFlat->flat();
                removeIsOutput(reallyFlat);
                Expression* flate = copy(e,e.cmap,follow_id(reallyFlat->id()));
                outputVarDecls(e,item,flate);
                vd->e(flate);
              } else if ( (it = e.reverseMappers.find(vd->id())) != e.reverseMappers.end()) {
                Call* rhs = copy(e,e.cmap,it->second())->cast<Call>();
                std::vector<Type> tv(rhs->args().size());
                for (unsigned int i=rhs->args().size(); i--;) {
                  tv[i] = rhs->args()[i]->type();
                  tv[i].ti(Type::TI_PAR);
                }
                FunctionI* decl = e.output->matchFn(e, rhs->id(), tv);
                if (decl==NULL) {
                  FunctionI* origdecl = e.orig->matchFn(e, rhs->id(), tv);
                  if (origdecl == NULL) {
                    throw FlatteningError(e,rhs->loc(),"function is used in output, par version needed");
                  }
                  if (!origdecl->from_stdlib()) {
                    decl = copy(e,e.cmap,origdecl)->cast<FunctionI>();
                    CollectOccurrencesE ce(e.output_vo,decl);
                    topDown(ce, decl->e());
                    topDown(ce, decl->ti());
                    for (unsigned int i = decl->params().size(); i--;)
                      topDown(ce, decl->params()[i]);
                    e.output->registerFn(e, decl);
                    e.output->addItem(decl);
                  } else {
                    decl = origdecl;
                  }
                }
                rhs->decl(decl);
                removeIsOutput(reallyFlat);
                
                if (e.vo.occurrences(reallyFlat)==0 && reallyFlat->e()==NULL) {
                  IdMap<int>::iterator cur_idx = e.vo.idx.find(reallyFlat->id());
                  if (cur_idx != e.vo.idx.end()) {
                    VarDeclI* vdi = (*e.flat())[cur_idx->second]->cast<VarDeclI>();
                    vdi->remove();
                  }
                  
                }
                
                outputVarDecls(e,item,it->second()->cast<Call>());
                vd->e(rhs);
              } else {
                // If the VarDecl does not have a usable right hand side, it needs to be
                // marked as output in the FlatZinc
                assert(vd->flat());

                bool needOutputAnn = true;
                if (reallyFlat->e() && reallyFlat->e()->isa<ArrayLit>()) {
                  ArrayLit* al = reallyFlat->e()->cast<ArrayLit>();
                  for (unsigned int i=0; i<al->v().size(); i++) {
                    if (Id* id = al->v()[i]->dyn_cast<Id>()) {
                      if (e.reverseMappers.find(id) != e.reverseMappers.end()) {
                        needOutputAnn = false;
                        break;
                      }
                    }
                  }
                  if (!needOutputAnn) {
                    removeIsOutput(vd);
                    outputVarDecls(e, item, al);
                    vd->e(copy(e,e.cmap,al));
                  }
                }
                if (needOutputAnn) {
                  if (!isOutput(vd->flat())) {
                    GCLock lock;
                    if (vd->type().dim() == 0) {
                      vd->flat()->addAnnotation(constants().ann.output_var);
                    } else {
                      std::vector<Expression*> args(vd->type().dim());
                      for (unsigned int i=0; i<args.size(); i++) {
                        if (vd->ti()->ranges()[i]->domain() == NULL) {
                          args[i] = new SetLit(Location().introduce(), eval_intset(e,vd->flat()->ti()->ranges()[i]->domain()));
                        } else {
                          args[i] = new SetLit(Location().introduce(), eval_intset(e,vd->ti()->ranges()[i]->domain()));
                        }
                      }
                      ArrayLit* al = new ArrayLit(Location().introduce(), args);
                      args.resize(1);
                      args[0] = al;
                      vd->flat()->addAnnotation(new Call(Location().introduce(),constants().ann.output_array,args,NULL));
                    }
                  }
                }
              }
              vd->flat(NULL);
            }
            e.output_vo.add(item->cast<VarDeclI>(), i);
            CollectOccurrencesE ce(e.output_vo,item);
            topDown(ce, vd);
          }
            break;
          case Item::II_OUT:
          {
            CollectOccurrencesE ce(e.output_vo,item);
            topDown(ce, item->cast<OutputI>()->e());
          }
            break;
          case Item::II_FUN:
          {
            CollectOccurrencesE ce(e.output_vo,item);
            topDown(ce, item->cast<FunctionI>()->e());
            topDown(ce, item->cast<FunctionI>()->ti());
            for (unsigned int i = item->cast<FunctionI>()->params().size(); i--;)
              topDown(ce, item->cast<FunctionI>()->params()[i]);
          }
            break;
          default:
            throw FlatteningError(e,item->loc(), "invalid item in output model");
        }
      }
    } else {
      // Create new output model
      OutputI* outputItem = NULL;
      GCLock lock;

      class OV1 : public ItemVisitor {
      public:
        EnvI& env;
        VarOccurrences& vo;
        OutputI*& outputItem;
        OV1(EnvI& env0, VarOccurrences& vo0, OutputI*& outputItem0)
        : env(env0), vo(vo0), outputItem(outputItem0) {}
        void vOutputI(OutputI* oi) {
          outputItem = copy(env,env.cmap, oi)->cast<OutputI>();
          makePar(env,outputItem->e());
          env.output->addItem(outputItem);
        }
      } _ov1(e,e.output_vo,outputItem);
      iterItems(_ov1,e.orig);
      
      if (outputItem==NULL) {
        // Create output item for all variables defined at toplevel in the MiniZinc source
        std::vector<Expression*> outputVars;
        for (unsigned int i=0; i<e.orig->size(); i++) {
          if (VarDeclI* vdi = (*e.orig)[i]->dyn_cast<VarDeclI>()) {
            VarDecl* vd = vdi->e();
            if (vd->type().isvar() && vd->e()==NULL) {
              std::ostringstream s;
              s << vd->id()->str().str() << " = ";
              if (vd->type().dim() > 0) {
                s << "array" << vd->type().dim() << "d(";
                for (unsigned int i=0; i<vd->type().dim(); i++) {
                  IntSetVal* idxset = eval_intset(e,vd->ti()->ranges()[i]->domain());
                  s << *idxset << ",";
                }
              }
              StringLit* sl = new StringLit(Location().introduce(),s.str());
              outputVars.push_back(sl);
              
              std::vector<Expression*> showArgs(1);
              showArgs[0] = vd->id();
              Call* show = new Call(Location().introduce(),constants().ids.show,showArgs);
              show->type(Type::parstring());
              FunctionI* fi = e.orig->matchFn(e, show);
              assert(fi);
              show->decl(fi);
              outputVars.push_back(show);
              std::string ends = vd->type().dim() > 0 ? ")" : "";
              ends += ";\n";
              StringLit* eol = new StringLit(Location().introduce(),ends);
              outputVars.push_back(eol);
            }
          }
        }
        OutputI* newOutputItem = new OutputI(Location().introduce(),new ArrayLit(Location().introduce(),outputVars));
        e.orig->addItem(newOutputItem);
        outputItem = copy(e,e.cmap, newOutputItem)->cast<OutputI>();
        e.output->addItem(outputItem);
      }
      
      class CollectFunctions : public EVisitor {
      public:
        EnvI& env;
        CollectFunctions(EnvI& env0) : env(env0) {}
        bool enter(Expression* e) {
          if (e->type().isvar()) {
            Type t = e->type();
            t.ti(Type::TI_PAR);
            e->type(t);
          }
          return true;
        }
        void vCall(Call& c) {
          std::vector<Type> tv(c.args().size());
          for (unsigned int i=c.args().size(); i--;) {
            tv[i] = c.args()[i]->type();
            tv[i].ti(Type::TI_PAR);
          }
          FunctionI* decl = env.output->matchFn(env, c.id(), tv);
          Type t;
          if (decl==NULL) {
            FunctionI* origdecl = env.orig->matchFn(env, c.id(), tv);
            if (origdecl == NULL || !origdecl->rtype(env, tv).ispar()) {
              throw FlatteningError(env,c.loc(),"function is used in output, par version needed");
            }
            if (!origdecl->from_stdlib()) {
              decl = copy(env,env.cmap,origdecl)->cast<FunctionI>();
              CollectOccurrencesE ce(env.output_vo,decl);
              topDown(ce, decl->e());
              topDown(ce, decl->ti());
              for (unsigned int i = decl->params().size(); i--;)
                topDown(ce, decl->params()[i]);
              env.output->registerFn(env, decl);
              env.output->addItem(decl);
              topDown(*this, decl->e());
            } else {
              decl = origdecl;
            }
          }
          c.decl(decl);
        }
      } _cf(e);
      topDown(_cf, outputItem->e());
      
      class OV2 : public ItemVisitor {
      public:
        EnvI& env;
        OV2(EnvI& env0) : env(env0) {}
        void vVarDeclI(VarDeclI* vdi) {
          IdMap<int>::iterator idx = env.output_vo.idx.find(vdi->e()->id());
          if (idx!=env.output_vo.idx.end())
            return;
          if (Expression* vd_e = env.cmap.find(vdi->e())) {
            VarDecl* vd = vd_e->cast<VarDecl>();
            VarDeclI* vdi_copy = copy(env,env.cmap,vdi)->cast<VarDeclI>();
            Type t = vdi_copy->e()->ti()->type();
            t.ti(Type::TI_PAR);
            vdi_copy->e()->ti()->domain(NULL);
            vdi_copy->e()->flat(vdi->e()->flat());
            vdi_copy->e()->ann().clear();
            vdi_copy->e()->introduced(false);
            IdMap<KeepAlive>::iterator it;
            if (!vdi->e()->type().ispar()) {
              if (vd->flat() == NULL && vdi->e()->e()!=NULL && vdi->e()->e()->type().ispar()) {
                Expression* flate = eval_par(env, vdi->e()->e());
                outputVarDecls(env,vdi_copy,flate);
                vd->e(flate);
              } else {
                vd = follow_id_to_decl(vd->id())->cast<VarDecl>();
                VarDecl* reallyFlat = vd->flat();
              
                while (reallyFlat!=reallyFlat->flat())
                  reallyFlat=reallyFlat->flat();
                if (vd->flat()->e() && vd->flat()->e()->type().ispar()) {
                  Expression* flate = copy(env,env.cmap,follow_id(reallyFlat->id()));
                  outputVarDecls(env,vdi_copy,flate);
                  vd->e(flate);
                } else if ( (it = env.reverseMappers.find(vd->id())) != env.reverseMappers.end()) {
                  Call* rhs = copy(env,env.cmap,it->second())->cast<Call>();
                  {
                    std::vector<Type> tv(rhs->args().size());
                    for (unsigned int i=rhs->args().size(); i--;) {
                      tv[i] = rhs->args()[i]->type();
                      tv[i].ti(Type::TI_PAR);
                    }
                    FunctionI* decl = env.output->matchFn(env, rhs->id(), tv);
                    if (decl==NULL) {
                      FunctionI* origdecl = env.orig->matchFn(env, rhs->id(), tv);
                      if (origdecl == NULL) {
                        throw FlatteningError(env,rhs->loc(),"function is used in output, par version needed");
                      }
                      if (!origdecl->from_stdlib()) {
                        decl = copy(env,env.cmap,origdecl)->cast<FunctionI>();
                        CollectOccurrencesE ce(env.output_vo,decl);
                        topDown(ce, decl->e());
                        topDown(ce, decl->ti());
                        for (unsigned int i = decl->params().size(); i--;)
                          topDown(ce, decl->params()[i]);
                        env.output->registerFn(env, decl);
                        env.output->addItem(decl);
                      } else {
                        decl = origdecl;
                      }
                    }
                    rhs->decl(decl);
                  }
                  outputVarDecls(env,vdi_copy,rhs);
                  vd->e(rhs);
                } else if (cannotUseRHSForOutput(env,vd->e())) {
                  // If the VarDecl does not have a usable right hand side, it needs to be
                  // marked as output in the FlatZinc
                  vd->e(NULL);
                  assert(vd->flat());
                  if (vd->type().dim() == 0) {
                    vd->flat()->addAnnotation(constants().ann.output_var);
                  } else {
                    bool needOutputAnn = true;
                    if (reallyFlat->e() && reallyFlat->e()->isa<ArrayLit>()) {
                      ArrayLit* al = reallyFlat->e()->cast<ArrayLit>();
                      for (unsigned int i=0; i<al->v().size(); i++) {
                        if (Id* id = al->v()[i]->dyn_cast<Id>()) {
                          if (env.reverseMappers.find(id) != env.reverseMappers.end()) {
                            needOutputAnn = false;
                            break;
                          }
                        }
                      }
                      if (!needOutputAnn) {
                        outputVarDecls(env, vdi_copy, al);
                        vd->e(copy(env,env.cmap,al));
                      }
                    }
                    if (needOutputAnn) {
                      std::vector<Expression*> args(vdi->e()->type().dim());
                      for (unsigned int i=0; i<args.size(); i++) {
                        if (vdi->e()->ti()->ranges()[i]->domain() == NULL) {
                          args[i] = new SetLit(Location().introduce(), eval_intset(env,vd->flat()->ti()->ranges()[i]->domain()));
                        } else {
                          args[i] = new SetLit(Location().introduce(), eval_intset(env,vd->ti()->ranges()[i]->domain()));
                        }
                      }
                      ArrayLit* al = new ArrayLit(Location().introduce(), args);
                      args.resize(1);
                      args[0] = al;
                      vd->flat()->addAnnotation(new Call(Location().introduce(),constants().ann.output_array,args,NULL));
                    }
                  }
                }
                if (env.output_vo.find(reallyFlat) == -1)
                  env.output_vo.add(reallyFlat, env.output->size());
              }
            }
            makePar(env,vdi_copy->e());
            env.output_vo.add(vdi_copy, env.output->size());
            CollectOccurrencesE ce(env.output_vo,vdi_copy);
            topDown(ce, vdi_copy->e());
            env.output->addItem(vdi_copy);
          }
        }
      } _ov2(e);
      iterItems(_ov2,e.orig);
      
      CollectOccurrencesE ce(e.output_vo,outputItem);
      topDown(ce, outputItem->e());

      e.orig->mergeStdLib(e, e.output);
    }
    
    std::vector<VarDecl*> deletedVarDecls;
    for (unsigned int i=0; i<e.output->size(); i++) {
      if (VarDeclI* vdi = (*e.output)[i]->dyn_cast<VarDeclI>()) {
        if (!vdi->removed() && e.output_vo.occurrences(vdi->e())==0) {
          CollectDecls cd(e.output_vo,deletedVarDecls,vdi);
          topDown(cd, vdi->e()->e());
          removeIsOutput(vdi->e()->flat());
          if (e.output_vo.find(vdi->e())!=-1)
            e.output_vo.remove(vdi->e());
          vdi->remove();
        }
      }
    }
    while (!deletedVarDecls.empty()) {
      VarDecl* cur = deletedVarDecls.back(); deletedVarDecls.pop_back();
      if (e.output_vo.occurrences(cur) == 0) {
        IdMap<int>::iterator cur_idx = e.output_vo.idx.find(cur->id());
        if (cur_idx != e.output_vo.idx.end()) {
          VarDeclI* vdi = (*e.output)[cur_idx->second]->cast<VarDeclI>();
          if (!vdi->removed()) {
            CollectDecls cd(e.output_vo,deletedVarDecls,vdi);
            topDown(cd,cur->e());
            removeIsOutput(vdi->e()->flat());
            if (e.output_vo.find(vdi->e())!=-1)
              e.output_vo.remove(vdi->e());
            vdi->remove();
          }
        }
      }
    }

    for (IdMap<VarOccurrences::Items>::iterator it = e.output_vo._m.begin();
         it != e.output_vo._m.end(); ++it) {
      std::vector<Item*> toRemove;
      for (VarOccurrences::Items::iterator iit = it->second.begin();
           iit != it->second.end(); ++iit) {
        if ((*iit)->removed()) {
          toRemove.push_back(*iit);
        }
      }
      for (unsigned int i=0; i<toRemove.size(); i++) {
        it->second.erase(toRemove[i]);
      }
    }
  }
  
  void cleanupOutput(EnvI& env) {
    for (unsigned int i=0; i<env.output->size(); i++) {
      if (VarDeclI* vdi = (*env.output)[i]->dyn_cast<VarDeclI>()) {
        vdi->e()->flat(NULL);
      }
    }
  }

  bool checkParDomain(EnvI& env, Expression* e, Expression* domain) {
    if (e->type()==Type::parint()) {
      IntSetVal* isv = eval_intset(env,domain);
      if (!isv->contains(eval_int(env,e)))
        return false;
    } else if (e->type()==Type::parfloat()) {
      BinOp* bo = domain->cast<BinOp>();
      assert(bo->op()==BOT_DOTDOT);
      FloatVal d_min = eval_float(env,bo->lhs());
      FloatVal d_max = eval_float(env,bo->rhs());
      FloatVal de = eval_float(env,e);
      if (de < d_min || de > d_max)
        return false;
    } else if (e->type()==Type::parsetint()) {
      IntSetVal* isv = eval_intset(env,domain);
      IntSetRanges ir(isv);
      IntSetVal* rsv = eval_intset(env,e);
      IntSetRanges rr(rsv);
      if (!Ranges::subset(rr, ir))
        return false;
    }
    return true;
  }
  
  void flatten(Env& e, FlatteningOptions opt) {
<<<<<<< HEAD
    EnvI& env = e.envi();

    bool onlyRangeDomains = false;
    if ( opt.onlyRangeDomains ) {
      onlyRangeDomains = true;           // compulsory
    }
    else
    {
      GCLock lock;
      Call* check_only_range =
        new Call(Location(),"mzn_check_only_range_domains", std::vector<Expression*>());
      check_only_range->type(Type::parbool());
      check_only_range->decl(env.orig->matchFn(e.envi(), check_only_range));
      onlyRangeDomains = eval_bool(e.envi(), check_only_range);
    }
=======
>>>>>>> 84ac547c
    
    try {

      EnvI& env = e.envi();

      bool onlyRangeDomains;
      {
        GCLock lock;
        Call* check_only_range =
          new Call(Location(),"mzn_check_only_range_domains", std::vector<Expression*>());
        check_only_range->type(Type::parbool());
        check_only_range->decl(env.orig->matchFn(e.envi(), check_only_range));
        onlyRangeDomains = eval_bool(e.envi(), check_only_range);
      }
      
      class ExpandArrayDecls : public ItemVisitor {
      public:
        EnvI& env;
        ExpandArrayDecls(EnvI& env0) : env(env0) {}
        void vVarDeclI(VarDeclI* v) {
          if (v->e()->type().isvar() && v->e()->type().dim() > 0 && v->e()->e() == NULL) {
            (void) flat_exp(env,Ctx(),v->e()->id(),NULL,constants().var_true);
          }
        }
      } _ead(env);
      iterItems<ExpandArrayDecls>(_ead,e.model());;
      
      bool hadSolveItem = false;
      // Flatten main model
      class FV : public ItemVisitor {
      public:
        EnvI& env;
        bool& hadSolveItem;
        FV(EnvI& env0, bool& hadSolveItem0) : env(env0), hadSolveItem(hadSolveItem0) {}
        bool enter(Item* i) {
          return !(i->isa<ConstraintI>()  && env.failed());
        }
        void vVarDeclI(VarDeclI* v) {
          if (v->e()->type().isvar() || v->e()->type().isann()) {
            (void) flat_exp(env,Ctx(),v->e()->id(),NULL,constants().var_true);
          } else {
            if (v->e()->e()==NULL) {
              if (!v->e()->type().isann())
                throw EvalError(env, v->e()->loc(), "Undefined parameter", v->e()->id()->v());
            } else {
              CallStackItem csi(env,v->e());
              GCLock lock;
              Location v_loc = v->e()->e()->loc();
              if (!v->e()->e()->type().cv()) {
                v->e()->e(eval_par(env,v->e()->e()));
              } else {
                EE ee = flat_exp(env, Ctx(), v->e()->e(), NULL, constants().var_true);
                v->e()->e(ee.r());
              }
              if (v->e()->type().dim() > 0) {
                checkIndexSets(env,v->e(), v->e()->e());
                if (v->e()->ti()->domain() != NULL) {
                  ArrayLit* al = eval_array_lit(env,v->e()->e());
                  for (unsigned int i=0; i<al->v().size(); i++) {
                    if (!checkParDomain(env,al->v()[i], v->e()->ti()->domain())) {
                      throw EvalError(env, v_loc, "parameter value out of range");
                    }
                  }
                }
              } else {
                if (v->e()->ti()->domain() != NULL) {
                  if (!checkParDomain(env,v->e()->e(), v->e()->ti()->domain())) {
                    throw EvalError(env, v_loc, "parameter value out of range");
                  }
                }
              }
            }
          }
        }
        void vConstraintI(ConstraintI* ci) {
          (void) flat_exp(env,Ctx(),ci->e(),constants().var_true,constants().var_true);
        }
        void vSolveI(SolveI* si) {
          if (hadSolveItem)
            throw FlatteningError(env,si->loc(), "Only one solve item allowed");
          hadSolveItem = true;
          GCLock lock;
          SolveI* nsi = NULL;
          switch (si->st()) {
          case SolveI::ST_SAT:
            nsi = SolveI::sat(Location());
            break;
          case SolveI::ST_MIN:
            nsi = SolveI::min(Location().introduce(),flat_exp(env,Ctx(),si->e(),NULL,constants().var_true).r());
            break;
          case SolveI::ST_MAX:
            nsi = SolveI::max(Location().introduce(),flat_exp(env,Ctx(),si->e(),NULL,constants().var_true).r());
            break;
          }
          for (ExpressionSetIter it = si->ann().begin(); it != si->ann().end(); ++it) {
            nsi->ann().add(flat_exp(env,Ctx(),*it,NULL,constants().var_true).r());
          }
          env.flat_addItem(nsi);
        }
      } _fv(env,hadSolveItem);
      iterItems<FV>(_fv,e.model());
      
      if (!hadSolveItem) {
        e.envi().errorStack.clear();
        Location modelLoc;
        modelLoc.filename = e.model()->filepath();
        throw FlatteningError(e.envi(),modelLoc, "Model does not have a solve item");
      }
      
      // Create output model
      if (opt.keepOutputInFzn) {
        copyOutput(env);
      } else {
        createOutput(env);
      }
      
      // Flatten remaining redefinitions
      Model& m = *e.flat();
      int startItem = 0;
      int endItem = m.size()-1;
      
      FunctionI* int_lin_eq;
      {
        std::vector<Type> int_lin_eq_t(3);
        int_lin_eq_t[0] = Type::parint(1);
        int_lin_eq_t[1] = Type::varint(1);
        int_lin_eq_t[2] = Type::parint(0);
        GCLock lock;
        FunctionI* fi = env.orig->matchFn(env, constants().ids.int_.lin_eq, int_lin_eq_t);
        int_lin_eq = (fi && fi->e()) ? fi : NULL;
      }
      FunctionI* array_bool_and;
      FunctionI* array_bool_or;
      FunctionI* array_bool_clause;
      FunctionI* array_bool_clause_reif;
      FunctionI* bool_xor;
      {
        std::vector<Type> array_bool_andor_t(2);
        array_bool_andor_t[0] = Type::varbool(1);
        array_bool_andor_t[1] = Type::varbool(0);
        GCLock lock;
        FunctionI* fi = env.orig->matchFn(env, ASTString("array_bool_and"), array_bool_andor_t);
        array_bool_and = (fi && fi->e()) ? fi : NULL;
        fi = env.orig->matchFn(env, ASTString("array_bool_or"), array_bool_andor_t);
        array_bool_or = (fi && fi->e()) ? fi : NULL;

        array_bool_andor_t[1] = Type::varbool(1);
        fi = env.orig->matchFn(env, ASTString("bool_clause"), array_bool_andor_t);
        array_bool_clause = (fi && fi->e()) ? fi : NULL;

        array_bool_andor_t.push_back(Type::varbool());
        fi = env.orig->matchFn(env, ASTString("bool_clause_reif"), array_bool_andor_t);
        array_bool_clause_reif = (fi && fi->e()) ? fi : NULL;
        
        std::vector<Type> bool_xor_t(3);
        bool_xor_t[0] = Type::varbool();
        bool_xor_t[1] = Type::varbool();
        bool_xor_t[2] = Type::varbool();
        fi = env.orig->matchFn(env, constants().ids.bool_xor, bool_xor_t);
        bool_xor = (fi && fi->e()) ? fi : NULL;
      }
      
      std::vector<VarDecl*> deletedVarDecls;
      std::vector<VarDeclI*> removedItems;
      env.collectVarDecls(true);

      while (startItem <= endItem || !env.modifiedVarDecls.empty()) {
        if (env.failed())
          return;
        std::vector<int> agenda;
        for (int i=startItem; i<=endItem; i++) {
          agenda.push_back(i);
        }
        for (unsigned int i=0; i<env.modifiedVarDecls.size(); i++) {
          agenda.push_back(env.modifiedVarDecls[i]);
        }
        env.modifiedVarDecls.clear();
        
        for (int ai=0; ai<agenda.size(); ai++) {
          int i=agenda[ai];
          VarDeclI* vdi = m[i]->dyn_cast<VarDeclI>();
          bool keptVariable = true;
          if (vdi!=NULL && !isOutput(vdi->e()) && env.vo.occurrences(vdi->e())==0 ) {
            if (vdi->e()->e() && vdi->e()->ti()->domain()) {
              if (vdi->e()->type().isvar() && vdi->e()->type().isbool() &&
                  !vdi->e()->type().isopt() &&
                  Expression::equal(vdi->e()->ti()->domain(),constants().lit_true)) {
                GCLock lock;
                ConstraintI* ci = new ConstraintI(vdi->loc(),vdi->e()->e());
                if (vdi->e()->introduced()) {
                  removedItems.push_back(vdi);
                  vdi->remove();
                  keptVariable = false;
                } else {
                  vdi->e()->e(NULL);
                }
                env.flat_addItem(ci);
              } else if (vdi->e()->type().ispar() || vdi->e()->ti()->computedDomain()) {
                removedItems.push_back(vdi);
                keptVariable = false;
              }
            } else {
              removedItems.push_back(vdi);
              vdi->remove();
              keptVariable = false;
            }
          }
          if (vdi && keptVariable && vdi->e()->type().dim() > 0 && vdi->e()->type().isvar()) {
            vdi->e()->ti()->domain(NULL);
          }
          if (vdi && keptVariable &&
              vdi->e()->type().isint() && vdi->e()->type().isvar() &&
              vdi->e()->ti()->domain() != NULL) {

            GCLock lock;
            IntSetVal* dom = eval_intset(env,vdi->e()->ti()->domain());

<<<<<<< HEAD
          bool needRangeDomain = onlyRangeDomains;
          if (!needRangeDomain && dom->size() > 0) {
            if (dom->min(0).isMinusInfinity() || dom->max(dom->size()-1).isPlusInfinity())
              needRangeDomain = true;
          }
          if (needRangeDomain) {
            if (dom->min(0).isMinusInfinity() || dom->max(dom->size()-1).isPlusInfinity()) {
              TypeInst* nti = copy(env,vdi->e()->ti())->cast<TypeInst>();
              nti->domain(NULL);
              vdi->e()->ti(nti);
              if (dom->min(0).isFinite()) {
                std::vector<Expression*> args(2);
                args[0] = IntLit::a(dom->min(0));
                args[1] = vdi->e()->id();
                Call* call = new Call(Location().introduce(),constants().ids.int_.le,args);
                call->type(Type::varbool());
                call->decl(env.orig->matchFn(env, call));
                env.flat_addItem(new ConstraintI(Location().introduce(), call));
              } else if (dom->max(dom->size()-1).isFinite()) {
                std::vector<Expression*> args(2);
                args[0] = vdi->e()->id();
                args[1] = IntLit::a(dom->max(dom->size()-1));
                Call* call = new Call(Location().introduce(),constants().ids.int_.le,args);
                call->type(Type::varbool());
                call->decl(env.orig->matchFn(env, call));
                env.flat_addItem(new ConstraintI(Location().introduce(), call));
              }
            } else if (dom->size() > 1) {
              SetLit* newDom = new SetLit(Location().introduce(),IntSetVal::a(dom->min(0),dom->max(dom->size()-1)));
//               TypeInst* nti = copy(env,vdi->e()->ti())->cast<TypeInst>();
              vdi->e()->ti()->domain(newDom);
            }
            if (dom->size() > 1) {
              IntVal firstHole = dom->max(0)+1;
              IntSetRanges domr(dom);
              ++domr;
              for (; domr(); ++domr) {
                for (IntVal i=firstHole; i<domr.min(); i++) {
=======
            bool needRangeDomain = onlyRangeDomains;
            if (!needRangeDomain && dom->size() > 0) {
              if (dom->min(0).isMinusInfinity() || dom->max(dom->size()-1).isPlusInfinity())
                needRangeDomain = true;
            }
            if (needRangeDomain) {
              if (dom->min(0).isMinusInfinity() || dom->max(dom->size()-1).isPlusInfinity()) {
                TypeInst* nti = copy(env,vdi->e()->ti())->cast<TypeInst>();
                nti->domain(NULL);
                vdi->e()->ti(nti);
                if (dom->min(0).isFinite()) {
                  std::vector<Expression*> args(2);
                  args[0] = IntLit::a(dom->min(0));
                  args[1] = vdi->e()->id();
                  Call* call = new Call(Location().introduce(),constants().ids.int_.le,args);
                  call->type(Type::varbool());
                  call->decl(env.orig->matchFn(env, call));
                  env.flat_addItem(new ConstraintI(Location().introduce(), call));
                } else if (dom->max(dom->size()-1).isFinite()) {
>>>>>>> 84ac547c
                  std::vector<Expression*> args(2);
                  args[0] = vdi->e()->id();
                  args[1] = IntLit::a(dom->max(dom->size()-1));
                  Call* call = new Call(Location().introduce(),constants().ids.int_.le,args);
                  call->type(Type::varbool());
                  call->decl(env.orig->matchFn(env, call));
                  env.flat_addItem(new ConstraintI(Location().introduce(), call));
                }
              } else if (dom->size() > 1) {
                SetLit* newDom = new SetLit(Location().introduce(),IntSetVal::a(dom->min(0),dom->max(dom->size()-1)));
                TypeInst* nti = copy(env,vdi->e()->ti())->cast<TypeInst>();
                nti->domain(newDom);
                vdi->e()->ti(nti);
              }
              if (dom->size() > 1) {
                IntVal firstHole = dom->max(0)+1;
                IntSetRanges domr(dom);
                ++domr;
                for (; domr(); ++domr) {
                  for (IntVal i=firstHole; i<domr.min(); i++) {
                    std::vector<Expression*> args(2);
                    args[0] = vdi->e()->id();
                    args[1] = IntLit::a(i);
                    Call* call = new Call(Location().introduce(),constants().ids.int_.ne,args);
                    call->type(Type::varbool());
                    call->decl(env.orig->matchFn(env, call));
                    env.flat_addItem(new ConstraintI(Location().introduce(), call));
                    firstHole = domr.max().plus(1);
                  }
                }
              }
            }
          }
          if (vdi && keptVariable &&
              vdi->e()->type().isfloat() && vdi->e()->type().isvar() &&
              vdi->e()->ti()->domain() != NULL) {
            GCLock lock;
            BinOp* bo = vdi->e()->ti()->domain()->cast<BinOp>();
            FloatVal vmin = eval_float(env, bo->lhs());
            FloatVal vmax = eval_float(env, bo->rhs());
            if (vmin == -std::numeric_limits<FloatVal>::infinity() && vmax == std::numeric_limits<FloatVal>::infinity()) {
              vdi->e()->ti()->domain(NULL);
            } else if (vmin == -std::numeric_limits<FloatVal>::infinity()) {
              vdi->e()->ti()->domain(NULL);
              std::vector<Expression*> args(2);
              args[0] = vdi->e()->id();
              args[1] = FloatLit::a(vmax);
              Call* call = new Call(Location().introduce(),constants().ids.float_.le,args);
              call->type(Type::varbool());
              call->decl(env.orig->matchFn(env, call));
              env.flat_addItem(new ConstraintI(Location().introduce(), call));
            } else if (vmax == std::numeric_limits<FloatVal>::infinity()) {
              vdi->e()->ti()->domain(NULL);
              std::vector<Expression*> args(2);
              args[0] = FloatLit::a(vmin);
              args[1] = vdi->e()->id();
              Call* call = new Call(Location().introduce(),constants().ids.float_.le,args);
              call->type(Type::varbool());
              call->decl(env.orig->matchFn(env, call));
              env.flat_addItem(new ConstraintI(Location().introduce(), call));
            }
          }
        }
        
        // rewrite some constraints if there are redefinitions
        for (int ai=0; ai<agenda.size(); ai++) {
          int i=agenda[ai];
          if (VarDeclI* vdi = m[i]->dyn_cast<VarDeclI>()) {
            VarDecl* vd = vdi->e();
            if (!vdi->removed() && vd->e()) {
              if (Call* c = vd->e()->dyn_cast<Call>()) {
                GCLock lock;
                Call* nc = NULL;
                if (c->id() == constants().ids.lin_exp) {
                  if (int_lin_eq) {
                    std::vector<Expression*> args(c->args().size());
                    ArrayLit* le_c = follow_id(c->args()[0])->cast<ArrayLit>();
                    std::vector<Expression*> nc_c(le_c->v().size());
                    std::copy(le_c->v().begin(),le_c->v().end(),nc_c.begin());
                    nc_c.push_back(IntLit::a(-1));
                    args[0] = new ArrayLit(Location().introduce(),nc_c);
                    args[0]->type(Type::parint(1));
                    ArrayLit* le_x = follow_id(c->args()[1])->cast<ArrayLit>();
                    std::vector<Expression*> nx(le_x->v().size());
                    std::copy(le_x->v().begin(),le_x->v().end(),nx.begin());
                    nx.push_back(vd->id());
                    args[1] = new ArrayLit(Location().introduce(),nx);
                    args[1]->type(Type::varint(1));
                    IntVal d = c->args()[2]->cast<IntLit>()->v();
                    args[2] = IntLit::a(-d);
                    args[2]->type(Type::parint(0));
                    nc = new Call(c->loc().introduce(),ASTString("int_lin_eq"),args);
                    nc->type(Type::varbool());
                    nc->decl(int_lin_eq);
                  }
                } else if (c->id() == constants().ids.exists) {
                  if (array_bool_or) {
                    std::vector<Expression*> args(2);
                    args[0] = c->args()[0];
                    args[1] = vd->id();
                    nc = new Call(c->loc().introduce(),array_bool_or->id(),args);
                    nc->type(Type::varbool());
                    nc->decl(array_bool_or);
                  }
                } else if (c->id() == constants().ids.forall) {
                  if (array_bool_and) {
                    std::vector<Expression*> args(2);
                    args[0] = c->args()[0];
                    args[1] = vd->id();
                    nc = new Call(c->loc().introduce(),array_bool_and->id(),args);
                    nc->type(Type::varbool());
                    nc->decl(array_bool_and);
                  }
                } else if (c->id() == constants().ids.clause && array_bool_clause_reif) {
                  std::vector<Expression*> args(3);
                  args[0] = c->args()[0];
                  args[1] = c->args()[1];
                  args[2] = vd->id();
                  nc = new Call(c->loc().introduce(),array_bool_clause_reif->id(),args);
                  nc->type(Type::varbool());
                  nc->decl(array_bool_clause_reif);
                } else {
                  if ( (!vd->type().isbool()) || (!Expression::equal(vd->ti()->domain(), constants().lit_true))) {
                    std::vector<Expression*> args(c->args().size());
                    std::copy(c->args().begin(),c->args().end(),args.begin());
                    args.push_back(vd->id());
                    ASTString cid = c->id();
                    if (cid == constants().ids.clause && array_bool_clause_reif) {
                      nc = new Call(c->loc().introduce(),array_bool_clause_reif->id(),args);
                      nc->type(Type::varbool());
                      nc->decl(array_bool_clause_reif);
                    } else {
                      if (c->type().isbool() && vd->type().isbool()) {
                        cid = env.reifyId(c->id());
                      }
                      FunctionI* decl = env.orig->matchFn(env,cid,args);
                      if (decl && decl->e()) {
                        nc = new Call(c->loc().introduce(),cid,args);
                        nc->type(Type::varbool());
                        nc->decl(decl);
                      }
                    }
                  } else {
                    FunctionI* decl = env.orig->matchFn(env,c);
                    if (decl->e()) {
                      c->decl(decl);
                      nc = c;
                    }
                  }
                }
                if (nc != NULL) {
                  CollectDecls cd(env.vo,deletedVarDecls,vdi);
                  topDown(cd,c);
                  vd->e(NULL);
                  if (nc != c) {
                    vd->addAnnotation(constants().ann.is_defined_var);
                    nc->addAnnotation(definesVarAnn(vd->id()));
                  }
                  (void) flat_exp(env, Ctx(), nc, constants().var_true, constants().var_true);
                }
              }
            }
          } else if (ConstraintI* ci = m[i]->dyn_cast<ConstraintI>()) {
            if (Call* c = ci->e()->dyn_cast<Call>()) {
              GCLock lock;
              Call* nc = NULL;
              if (c->id() == constants().ids.exists) {
                if (array_bool_or) {
                  std::vector<Expression*> args(2);
                  args[0] = c->args()[0];
                  args[1] = constants().lit_true;
                  nc = new Call(c->loc().introduce(),array_bool_or->id(),args);
                  nc->type(Type::varbool());
                  nc->decl(array_bool_or);
                }
              } else if (c->id() == constants().ids.forall) {
                if (array_bool_and) {
                  std::vector<Expression*> args(2);
                  args[0] = c->args()[0];
                  args[1] = constants().lit_true;
                  nc = new Call(c->loc().introduce(),array_bool_and->id(),args);
                  nc->type(Type::varbool());
                  nc->decl(array_bool_and);
                }
              } else if (c->id() == constants().ids.clause) {
                if (array_bool_clause) {
                  std::vector<Expression*> args(2);
                  args[0] = c->args()[0];
                  args[1] = c->args()[1];
                  nc = new Call(c->loc().introduce(),array_bool_clause->id(),args);
                  nc->type(Type::varbool());
                  nc->decl(array_bool_clause);
                }
              } else if (c->id() == constants().ids.bool_xor) {
                if (bool_xor) {
                  std::vector<Expression*> args(3);
                  args[0] = c->args()[0];
                  args[1] = c->args()[1];
                  args[2] = c->args().size()==2 ? constants().lit_true : c->args()[2];
                  nc = new Call(c->loc().introduce(),bool_xor->id(),args);
                  nc->type(Type::varbool());
                  nc->decl(bool_xor);
                }
              } else {
                FunctionI* decl = env.orig->matchFn(env,c);
                if (decl && decl->e()) {
                  nc = c;
                  nc->decl(decl);
                }
              }
              if (nc != NULL) {
                CollectDecls cd(env.vo,deletedVarDecls,ci);
                topDown(cd,c);
                ci->e(constants().lit_true);
                env.flat_removeItem(i);
                (void) flat_exp(env, Ctx(), nc, constants().var_true, constants().var_true);
              }
            }
            
          }
        }

        startItem = endItem+1;
        endItem = m.size()-1;
      }

      for (unsigned int i=0; i<removedItems.size(); i++) {
        if (env.vo.occurrences(removedItems[i]->e())==0) {
          CollectDecls cd(env.vo,deletedVarDecls,removedItems[i]);
          topDown(cd,removedItems[i]->e()->e());
          env.flat_removeItem(removedItems[i]);
        }
      }
      
      // Add redefinitions for output variables that may have been redefined since createOutput
      for (unsigned int i=0; i<env.output->size(); i++) {
        if (VarDeclI* vdi = (*env.output)[i]->dyn_cast<VarDeclI>()) {
          IdMap<KeepAlive>::iterator it;
          GCLock lock;
<<<<<<< HEAD
          Call* rhs = copy(env,env.cmap,it->second())->cast<Call>();
          std::vector<Type> tv(rhs->args().size());
          for (unsigned int i=rhs->args().size(); i--;) {
            tv[i] = rhs->args()[i]->type();
            tv[i].ti(Type::TI_PAR);
          }
          FunctionI* decl = env.output->matchFn(env, rhs->id(), tv);
          Type t;
          if (decl==NULL) {
            FunctionI* origdecl = env.orig->matchFn(env, rhs->id(), tv);
            if (origdecl == NULL) {
              throw FlatteningError(env,rhs->loc(),"function is used in output, par version needed");
            }
            if (!origdecl->from_stdlib()) {
              decl = copy(env,env.cmap,origdecl)->cast<FunctionI>();
              CollectOccurrencesE ce(env.output_vo,decl);
              topDown(ce, decl->e());
              topDown(ce, decl->ti());
              for (unsigned int i = decl->params().size(); i--;)
                topDown(ce, decl->params()[i]);
              env.output->registerFn(env, decl);
              env.output->addItem(decl);
            } else {
              decl = origdecl;
=======
          if (!vdi->e()->type().ispar() &&
              vdi->e()->e()==NULL &&
              (it = env.reverseMappers.find(vdi->e()->id())) != env.reverseMappers.end()) {
            GCLock lock;
            Call* rhs = copy(env,env.cmap,it->second())->cast<Call>();
            std::vector<Type> tv(rhs->args().size());
            for (unsigned int i=rhs->args().size(); i--;) {
              tv[i] = rhs->args()[i]->type();
              tv[i].ti(Type::TI_PAR);
            }
            FunctionI* decl = env.output->matchFn(env, rhs->id(), tv);
            Type t;
            if (decl==NULL) {
              FunctionI* origdecl = env.orig->matchFn(env, rhs->id(), tv);
              if (origdecl == NULL) {
                throw FlatteningError(env,rhs->loc(),"function is used in output, par version needed");
              }
              if (!isBuiltin(origdecl)) {
                decl = copy(env,env.cmap,origdecl)->cast<FunctionI>();
                CollectOccurrencesE ce(env.output_vo,decl);
                topDown(ce, decl->e());
                topDown(ce, decl->ti());
                for (unsigned int i = decl->params().size(); i--;)
                  topDown(ce, decl->params()[i]);
                env.output->registerFn(env, decl);
                env.output->addItem(decl);
              } else {
                decl = origdecl;
              }
>>>>>>> 84ac547c
            }
            rhs->decl(decl);
            outputVarDecls(env,vdi,rhs);
            
            removeIsOutput(vdi->e()->flat());
            vdi->e()->e(rhs);
          }
        }
      }

      for (unsigned int i=0; i<m.size(); i++) {
        if (ConstraintI* ci = m[i]->dyn_cast<ConstraintI>()) {
          if (Call* c = ci->e()->dyn_cast<Call>()) {
            if (c->decl()==constants().var_redef) {
              CollectDecls cd(env.vo,deletedVarDecls,ci);
              topDown(cd,c);
              env.flat_removeItem(i);
            }
          }
        }
      }
      
      while (!deletedVarDecls.empty()) {
        VarDecl* cur = deletedVarDecls.back(); deletedVarDecls.pop_back();
        if (env.vo.occurrences(cur) == 0 && !isOutput(cur)) {
          IdMap<int>::iterator cur_idx = env.vo.idx.find(cur->id());
          if (cur_idx != env.vo.idx.end() && !m[cur_idx->second]->removed()) {
            CollectDecls cd(env.vo,deletedVarDecls,m[cur_idx->second]->cast<VarDeclI>());
            topDown(cd,cur->e());
            env.flat_removeItem(cur_idx->second);
          }
        }
      }

      if (!opt.keepOutputInFzn) {
        createOutput(env);
      }
      cleanupOutput(env);
    } catch (ModelInconsistent& e) {
      
    }
  }
  
  void oldflatzinc(Env& e) {
    Model* m = e.flat();

    // Mark annotations and optional variables for removal
    for (unsigned int i=0; i<m->size(); i++) {
      Item* item = (*m)[i];
      if (item->isa<VarDeclI>() &&
          (item->cast<VarDeclI>()->e()->type().ot() == Type::OT_OPTIONAL ||
           item->cast<VarDeclI>()->e()->type().bt() == Type::BT_ANN) ) {
            e.envi().flat_removeItem(i);
          }
    }

    // Remove items marked for removal
    m->compact();
    EnvI& env = e.envi();

    int msize = m->size();

    // Predicate declarations of solver builtins
    UNORDERED_NAMESPACE::unordered_set<Item*> globals;

    // Record indices of VarDeclIs with Id RHS for sorting & unification
    std::vector<int> declsWithIds;
    for (int i=0; i<msize; i++) {
      if ((*m)[i]->removed())
        continue;
      if (VarDeclI* vdi = (*m)[i]->dyn_cast<VarDeclI>()) {
        GCLock lock;
        VarDecl* vd = vdi->e();

        // In FlatZinc par variables have RHSs, not domains
        if (vd->type().ispar()) {
          vd->ann().clear();
          vd->introduced(false);
          vd->ti()->domain(NULL);
        }

        // Remove boolean context annotations used only on compilation
        vd->ann().remove(constants().ctx.mix);
        vd->ann().remove(constants().ctx.pos);
        vd->ann().remove(constants().ctx.neg);
        vd->ann().remove(constants().ctx.root);
        vd->ann().remove(constants().ann.promise_total);

        // Record whether this VarDecl is equal to an Id (aliasing)
        if (vd->e() && vd->e()->isa<Id>()) {
          declsWithIds.push_back(i);
          vdi->e()->payload(-static_cast<int>(i)-1);
        } else {
          vdi->e()->payload(i);
        }

        // In FlatZinc the RHS of a VarDecl must be a literal, Id or empty
        // Example:
        //   var 1..5: x = function(y)
        // becomes:
        //   var 1..5: x;
        //   relation(x, y);
        if (vd->type().isvar() && vd->type().isbool()) {
          if (Expression::equal(vd->ti()->domain(),constants().lit_true)) {
            // Ex: var true: b = e()

            // Store RHS
            Expression* ve = vd->e();
            vd->e(constants().lit_true);
            vd->ti()->domain(NULL);
            // Ex: var bool: b = true

            // If vd had a RHS
            if (ve != NULL) {
              if (Call* vcc = ve->dyn_cast<Call>()) {
                // Convert functions to relations:
                //   exists([x]) => array_bool_or([x],true)
                //   forall([x]) => array_bool_and([x],true)
                //   clause([x]) => bool_clause([x])
                ASTString cid;
                std::vector<Expression*> args;
                if (vcc->id() == constants().ids.exists) {
                  cid = constants().ids.array_bool_or;
                  args.push_back(vcc->args()[0]);
                  args.push_back(constants().lit_true);
                } else if (vcc->id() == constants().ids.forall) {
                  cid = constants().ids.array_bool_and;
                  args.push_back(vcc->args()[0]);
                  args.push_back(constants().lit_true);
                } else if (vcc->id() == constants().ids.clause) {
                  cid = constants().ids.bool_clause;
                  args.push_back(vcc->args()[0]);
                  args.push_back(vcc->args()[1]);
                }

                if (args.size()==0) {
                  // Post original RHS as stand alone constraint
                  ve = vcc;
                } else {
                  // Create new call, retain annotations from original RHS
                  Call* nc = new Call(vcc->loc().introduce(),cid,args);
                  nc->type(vcc->type());
                  nc->ann().merge(vcc->ann());
                  ve = nc;
                }
              } else if (Id* id = ve->dyn_cast<Id>()) {
                if (id->decl()->ti()->domain() != constants().lit_true) {
                  // Inconsistent assignment: post bool_eq(y, true)
                  std::vector<Expression*> args(2);
                  args[0] = id;
                  args[1] = constants().lit_true;
                  GCLock lock;
                  ve = new Call(Location().introduce(),constants().ids.bool_eq,args);
                } else {
                  // Don't post this
                  ve = constants().lit_true;
                }
              }
              // Post new constraint
              if (ve != constants().lit_true) {
                e.envi().flat_addItem(new ConstraintI(Location().introduce(),ve));
              }
            }
          } else {
            // Ex: var false: b = e()
            if (vd->e() != NULL) {
              if (vd->e()->eid()==Expression::E_CALL) {
                // Convert functions to relations:
                //  var false: b = exists([x]) => array_bool_or([x], b)
                //  var false: b = forall([x]) => array_bool_and([x], b)
                //  var false: b = clause([x]) => bool_clause_reif([x], b)
                const Call* c = vd->e()->cast<Call>();
                GCLock lock;
                vd->e(NULL);
                vd->addAnnotation(constants().ann.is_defined_var);
                ASTString cid;
                if (c->id() == constants().ids.exists) {
                  cid = constants().ids.array_bool_or;
                } else if (c->id() == constants().ids.forall) {
                  cid = constants().ids.array_bool_and;
                } else if (c->id() == constants().ids.clause) {
                  cid = constants().ids.bool_clause_reif;
                } else {
                  cid = e.envi().reifyId(c->id());
                }
                std::vector<Expression*> args(c->args().size());
                std::copy(c->args().begin(),c->args().end(),args.begin());
                args.push_back(vd->id());
                Call * nc = new Call(c->loc().introduce(),cid,args);
                nc->type(c->type());
                nc->decl(env.orig->matchFn(env, nc));
                if (nc->decl()==NULL) {
                  throw FlatteningError(env,c->loc(),"'"+c->id().str()+"' is used in a reified context but no reified version is available");
                }
                nc->addAnnotation(definesVarAnn(vd->id()));
                nc->ann().merge(c->ann());
                e.envi().flat_addItem(new ConstraintI(Location().introduce(),nc));
              } else {
                assert(vd->e()->eid() == Expression::E_ID ||
                       vd->e()->eid() == Expression::E_BOOLLIT);
              }
            }
            if (Expression::equal(vd->ti()->domain(),constants().lit_false)) {
              vd->ti()->domain(NULL);
              vd->e(constants().lit_false);
            }
          }
        } else if (vd->type().isvar() && vd->type().dim()==0) {
          // Int or Float var
          if (vd->e() != NULL) {
            if (const Call* cc = vd->e()->dyn_cast<Call>()) {
              // Remove RHS from vd
              vd->e(NULL);
              vd->addAnnotation(constants().ann.is_defined_var);

              std::vector<Expression*> args(cc->args().size());
              ASTString cid;
              if (cc->id() == constants().ids.lin_exp) {
                // a = lin_exp([1],[b],5) => int_lin_eq([1,-1],[b,a],-5):: defines_var(a)
                ArrayLit* le_c = follow_id(cc->args()[0])->cast<ArrayLit>();
                std::vector<Expression*> nc(le_c->v().size());
                std::copy(le_c->v().begin(),le_c->v().end(),nc.begin());
                if (le_c->type().bt()==Type::BT_INT) {
                  cid = constants().ids.int_.lin_eq;
                  nc.push_back(IntLit::a(-1));
                  args[0] = new ArrayLit(Location().introduce(),nc);
                  args[0]->type(Type::parint(1));
                  ArrayLit* le_x = follow_id(cc->args()[1])->cast<ArrayLit>();
                  std::vector<Expression*> nx(le_x->v().size());
                  std::copy(le_x->v().begin(),le_x->v().end(),nx.begin());
                  nx.push_back(vd->id());
                  args[1] = new ArrayLit(Location().introduce(),nx);
                  args[1]->type(le_x->type());
                  IntVal d = cc->args()[2]->cast<IntLit>()->v();
                  args[2] = IntLit::a(-d);
                } else {
                  // float
                  cid = constants().ids.float_.lin_eq;
                  nc.push_back(FloatLit::a(-1.0));
                  args[0] = new ArrayLit(Location().introduce(),nc);
                  args[0]->type(Type::parfloat(1));
                  ArrayLit* le_x = follow_id(cc->args()[1])->cast<ArrayLit>();
                  std::vector<Expression*> nx(le_x->v().size());
                  std::copy(le_x->v().begin(),le_x->v().end(),nx.begin());
                  nx.push_back(vd->id());
                  args[1] = new ArrayLit(Location().introduce(),nx);
                  args[1]->type(le_x->type());
                  FloatVal d = cc->args()[2]->cast<FloatLit>()->v();
                  args[2] = FloatLit::a(-d);
                }
              } else {
                if (cc->id() == "card") {
                  // card is 'set_card' in old FlatZinc
                  cid = constants().ids.set_card;
                } else {
                  cid = cc->id();
                }
                std::copy(cc->args().begin(),cc->args().end(),args.begin());
                args.push_back(vd->id());
              }
              Call* nc = new Call(cc->loc().introduce(),cid,args);
              nc->type(cc->type());
              nc->addAnnotation(definesVarAnn(vd->id()));
              nc->ann().merge(cc->ann());
              e.envi().flat_addItem(new ConstraintI(Location().introduce(),nc));
            } else {
              // RHS must be literal or Id
              assert(vd->e()->eid() == Expression::E_ID ||
                     vd->e()->eid() == Expression::E_INTLIT ||
                     vd->e()->eid() == Expression::E_FLOATLIT ||
                     vd->e()->eid() == Expression::E_BOOLLIT ||
                     vd->e()->eid() == Expression::E_SETLIT);
            }
          }
        } else if (vd->type().dim() > 0) {
          // vd is an array

          // If RHS is an Id, follow id to RHS
          // a = [1,2,3]; b = a;
          // vd = b => vd = [1,2,3]
          if (!vd->e()->isa<ArrayLit>()) {
            vd->e(follow_id(vd->e()));
          }

          // If empty array or 1 indexed, continue
          if (vd->ti()->ranges().size() == 1 &&
              vd->ti()->ranges()[0]->domain() != NULL &&
              vd->ti()->ranges()[0]->domain()->isa<SetLit>()) {
            IntSetVal* isv = vd->ti()->ranges()[0]->domain()->cast<SetLit>()->isv();
            if (isv && (isv->size()==0 || isv->min(0)==1))
              continue;
          }

          // Array should be 1 indexed since ArrayLit is 1 indexed
          assert(vd->e() != NULL);
          ArrayLit* al = NULL;
          Expression* e = vd->e();
          while (al==NULL) {
            switch (e->eid()) {
              case Expression::E_ARRAYLIT:
                al = e->cast<ArrayLit>();
                break;
              case Expression::E_ID:
                e = e->cast<Id>()->decl()->e();
                break;
              default:
                assert(false);
            }
          }
          std::vector<int> dims(2);
          dims[0] = 1;
          dims[1] = al->length();
          al->setDims(ASTIntVec(dims));
          IntSetVal* isv = IntSetVal::a(1,al->length());
          if (vd->ti()->ranges().size() == 1) {
            vd->ti()->ranges()[0]->domain(new SetLit(Location().introduce(),isv));
          } else {
            std::vector<TypeInst*> r(1);
            r[0] = new TypeInst(vd->ti()->ranges()[0]->loc(),
                                vd->ti()->ranges()[0]->type(),
                                new SetLit(Location().introduce(),isv));
            ASTExprVec<TypeInst> ranges(r);
            TypeInst* ti = new TypeInst(vd->ti()->loc(),vd->ti()->type(),ranges,vd->ti()->domain());
            vd->ti(ti);
          }
        }
      } else if (ConstraintI* ci = (*m)[i]->dyn_cast<ConstraintI>()) {

        // Remove defines_var(x) annotation where x is par
        std::vector<Expression*> removeAnns;
        for (ExpressionSetIter anns = ci->e()->ann().begin(); anns != ci->e()->ann().end(); ++anns) {
          if (Call* c = (*anns)->dyn_cast<Call>()) {
            if (c->id() == constants().ann.defines_var && c->args()[0]->type().ispar()) {
              removeAnns.push_back(c);
            }
          }
        }
        for (unsigned int i=0; i<removeAnns.size(); i++) {
          ci->e()->ann().remove(removeAnns[i]);
        }

        if (Call* vc = ci->e()->dyn_cast<Call>()) {
          for (unsigned int i=0; i<vc->args().size(); i++) {
            // Change array indicies to be 1 indexed
            if (ArrayLit* al = vc->args()[i]->dyn_cast<ArrayLit>()) {
              if (al->dims()>1 || al->min(0)!= 1) {
                std::vector<int> dims(2);
                dims[0] = 1;
                dims[1] = al->length();
                GCLock lock;
                al->setDims(ASTIntVec(dims));
              }
            }
          }
          // Convert functions to relations:
          //   exists([x]) => array_bool_or([x],true)
          //   forall([x]) => array_bool_and([x],true)
          //   clause([x]) => bool_clause([x])
          //   bool_xor([x],[y]) => bool_xor([x],[y],true)
          if (vc->id() == constants().ids.exists) {
            GCLock lock;
            vc->id(ASTString("array_bool_or"));
            std::vector<Expression*> args(2);
            args[0] = vc->args()[0];
            args[1] = constants().lit_true;
            ASTExprVec<Expression> argsv(args);
            vc->args(argsv);
            vc->decl(e.envi().orig->matchFn(env, vc));
          } else if (vc->id() == constants().ids.forall) {
            GCLock lock;
            vc->id(ASTString("array_bool_and"));
            std::vector<Expression*> args(2);
            args[0] = vc->args()[0];
            args[1] = constants().lit_true;
            ASTExprVec<Expression> argsv(args);
            vc->args(argsv);
            vc->decl(e.envi().orig->matchFn(env, vc));
          } else if (vc->id() == constants().ids.clause) {
            GCLock lock;
            vc->id(ASTString("bool_clause"));
            vc->decl(e.envi().orig->matchFn(env, vc));
          } else if (vc->id() == constants().ids.bool_xor && vc->args().size()==2) {
            GCLock lock;
            std::vector<Expression*> args(3);
            args[0] = vc->args()[0];
            args[1] = vc->args()[1];
            args[2] = constants().lit_true;
            ASTExprVec<Expression> argsv(args);
            vc->args(argsv);
            vc->decl(e.envi().orig->matchFn(env, vc));
          }

          // If vc->decl() is a solver builtin and has not been added to the
          // FlatZinc, add it
          if (vc->decl() && vc->decl() != constants().var_redef &&
              !vc->decl()->from_stdlib() &&
              globals.find(vc->decl())==globals.end()) {
            e.envi().flat_addItem(vc->decl());
            globals.insert(vc->decl());
          }
        } else if (Id* id = ci->e()->dyn_cast<Id>()) {
          // Ex: constraint b; => constraint bool_eq(b, true);
          std::vector<Expression*> args(2);
          args[0] = id;
          args[1] = constants().lit_true;
          GCLock lock;
          ci->e(new Call(Location().introduce(),constants().ids.bool_eq,args));
        } else if (BoolLit* bl = ci->e()->dyn_cast<BoolLit>()) {
          // Ex: true => delete; false => bool_eq(false, true);
          if (!bl->v()) {
            GCLock lock;
            std::vector<Expression*> args(2);
            args[0] = constants().lit_false;
            args[1] = constants().lit_true;
            Call* neq = new Call(Location().introduce(),constants().ids.bool_eq,args);
            ci->e(neq);
          } else {
            ci->remove();
          }
        }
      } else if (SolveI* si = (*m)[i]->dyn_cast<SolveI>()) {
        if (si->e() && si->e()->type().ispar()) {
          // Introduce VarDecl if objective expression is par
          GCLock lock;
          TypeInst* ti = new TypeInst(Location().introduce(),si->e()->type(),NULL);
          VarDecl* constantobj = new VarDecl(Location().introduce(),ti,e.envi().genId(),si->e());
          si->e(constantobj->id());
          e.envi().flat_addItem(new VarDeclI(Location().introduce(),constantobj));
        }
      }
    }

    // Sort VarDecls in FlatZinc so that VarDecls are declared before use
    std::vector<VarDeclI*> sortedVarDecls(declsWithIds.size());
    int vdCount = 0;
    for (unsigned int i=0; i<declsWithIds.size(); i++) {
      VarDecl* cur = (*m)[declsWithIds[i]]->cast<VarDeclI>()->e();
      std::vector<int> stack;
      while (cur && cur->payload() < 0) {
        stack.push_back(cur->payload());
        if (Id* id = cur->e()->dyn_cast<Id>()) {
          cur = id->decl();
        } else {
          cur = NULL;
        }
      }
      for (unsigned int i=stack.size(); i--;) {
        VarDeclI* vdi = (*m)[-stack[i]-1]->cast<VarDeclI>();
        vdi->e()->payload(-vdi->e()->payload()-1);
        sortedVarDecls[vdCount++] = vdi;
      }
    }
    for (unsigned int i=0; i<declsWithIds.size(); i++) {
      (*m)[declsWithIds[i]] = sortedVarDecls[i];
    }

    // Remove marked items
    m->compact();
    e.envi().output->compact();

    for (IdMap<VarOccurrences::Items>::iterator it = env.vo._m.begin();
         it != env.vo._m.end(); ++it) {
      std::vector<Item*> toRemove;
      for (VarOccurrences::Items::iterator iit = it->second.begin();
           iit != it->second.end(); ++iit) {
        if ((*iit)->removed()) {
          toRemove.push_back(*iit);
        }
      }
      for (unsigned int i=0; i<toRemove.size(); i++) {
        it->second.erase(toRemove[i]);
      }
    }

    class Cmp {
    public:
      bool operator() (Item* i, Item* j) {
        if (i->iid()==Item::II_FUN || j->iid()==Item::II_FUN) {
          if (i->iid()==j->iid())
            return false;
          return i->iid()==Item::II_FUN;
        }
        if (i->iid()==Item::II_SOL) {
          assert(j->iid() != i->iid());
          return false;
        }
        if (j->iid()==Item::II_SOL) {
          assert(j->iid() != i->iid());
          return true;
        }
        if (i->iid()==Item::II_VD) {
          if (j->iid() != i->iid())
            return true;
          if (i->cast<VarDeclI>()->e()->type().ispar() &&
              j->cast<VarDeclI>()->e()->type().isvar())
            return true;
          if (j->cast<VarDeclI>()->e()->type().ispar() &&
              i->cast<VarDeclI>()->e()->type().isvar())
            return false;
          if (i->cast<VarDeclI>()->e()->type().dim() == 0 &&
              j->cast<VarDeclI>()->e()->type().dim() != 0)
            return true;
          if (i->cast<VarDeclI>()->e()->type().dim() != 0 &&
              j->cast<VarDeclI>()->e()->type().dim() == 0)
            return false;
          if (i->cast<VarDeclI>()->e()->e()==NULL &&
              j->cast<VarDeclI>()->e()->e() != NULL)
            return true;
          if (i->cast<VarDeclI>()->e()->e() &&
              j->cast<VarDeclI>()->e()->e() &&
              !i->cast<VarDeclI>()->e()->e()->isa<Id>() &&
              j->cast<VarDeclI>()->e()->e()->isa<Id>())
            return true;
        }
        return false;
      }
    } _cmp;
    // Perform final sorting
    std::stable_sort(m->begin(),m->end(),_cmp);
  }

  FlatModelStatistics statistics(Env& m) {
    Model* flat = m.flat();
    FlatModelStatistics stats;
    for (unsigned int i=0; i<flat->size(); i++) {
      if (!(*flat)[i]->removed()) {
        if (VarDeclI* vdi = (*flat)[i]->dyn_cast<VarDeclI>()) {
          Type t = vdi->e()->type();
          if (t.isvar() && t.dim()==0) {
            if (t.is_set())
              stats.n_set_vars++;
            else if (t.isint())
              stats.n_int_vars++;
            else if (t.isbool())
              stats.n_bool_vars++;
            else if (t.isfloat())
              stats.n_float_vars++;
          }
        } else if (ConstraintI* ci = (*flat)[i]->dyn_cast<ConstraintI>()) {
          if (Call* call = ci->e()->dyn_cast<Call>()) {
            if (call->args().size() > 0) {
              Type all_t;
              for (unsigned int i=0; i<call->args().size(); i++) {
                Type t = call->args()[i]->type();
                if (t.isvar()) {
                  if (t.st()==Type::ST_SET)
                    all_t = t;
                  else if (t.bt()==Type::BT_FLOAT && all_t.st()!=Type::ST_SET)
                    all_t = t;
                  else if (t.bt()==Type::BT_INT && all_t.bt()!=Type::BT_FLOAT && all_t.st()!=Type::ST_SET)
                    all_t = t;
                  else if (t.bt()==Type::BT_BOOL && all_t.bt()!=Type::BT_INT && all_t.bt()!=Type::BT_FLOAT && all_t.st()!=Type::ST_SET)
                    all_t = t;
                }
              }
              if (all_t.isvar()) {
                if (all_t.st()==Type::ST_SET)
                  stats.n_set_ct++;
                else if (all_t.bt()==Type::BT_INT)
                  stats.n_int_ct++;
                else if (all_t.bt()==Type::BT_BOOL)
                  stats.n_bool_ct++;
                else if (all_t.bt()==Type::BT_FLOAT)
                  stats.n_float_ct++;
              }
            }
          }
        }
      }
    }
    return stats;
  }
  
}<|MERGE_RESOLUTION|>--- conflicted
+++ resolved
@@ -250,12 +250,9 @@
   }
   
   void EnvI::flat_addItem(Item* i) {
-<<<<<<< HEAD
     assert(_flat);
-=======
     if (_failed)
       return;
->>>>>>> 84ac547c
     _flat->addItem(i);
     Expression* toAnnotate = NULL;
     Expression* toAdd = NULL;
@@ -1622,6 +1619,15 @@
     default:
       assert(false); return ASTString("");
     }
+  }
+  
+  bool isBuiltin(FunctionI* decl) {
+    return (decl->loc().filename == "builtins.mzn" ||
+            decl->loc().filename.endsWith("/builtins.mzn") ||
+            decl->loc().filename == "stdlib.mzn" ||
+            decl->loc().filename.endsWith("/stdlib.mzn") ||
+            decl->loc().filename == "flatzinc_builtins.mzn" ||
+            decl->loc().filename.endsWith("/flatzinc_builtins.mzn"));
   }
   
   Call* same_call(Expression* e, const ASTString& id) {
@@ -5745,34 +5751,20 @@
   }
   
   void flatten(Env& e, FlatteningOptions opt) {
-<<<<<<< HEAD
-    EnvI& env = e.envi();
-
-    bool onlyRangeDomains = false;
-    if ( opt.onlyRangeDomains ) {
-      onlyRangeDomains = true;           // compulsory
-    }
-    else
-    {
-      GCLock lock;
-      Call* check_only_range =
-        new Call(Location(),"mzn_check_only_range_domains", std::vector<Expression*>());
-      check_only_range->type(Type::parbool());
-      check_only_range->decl(env.orig->matchFn(e.envi(), check_only_range));
-      onlyRangeDomains = eval_bool(e.envi(), check_only_range);
-    }
-=======
->>>>>>> 84ac547c
     
     try {
 
       EnvI& env = e.envi();
-
-      bool onlyRangeDomains;
+      
+      bool onlyRangeDomains = false;
+      if ( opt.onlyRangeDomains ) {
+        onlyRangeDomains = true;           // compulsory
+      }
+      else
       {
         GCLock lock;
         Call* check_only_range =
-          new Call(Location(),"mzn_check_only_range_domains", std::vector<Expression*>());
+        new Call(Location(),"mzn_check_only_range_domains", std::vector<Expression*>());
         check_only_range->type(Type::parbool());
         check_only_range->decl(env.orig->matchFn(e.envi(), check_only_range));
         onlyRangeDomains = eval_bool(e.envi(), check_only_range);
@@ -5980,46 +5972,6 @@
             GCLock lock;
             IntSetVal* dom = eval_intset(env,vdi->e()->ti()->domain());
 
-<<<<<<< HEAD
-          bool needRangeDomain = onlyRangeDomains;
-          if (!needRangeDomain && dom->size() > 0) {
-            if (dom->min(0).isMinusInfinity() || dom->max(dom->size()-1).isPlusInfinity())
-              needRangeDomain = true;
-          }
-          if (needRangeDomain) {
-            if (dom->min(0).isMinusInfinity() || dom->max(dom->size()-1).isPlusInfinity()) {
-              TypeInst* nti = copy(env,vdi->e()->ti())->cast<TypeInst>();
-              nti->domain(NULL);
-              vdi->e()->ti(nti);
-              if (dom->min(0).isFinite()) {
-                std::vector<Expression*> args(2);
-                args[0] = IntLit::a(dom->min(0));
-                args[1] = vdi->e()->id();
-                Call* call = new Call(Location().introduce(),constants().ids.int_.le,args);
-                call->type(Type::varbool());
-                call->decl(env.orig->matchFn(env, call));
-                env.flat_addItem(new ConstraintI(Location().introduce(), call));
-              } else if (dom->max(dom->size()-1).isFinite()) {
-                std::vector<Expression*> args(2);
-                args[0] = vdi->e()->id();
-                args[1] = IntLit::a(dom->max(dom->size()-1));
-                Call* call = new Call(Location().introduce(),constants().ids.int_.le,args);
-                call->type(Type::varbool());
-                call->decl(env.orig->matchFn(env, call));
-                env.flat_addItem(new ConstraintI(Location().introduce(), call));
-              }
-            } else if (dom->size() > 1) {
-              SetLit* newDom = new SetLit(Location().introduce(),IntSetVal::a(dom->min(0),dom->max(dom->size()-1)));
-//               TypeInst* nti = copy(env,vdi->e()->ti())->cast<TypeInst>();
-              vdi->e()->ti()->domain(newDom);
-            }
-            if (dom->size() > 1) {
-              IntVal firstHole = dom->max(0)+1;
-              IntSetRanges domr(dom);
-              ++domr;
-              for (; domr(); ++domr) {
-                for (IntVal i=firstHole; i<domr.min(); i++) {
-=======
             bool needRangeDomain = onlyRangeDomains;
             if (!needRangeDomain && dom->size() > 0) {
               if (dom->min(0).isMinusInfinity() || dom->max(dom->size()-1).isPlusInfinity())
@@ -6039,7 +5991,6 @@
                   call->decl(env.orig->matchFn(env, call));
                   env.flat_addItem(new ConstraintI(Location().introduce(), call));
                 } else if (dom->max(dom->size()-1).isFinite()) {
->>>>>>> 84ac547c
                   std::vector<Expression*> args(2);
                   args[0] = vdi->e()->id();
                   args[1] = IntLit::a(dom->max(dom->size()-1));
@@ -6052,7 +6003,7 @@
                 SetLit* newDom = new SetLit(Location().introduce(),IntSetVal::a(dom->min(0),dom->max(dom->size()-1)));
                 TypeInst* nti = copy(env,vdi->e()->ti())->cast<TypeInst>();
                 nti->domain(newDom);
-                vdi->e()->ti(nti);
+                vdi->e()->ti(nti); /// TODO: WHY WAS THIS COMMENTED OUT IN DEBUG???
               }
               if (dom->size() > 1) {
                 IntVal firstHole = dom->max(0)+1;
@@ -6278,33 +6229,6 @@
       for (unsigned int i=0; i<env.output->size(); i++) {
         if (VarDeclI* vdi = (*env.output)[i]->dyn_cast<VarDeclI>()) {
           IdMap<KeepAlive>::iterator it;
-          GCLock lock;
-<<<<<<< HEAD
-          Call* rhs = copy(env,env.cmap,it->second())->cast<Call>();
-          std::vector<Type> tv(rhs->args().size());
-          for (unsigned int i=rhs->args().size(); i--;) {
-            tv[i] = rhs->args()[i]->type();
-            tv[i].ti(Type::TI_PAR);
-          }
-          FunctionI* decl = env.output->matchFn(env, rhs->id(), tv);
-          Type t;
-          if (decl==NULL) {
-            FunctionI* origdecl = env.orig->matchFn(env, rhs->id(), tv);
-            if (origdecl == NULL) {
-              throw FlatteningError(env,rhs->loc(),"function is used in output, par version needed");
-            }
-            if (!origdecl->from_stdlib()) {
-              decl = copy(env,env.cmap,origdecl)->cast<FunctionI>();
-              CollectOccurrencesE ce(env.output_vo,decl);
-              topDown(ce, decl->e());
-              topDown(ce, decl->ti());
-              for (unsigned int i = decl->params().size(); i--;)
-                topDown(ce, decl->params()[i]);
-              env.output->registerFn(env, decl);
-              env.output->addItem(decl);
-            } else {
-              decl = origdecl;
-=======
           if (!vdi->e()->type().ispar() &&
               vdi->e()->e()==NULL &&
               (it = env.reverseMappers.find(vdi->e()->id())) != env.reverseMappers.end()) {
@@ -6334,7 +6258,6 @@
               } else {
                 decl = origdecl;
               }
->>>>>>> 84ac547c
             }
             rhs->decl(decl);
             outputVarDecls(env,vdi,rhs);
