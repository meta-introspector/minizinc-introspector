/* -*- mode: C++; c-basic-offset: 2; indent-tabs-mode: nil -*- */

/*
 *  Main authors:
 *     Guido Tack <guido.tack@monash.edu>
 */

/* This Source Code Form is subject to the terms of the Mozilla Public
 * License, v. 2.0. If a copy of the MPL was not distributed with this
 * file, You can obtain one at http://mozilla.org/MPL/2.0/. */

#include <minizinc/flatten.hh>
#include <minizinc/eval_par.hh>
#include <minizinc/copy.hh>
#include <minizinc/hash.hh>
#include <minizinc/astexception.hh>
#include <minizinc/optimize.hh>
#include <minizinc/astiterator.hh>

#include <minizinc/stl_map_set.hh>

#include <minizinc/flatten_internal.hh>

// temporary
#include <minizinc/prettyprinter.hh>

namespace MiniZinc {

  /// Output operator for contexts
  template<class Char, class Traits>
  std::basic_ostream<Char,Traits>&
  operator <<(std::basic_ostream<Char,Traits>& os, Ctx& ctx) {
    switch (ctx.b) {
    case C_ROOT: os << "R"; break;
    case C_POS: os << "+"; break;
    case C_NEG: os << "-"; break;
    case C_MIX: os << "M"; break;
    default: assert(false); break;
    }
    switch (ctx.i) {
    case C_ROOT: os << "R"; break;
    case C_POS: os << "+"; break;
    case C_NEG: os << "-"; break;
    case C_MIX: os << "M"; break;
    default: assert(false); break;
    }
    if (ctx.neg) os << "!";
    return os;
  }

  BCtx operator +(const BCtx& c) {
    switch (c) {
    case C_ROOT: return C_POS;
    case C_POS: return C_POS;
    case C_NEG: return C_NEG;
    case C_MIX: return C_MIX;
    default: assert(false); return C_ROOT;
    }
  }

  BCtx operator -(const BCtx& c) {
    switch (c) {
    case C_ROOT: return C_NEG;
    case C_POS: return C_NEG;
    case C_NEG: return C_POS;
    case C_MIX: return C_MIX;
    default: assert(false); return C_ROOT;
    }
  }

  /// Check if \a c is non-positive
  bool nonpos(const BCtx& c) {
    return c==C_NEG || c==C_MIX;
  }
  /// Check if \a c is non-negative
  bool nonneg(const BCtx& c) {
    return c==C_ROOT || c==C_POS;
  }

  void dumpEEb(const std::vector<EE>& ee) {
    for (unsigned int i=0; i<ee.size(); i++)
      std::cerr << *ee[i].b() << "\n";
  }
  void dumpEEr(const std::vector<EE>& ee) {
    for (unsigned int i=0; i<ee.size(); i++)
      std::cerr << *ee[i].r() << "\n";
  }
  std::vector<Expression*> toExpVec(std::vector<KeepAlive>& v) {
    std::vector<Expression*> r(v.size());
    for (unsigned int i=v.size(); i--;)
      r[i] = v[i]();
    return r;
  }

  void addCtxAnn(VarDecl* vd, BCtx& c) {
    if (vd) {
      Id* ctx_id = NULL;
      switch (c) {
        case C_ROOT: ctx_id=constants().ctx.root; break;
        case C_POS: ctx_id=constants().ctx.pos; break;
        case C_NEG: ctx_id=constants().ctx.neg; break;
        case C_MIX: ctx_id=constants().ctx.mix; break;
        default: assert(false);;
      }
      vd->addAnnotation(ctx_id);
    }
  }

  Expression* definesVarAnn(Id* id) {
    std::vector<Expression*> args(1);
    args[0] = id;
    Call* c = new Call(Location().introduce(),constants().ann.defines_var,args);
    c->type(Type::ann());
    return c;
  }

  bool isDefinesVarAnn(Expression* e) {
    return e->isa<Call>() && e->cast<Call>()->id()==constants().ann.defines_var;
  }
  
  /// Check if \a e is NULL or true
  bool istrue(Expression* e) {
    return e==NULL || (e->type().ispar() && e->type().isbool()
                       && eval_bool(e));
  }  
  /// Check if \a e is non-NULL and false
  bool isfalse(Expression* e) {
    return e!=NULL && e->type().ispar() && e->type().isbool()
           && !eval_bool(e);
  }  

  EE flat_exp(EnvI& env, Ctx ctx, Expression* e, VarDecl* r, VarDecl* b);

#define MZN_FILL_REIFY_MAP(T,ID) reifyMap.insert(std::pair<ASTString,ASTString>(constants().ids.T.ID,constants().ids.T ## reif.ID));

  EnvI::EnvI(Model* orig0) : orig(orig0), output(new Model), ignorePartial(false), _flat(new Model), ids(0) {
    MZN_FILL_REIFY_MAP(int_,lin_eq);
    MZN_FILL_REIFY_MAP(int_,lin_le);
    MZN_FILL_REIFY_MAP(int_,lin_ne);
    MZN_FILL_REIFY_MAP(int_,plus);
    MZN_FILL_REIFY_MAP(int_,minus);
    MZN_FILL_REIFY_MAP(int_,times);
    MZN_FILL_REIFY_MAP(int_,div);
    MZN_FILL_REIFY_MAP(int_,mod);
    MZN_FILL_REIFY_MAP(int_,lt);
    MZN_FILL_REIFY_MAP(int_,le);
    MZN_FILL_REIFY_MAP(int_,gt);
    MZN_FILL_REIFY_MAP(int_,ge);
    MZN_FILL_REIFY_MAP(int_,eq);
    MZN_FILL_REIFY_MAP(int_,ne);
    MZN_FILL_REIFY_MAP(float_,lin_eq);
    MZN_FILL_REIFY_MAP(float_,lin_le);
    MZN_FILL_REIFY_MAP(float_,lin_lt);
    MZN_FILL_REIFY_MAP(float_,lin_ne);
    MZN_FILL_REIFY_MAP(float_,plus);
    MZN_FILL_REIFY_MAP(float_,minus);
    MZN_FILL_REIFY_MAP(float_,times);
    MZN_FILL_REIFY_MAP(float_,div);
    MZN_FILL_REIFY_MAP(float_,mod);
    MZN_FILL_REIFY_MAP(float_,lt);
    MZN_FILL_REIFY_MAP(float_,le);
    MZN_FILL_REIFY_MAP(float_,gt);
    MZN_FILL_REIFY_MAP(float_,ge);
    MZN_FILL_REIFY_MAP(float_,eq);
    MZN_FILL_REIFY_MAP(float_,ne);
    reifyMap.insert(std::pair<ASTString,ASTString>(constants().ids.forall,constants().ids.forall_reif));
    reifyMap.insert(std::pair<ASTString,ASTString>(constants().ids.bool_eq,constants().ids.bool_eq_reif));
    reifyMap.insert(std::pair<ASTString,ASTString>(constants().ids.bool_clause,constants().ids.bool_clause_reif));
  }
  EnvI::~EnvI(void) {
    delete _flat;
    delete output;
  }
  long long int
  EnvI::genId(void) {
      return ids++;
    }
  void EnvI::map_insert(Expression* e, const EE& ee) {
      KeepAlive ka(e);
      map.insert(ka,WW(ee.r(),ee.b()));
    }
  EnvI::Map::iterator EnvI::map_find(Expression* e) {
    KeepAlive ka(e);
    Map::iterator it = map.find(ka);
    if (it != map.end()) {
      if (it->second.r()) {
        if (it->second.r()->isa<VarDecl>()) {
          int idx = vo.find(it->second.r()->cast<VarDecl>());
          if (idx >= 0 && (*_flat)[idx]->removed())
            return map.end();
        }
      } else {
        return map.end();
      }
    }
    return it;
  }
  void EnvI::map_remove(Expression* e) {
    KeepAlive ka(e);
    map.remove(ka);
  }
  EnvI::Map::iterator EnvI::map_end(void) {
    return map.end();
  }
  void EnvI::dump(void) {
    struct EED {
      static std::string d(const WW& ee) {
        std::ostringstream oss;
        oss << ee.r() << " " << ee.b();
        return oss.str();
      }
    };
    map.dump<EED>();
  }
  
  void EnvI::flat_addItem(Item* i) {
    _flat->addItem(i);
    Expression* toAnnotate = NULL;
    Expression* toAdd = NULL;
    switch (i->iid()) {
      case Item::II_VD:
      {
        VarDeclI* vd = i->cast<VarDeclI>();
        toAnnotate = vd->e()->e();
        vo.add(vd, _flat->size()-1);
        toAdd = vd->e();
        break;
      }
      case Item::II_CON:
      {
        ConstraintI* ci = i->cast<ConstraintI>();
        toAnnotate = ci->e();
        if (ci->e()->isa<BoolLit>() && !ci->e()->cast<BoolLit>()->v()) {
          addWarning("model inconsistency detected");
          _flat->fail();
        }
        toAdd = ci->e();
        break;
      }
      case Item::II_SOL:
      {
        SolveI* si = i->cast<SolveI>();
        CollectOccurrencesE ce(vo,si);
        topDown(ce,si->e());
        for (ExpressionSetIter it = si->ann().begin(); it != si->ann().end(); ++it)
          topDown(ce,*it);
        break;
      }
      case Item::II_OUT:
      {
        OutputI* si = i->cast<OutputI>();
        toAdd = si->e();
        break;
      }
      default:
        break;
    }
    if (toAnnotate && toAnnotate->isa<Call>()) {
      int prev = idStack.size() > 0 ? idStack.back() : 0;
      for (int i = callStack.size()-1; i >= prev; i--) {
        for (ExpressionSetIter it = callStack[i]->ann().begin(); it != callStack[i]->ann().end(); ++it) {
          EE ee_ann = flat_exp(*this, Ctx(), *it, NULL, constants().var_true);
          if (i==callStack.size()-1 || !isDefinesVarAnn(ee_ann.r()))
            toAnnotate->addAnnotation(ee_ann.r());
        }
      }
    }
    if (toAdd) {
      CollectOccurrencesE ce(vo,i);
      topDown(ce,toAdd);
    }
  }
  void EnvI::vo_add_exp(VarDecl* vd) {
    if (vd->e() && vd->e()->isa<Call>()) {
      int prev = idStack.size() > 0 ? idStack.back() : 0;
      for (int i = callStack.size()-1; i >= prev; i--) {
        for (ExpressionSetIter it = callStack[i]->ann().begin(); it != callStack[i]->ann().end(); ++it) {
          EE ee_ann = flat_exp(*this, Ctx(), *it, NULL, constants().var_true);
          vd->e()->addAnnotation(ee_ann.r());
        }
      }
    }
    int idx = vo.find(vd);
    CollectOccurrencesE ce(vo,(*_flat)[idx]);
    topDown(ce, vd->e());
  }
  Model* EnvI::flat(void) {
    return _flat;
  }
  ASTString EnvI::reifyId(const ASTString& id) {
    ASTStringMap<ASTString>::t::iterator it = reifyMap.find(id);
    if (it == reifyMap.end()) {
      return id.str()+"_reif";
    } else {
      return it->second;
    }
  }
#undef MZN_FILL_REIFY_MAP
  
  void EnvI::addWarning(const std::string& msg) {
    if (warnings.size()>20)
      return;
    if (warnings.size()==20) {
      warnings.push_back("Further warnings have been suppressed.\n");
    } else {
      std::ostringstream oss;
      dumpStack(oss, false);
      warnings.push_back(msg+"\n"+oss.str());
    }
  }
  
  class CallStackItem {
  public:
    EnvI& env;
    CallStackItem(EnvI& env0, Expression* e) : env(env0) {
      env.errorStack.clear();
      if (e->isa<VarDecl>())
        env.idStack.push_back(env.callStack.size());
      env.callStack.push_back(e);
    }
    ~CallStackItem(void) {
      env.errorStack.push_back(env.callStack.back());
      if (env.callStack.back()->isa<VarDecl>())
        env.idStack.pop_back();
      env.callStack.pop_back();
    }
  };
  class CallArgItem {
  public:
    EnvI& env;
    CallArgItem(EnvI& env0) : env(env0) {
      env.idStack.push_back(env.callStack.size());
    }
    ~CallArgItem(void) {
      env.idStack.pop_back();
    }
  };
  
  FlatteningError::FlatteningError(EnvI& env, const Location& loc, const std::string& msg)
  : LocationException(loc,msg) {
    env.errorStack.clear();
  }

  
  Env::Env(Model* m) : e(new EnvI(m)) {}
  Env::~Env(void) {
    delete e;
  }
  
  Model*
  Env::model(void) { return e->orig; }
  Model*
  Env::flat(void) { return e->flat(); }
  Model*
  Env::output(void) { return e->output; }
  EnvI&
  Env::envi(void) { return *e; }
  std::ostream&
  Env::dumpErrorStack(std::ostream& os) {
    return e->dumpStack(os, true);
  }
  std::ostream&
  Env::evalOutput(std::ostream& os) {
    return e->evalOutput(os);
  }
  std::ostream&
  EnvI::dumpStack(std::ostream& os, bool errStack) {
    int lastError = 0;
    
    std::vector<const Expression*>& stack = errStack ? errorStack : callStack;
    
    for (; lastError < stack.size(); lastError++) {
      if (stack[lastError]->isa<Id>()) {
        break;
      }
    }

    ASTString curloc_f;
    int curloc_l = -1;
    
    for (int i=lastError-1; i>=0; i--) {
      ASTString newloc_f = stack[i]->loc().filename;
      if (stack[i]->loc().is_introduced)
        continue;
      int newloc_l = stack[i]->loc().first_line;
      if (newloc_f != curloc_f || newloc_l != curloc_l) {
        os << "  " << newloc_f << ":" << newloc_l << ":" << std::endl;
        curloc_f = newloc_f;
        curloc_l = newloc_l;
      }
      os << "  in ";
      switch (stack[i]->eid()) {
        case Expression::E_INTLIT:
          os << "integer literal" << std::endl;
          break;
        case Expression::E_FLOATLIT:
          os << "float literal" << std::endl;
          break;
        case Expression::E_SETLIT:
          os << "set literal" << std::endl;
          break;
        case Expression::E_BOOLLIT:
          os << "bool literal" << std::endl;
          break;
        case Expression::E_STRINGLIT:
          os << "string literal" << std::endl;
          break;
        case Expression::E_ID:
          os << "identifier" << std::endl;
          break;
        case Expression::E_ANON:
          os << "anonymous variable" << std::endl;
          break;
        case Expression::E_ARRAYLIT:
          os << "array literal" << std::endl;
          break;
        case Expression::E_ARRAYACCESS:
          os << "array access" << std::endl;
          break;
        case Expression::E_COMP:
        {
          const Comprehension* cmp = stack[i]->cast<Comprehension>();
          if (cmp->set())
            os << "set ";
          else
            os << "array ";
          os << "comprehension expression with" << std::endl;
          for (unsigned int i=0; i<cmp->n_generators(); i++) {
            for (unsigned int j=0; j<cmp->n_decls(i); j++) {
              os << "    " << cmp->decl(i, j)->id()->str() << " = " << eval_int(cmp->decl(i, j)->e()) << std::endl;
            }
          }
        }
          break;
        case Expression::E_ITE:
          os << "if-then-else expression" << std::endl;
          break;
        case Expression::E_BINOP:
          os << "binary '" << stack[i]->cast<BinOp>()->opToString() << "' operator expression" << std::endl;
          break;
        case Expression::E_UNOP:
          os << "unary '" << stack[i]->cast<UnOp>()->opToString() << "' operator expression" << std::endl;
          break;
        case Expression::E_CALL:
          os << "call '" << stack[i]->cast<Call>()->id() << "'" << std::endl;
          break;
        case Expression::E_VARDECL:
        {
          GCLock lock;
          os << "variable declaration for '" << stack[i]->cast<VarDecl>()->id()->str() << "'" << std::endl;
        }
          break;
        case Expression::E_LET:
          os << "let expression" << std::endl;
          break;
        case Expression::E_TI:
          os << "type-inst expression" << std::endl;
          break;
        case Expression::E_TIID:
          os << "type identifier" << std::endl;
          break;
        default:
          assert(false);
          os << "unknown expression (internal error)" << std::endl;
          break;
      }
    }
    return os;
  }

  std::ostream&
  EnvI::evalOutput(std::ostream &os) {
    GCLock lock;
    ArrayLit* al = eval_array_lit(output->outputItem()->e());
    std::string output;
    for (int i=0; i<al->v().size(); i++) {
      std::string s = eval_string(al->v()[i]);
      if (!s.empty()) {
        output = s;
        os << output;
      }
    }
    if (output.empty() || output[output.size()-1] != '\n')
      os << std::endl;
    return os;
  }
  
  const std::vector<std::string>& Env::warnings(void) {
    return envi().warnings;
  }
  
  void Env::clearWarnings(void) {
    envi().warnings.clear();
  }
  
  bool isTotal(FunctionI* fi) {
    return fi->ann().contains(constants().ann.promise_total);
  }

  bool isReverseMap(BinOp* e) {
    return e->ann().contains(constants().ann.is_reverse_map);
  }

  Expression* follow_id(Expression* e) {
    for (;;) {
      if (e==NULL)
        return NULL;
      if (e->eid()==Expression::E_ID && e != constants().absent) {
        e = e->cast<Id>()->decl()->e();
      } else {
        return e;
      }
    }
  }
  
  Expression* follow_id_to_decl(Expression* e) {
    for (;;) {
      if (e==NULL)
        return NULL;
      if (e==constants().absent)
        return e;
      switch (e->eid()) {
        case Expression::E_ID:
          e = e->cast<Id>()->decl();
          break;
        case Expression::E_VARDECL:
          if (e->cast<VarDecl>()->e() && e->cast<VarDecl>()->e()->isa<Id>())
            e = e->cast<VarDecl>()->e();
          else
            return e;
          break;
        default:
          return e;
      }
    }
  }

  Expression* follow_id_to_value(Expression* e) {
    Expression* decl = follow_id_to_decl(e);
    if (VarDecl* vd = decl->dyn_cast<VarDecl>()) {
      if (vd->e() && vd->e()->type().ispar())
        return vd->e();
      return vd->id();
    } else {
      return decl;
    }
  }

  void checkIndexSets(VarDecl* vd, Expression* e) {
    ASTExprVec<TypeInst> tis = vd->ti()->ranges();
    std::vector<TypeInst*> newtis(tis.size());
    bool needNewTypeInst = false;
    GCLock lock;
    switch (e->eid()) {
      case Expression::E_ID:
      {
        Id* id = e->cast<Id>();
        ASTExprVec<TypeInst> e_tis = id->decl()->ti()->ranges();
        assert(tis.size()==e_tis.size());
        for (unsigned int i=0; i<tis.size(); i++) {
          if (tis[i]->domain()==NULL) {
            newtis[i] = e_tis[i];
            needNewTypeInst = true;
          } else {
            if (!eval_intset(tis[i]->domain())->equal(eval_intset(e_tis[i]->domain())))
              throw EvalError(vd->loc(), "Index set mismatch");
            newtis[i] = tis[i];
          }
        }
      }
        break;
      case Expression::E_ARRAYLIT:
      {
        ArrayLit* al = e->cast<ArrayLit>();
        for (unsigned int i=0; i<tis.size(); i++) {
          if (tis[i]->domain()==NULL) {
            newtis[i] = new TypeInst(Location().introduce(),Type(),new SetLit(Location().introduce(),IntSetVal::a(al->min(i),al->max(i))));
            needNewTypeInst = true;
          } else {
            IntSetVal* isv = eval_intset(tis[i]->domain());
            assert(isv->size()<=1);
            if ( (isv->size()==0 && al->min(i) <= al->max(i)) ||
                 (isv->size()!=0 && (isv->min(0) != al->min(i) || isv->max(0) != al->max(i))) )
              throw EvalError(vd->loc(), "Index set mismatch");
            newtis[i] = tis[i];
          }
        }
      }
        break;
      default:
        throw InternalError("not supported yet");
    }
    if (needNewTypeInst) {
      TypeInst* tic = copy(vd->ti())->cast<TypeInst>();
      tic->setRanges(newtis);
      vd->ti(tic);
    }
  }
  
  /// Turn \a c into domain constraints if possible.
  /// Return whether \a c is still required in the model.
  bool checkDomainConstraints(EnvI& env, Call* c) {
    if (c->id()==constants().ids.int_.le) {
      Expression* e0 = c->args()[0];
      Expression* e1 = c->args()[1];
      if (e0->type().ispar() && e1->isa<Id>()) {
        // greater than
        Id* id = e1->cast<Id>();
        IntVal lb = eval_int(e0);
        if (id->decl()->ti()->domain()) {
          IntSetVal* domain = eval_intset(id->decl()->ti()->domain());
          if (domain->min() >= lb)
            return false;
          IntSetRanges dr(domain);
          Ranges::Const cr(lb,IntVal::infinity);
          Ranges::Inter<IntSetRanges,Ranges::Const> i(dr,cr);
          IntSetVal* newibv = IntSetVal::ai(i);
          id->decl()->ti()->domain(new SetLit(Location().introduce(), newibv));
          id->decl()->ti()->setComputedDomain(false);
        } else {
          id->decl()->ti()->domain(new SetLit(Location().introduce(), IntSetVal::a(lb,IntVal::infinity)));
        }
        return false;
      } else if (e1->type().ispar() && e0->isa<Id>()) {
        // less than
        Id* id = e0->cast<Id>();
        IntVal ub = eval_int(e1);
        if (id->decl()->ti()->domain()) {
          IntSetVal* domain = eval_intset(id->decl()->ti()->domain());
          if (domain->max() <= ub)
            return false;
          IntSetRanges dr(domain);
          Ranges::Const cr(-IntVal::infinity, ub);
          Ranges::Inter<IntSetRanges,Ranges::Const> i(dr,cr);
          IntSetVal* newibv = IntSetVal::ai(i);
          id->decl()->ti()->domain(new SetLit(Location().introduce(), newibv));
          id->decl()->ti()->setComputedDomain(false);
        } else {
          id->decl()->ti()->domain(new SetLit(Location().introduce(), IntSetVal::a(-IntVal::infinity, ub)));
        }
      }
    } else if (c->id()==constants().ids.int_.lin_le) {
      ArrayLit* al_c = follow_id(c->args()[0])->cast<ArrayLit>();
      if (al_c->v().size()==1) {
        ArrayLit* al_x = follow_id(c->args()[1])->cast<ArrayLit>();
        IntVal coeff = eval_int(al_c->v()[0]);
        IntVal y = eval_int(c->args()[2]);
        IntVal lb = -IntVal::infinity;
        IntVal ub = IntVal::infinity;
        IntVal r = y % coeff;
        if (coeff >= 0) {
          ub = y / coeff;
          if (r<0) --ub;
        } else {
          lb = y / coeff;
          if (r>0) --lb;
        }
        if (Id* id = al_x->v()[0]->dyn_cast<Id>()) {
          if (id->decl()->ti()->domain()) {
            IntSetVal* domain = eval_intset(id->decl()->ti()->domain());
            if (domain->max() <= ub)
              return false;
            IntSetRanges dr(domain);
            Ranges::Const cr(lb, ub);
            Ranges::Inter<IntSetRanges,Ranges::Const> i(dr,cr);
            IntSetVal* newibv = IntSetVal::ai(i);
            id->decl()->ti()->domain(new SetLit(Location().introduce(), newibv));
            id->decl()->ti()->setComputedDomain(false);
          } else {
            id->decl()->ti()->domain(new SetLit(Location().introduce(), IntSetVal::a(lb, ub)));
          }
          return false;
        }
      }
    }
    return true;
  }
  
  KeepAlive bind(EnvI& env, Ctx ctx, VarDecl* vd, Expression* e) {
    assert(e==NULL || !e->isa<VarDecl>());
    if (ctx.neg) {
      assert(e->type().bt() == Type::BT_BOOL);
      if (vd==constants().var_true) {
        if (!isfalse(e)) {
          if (Id* id = e->dyn_cast<Id>()) {
            while (id != NULL) {
              assert(id->decl() != NULL);
              if (id->decl()->ti()->domain() && istrue(id->decl()->ti()->domain())) {
                GCLock lock;
                env.flat_addItem(new ConstraintI(Location().introduce(),constants().lit_false));
              } else {
                id->decl()->ti()->domain(constants().lit_false);
                GCLock lock;
                std::vector<Expression*> args(2);
                args[0] = id;
                args[1] = constants().lit_false;
                Call* c = new Call(Location().introduce(),constants().ids.bool_eq,args);
                c->decl(env.orig->matchFn(c));
                c->type(c->decl()->rtype(args));
                if (c->decl()->e()) {
                  flat_exp(env, Ctx(), c, constants().var_true, constants().var_true);
                }
              }
              id = id->decl()->e() ? id->decl()->e()->dyn_cast<Id>() : NULL;
            }
            return constants().lit_true;
          } else {
            GC::lock();
            BinOp* bo = new BinOp(e->loc(),e,BOT_EQUIV,constants().lit_false);
            bo->type(e->type());
            KeepAlive ka(bo);
            GC::unlock();
            EE ee = flat_exp(env,Ctx(),bo,NULL,constants().var_true);
            return bind(env,Ctx(),vd,ee.r());
          }
        }
        return constants().lit_true;
      } else {
        GC::lock();
        BinOp* bo = new BinOp(e->loc(),e,BOT_EQUIV,constants().lit_false);
        bo->type(e->type());
        KeepAlive ka(bo);
        GC::unlock();
        EE ee = flat_exp(env,Ctx(),bo,NULL,constants().var_true);
        return bind(env,Ctx(),vd,ee.r());
      }
    } else {
      if (vd==constants().var_true) {
        if (!istrue(e)) {
          if (Id* id = e->dyn_cast<Id>()) {
            assert(id->decl() != NULL);
            while (id != NULL) {
              if (id->decl()->ti()->domain() && isfalse(id->decl()->ti()->domain())) {
                GCLock lock;
                env.flat_addItem(new ConstraintI(Location().introduce(),constants().lit_false));
              } else if (id->decl()->ti()->domain()==NULL) {
                id->decl()->ti()->domain(constants().lit_true);
                GCLock lock;
                std::vector<Expression*> args(2);
                args[0] = id;
                args[1] = constants().lit_true;
                Call* c = new Call(Location().introduce(),constants().ids.bool_eq,args);
                c->decl(env.orig->matchFn(c));
                c->type(c->decl()->rtype(args));
                if (c->decl()->e()) {
                  flat_exp(env, Ctx(), c, constants().var_true, constants().var_true);
                }
              }
              id = id->decl()->e() ? id->decl()->e()->dyn_cast<Id>() : NULL;
            }
          } else {
            GCLock lock;
            // extract domain information from added constraint if possible
            if (!e->isa<Call>() || checkDomainConstraints(env,e->cast<Call>())) {
              env.flat_addItem(new ConstraintI(Location().introduce(),e));
            }
          }
        }
        return constants().lit_true;
      } else if (vd==constants().var_false) {
        if (!isfalse(e)) {
          throw InternalError("not supported yet");
        }
        return constants().lit_true;
      } else if (vd==NULL) {
        if (e==NULL) return NULL;
        switch (e->eid()) {
        case Expression::E_INTLIT:
        case Expression::E_FLOATLIT:
        case Expression::E_BOOLLIT:
        case Expression::E_STRINGLIT:
        case Expression::E_ANON:
        case Expression::E_ID:
        case Expression::E_TIID:
        case Expression::E_SETLIT:
        case Expression::E_VARDECL:
          return e;
        case Expression::E_BINOP:
        case Expression::E_UNOP:
          return e; /// TODO: should not happen once operators are evaluated
        case Expression::E_ARRAYACCESS:
        case Expression::E_COMP:
        case Expression::E_ITE:
        case Expression::E_LET:
        case Expression::E_TI:
          throw InternalError("unevaluated expression");
        case Expression::E_ARRAYLIT:
          {
            GCLock lock;
            ArrayLit* al = e->cast<ArrayLit>();
            /// TODO: review if limit of 10 is a sensible choice
            if (al->v().size() <= 10)
              return e;

            std::vector<TypeInst*> ranges(al->dims());
            for (unsigned int i=0; i<ranges.size(); i++) {
              ranges[i] = new TypeInst(e->loc(),
                                       Type(),
                                       new SetLit(Location().introduce(),IntSetVal::a(al->min(i),al->max(i))));
            }
            ASTExprVec<TypeInst> ranges_v(ranges);
            assert(!al->type().isbot());
            Expression* domain = NULL;
            if (al->v().size() > 0 && al->v()[0]->type().isint()) {
              IntVal min = IntVal::infinity;
              IntVal max = -IntVal::infinity;
              for (unsigned int i=0; i<al->v().size(); i++) {
                IntBounds ib = compute_int_bounds(al->v()[i]);
                if (!ib.valid) {
                  min = -IntVal::infinity;
                  max = IntVal::infinity;
                  break;
                }
                min = std::min(min, ib.l);
                max = std::max(max, ib.u);
              }
              if (min != -IntVal::infinity && max != IntVal::infinity) {
                domain = new SetLit(Location().introduce(), IntSetVal::a(min,max));
              }
            }
            TypeInst* ti = new TypeInst(e->loc(),al->type(),ranges_v,domain);
            if (domain)
              ti->setComputedDomain(true);
            VarDecl* vd = new VarDecl(e->loc(),ti,env.genId(),al);
            vd->introduced(true);
            vd->flat(vd);
            VarDeclI* ni = new VarDeclI(Location().introduce(),vd);
            env.flat_addItem(ni);
            EE ee(vd,NULL);
            env.map_insert(al,ee);
            env.map_insert(vd->e(),ee);
            env.map_insert(vd->id(),ee);
            return vd->id();
          }
        case Expression::E_CALL:
          {
            if (e->type().isann())
              return e;
            GCLock lock;
            /// TODO: handle array types
            TypeInst* ti = new TypeInst(Location().introduce(),e->type());
            VarDecl* vd = new VarDecl(e->loc(),ti,env.genId(),e);
            vd->introduced(true);
            vd->flat(vd);

            if (vd->e()->type().bt()==Type::BT_INT && vd->e()->type().dim()==0) {
              IntSetVal* ibv = NULL;
              if (vd->e()->type().is_set()) {
                ibv = compute_intset_bounds(vd->e());
              } else {
                IntBounds ib = compute_int_bounds(vd->e());
                if (ib.valid) {
                  ibv = IntSetVal::a(ib.l,ib.u);
                }
              }
              if (ibv) {
                Id* id = vd->id();
                while (id != NULL) {
                  if (id->decl()->ti()->domain()) {
                    IntSetVal* domain = eval_intset(id->decl()->ti()->domain());
                    IntSetRanges dr(domain);
                    IntSetRanges ibr(ibv);
                    Ranges::Inter<IntSetRanges,IntSetRanges> i(dr,ibr);
                    IntSetVal* newibv = IntSetVal::ai(i);
                    if (ibv->card() == newibv->card()) {
                      id->decl()->ti()->setComputedDomain(true);
                    } else {
                      ibv = newibv;
                    }
                  } else {
                    id->decl()->ti()->setComputedDomain(true);
                  }
                  if (id->type().st()==Type::ST_PLAIN && ibv->size()==0) {
                    env.addWarning("model inconsistency detected");
                    env.flat()->fail();
                  } else {
                    id->decl()->ti()->domain(new SetLit(Location().introduce(),ibv));
                  }
                  id = id->decl()->e() ? id->decl()->e()->dyn_cast<Id>() : NULL;
                }
              }
            } else if (vd->e()->type().isbool()) {
              addCtxAnn(vd, ctx.b);
            } else if (vd->e()->type().bt()==Type::BT_FLOAT && vd->e()->type().dim()==0) {
              FloatBounds fb = compute_float_bounds(vd->e());
              BinOp* ibv = LinearTraits<FloatLit>::intersect_domain(NULL, fb.l, fb.u);
              if (fb.valid) {
                Id* id = vd->id();
                while (id != NULL) {
                  if (id->decl()->ti()->domain()) {
                    BinOp* domain = Expression::cast<BinOp>(id->decl()->ti()->domain());
                    BinOp* ndomain = LinearTraits<FloatLit>::intersect_domain(domain, fb.l, fb.u);
                    if (ibv && ndomain==domain) {
                      id->decl()->ti()->setComputedDomain(true);
                    } else {
                      ibv = ndomain;
                    }
                  } else {
                    id->decl()->ti()->setComputedDomain(true);
                  }
                  if (LinearTraits<FloatLit>::domain_empty(ibv)) {
                    env.addWarning("model inconsistency detected");
                    env.flat()->fail();
                  } else {
                    id->decl()->ti()->domain(ibv);
                  }
                  id = id->decl()->e() ? id->decl()->e()->dyn_cast<Id>() : NULL;
                }
              }
            }

            VarDeclI* nv = new VarDeclI(Location().introduce(),vd);
            env.flat_addItem(nv);

            EE ee(vd,NULL);
            env.map_insert(vd->id(),ee);

            return vd->id();
          }
        default:
          assert(false); return NULL;
        }
      } else {
        if (vd->e()==NULL) {
          Expression* ret = e;
          if (e==NULL || (e->type().ispar() && e->type().isbool())) {
            if (e==NULL || eval_bool(e)) {
              vd->e(constants().lit_true);
            } else {
              vd->e(constants().lit_false);
            }
            GCLock lock;
            std::vector<Expression*> args(2);
            args[0] = vd->id();
            args[1] = vd->e();
            Call* c = new Call(Location().introduce(),constants().ids.bool_eq,args);
            c->decl(env.orig->matchFn(c));
            c->type(c->decl()->rtype(args));
            if (c->decl()->e()) {
              flat_exp(env, Ctx(), c, constants().var_true, constants().var_true);
              return vd->id();
            }            
          } else {
            if (e->type().dim() > 0) {
              // Check that index sets match
              env.errorStack.clear();
              checkIndexSets(vd,e);
            } else if (Id* e_id = e->dyn_cast<Id>()) {
              if (e_id == vd->id()) {
                ret = vd->id();
              } else {
                ASTString cid;
                if (e->type().isint()) {
                  cid = constants().ids.int_.eq;
                } else if (e->type().isbool()) {
                  cid = constants().ids.bool_eq;
                } else if (e->type().is_set()) {
                  cid = constants().ids.set_eq;
                } else if (e->type().isfloat()) {
                  cid = constants().ids.float_.eq;
                }
                if (cid != "") {
                  GCLock lock;
                  std::vector<Expression*> args(2);
                  args[0] = vd->id();
                  args[1] = e_id;
                  Call* c = new Call(Location().introduce(),cid,args);
                  c->decl(env.orig->matchFn(c));
                  c->type(c->decl()->rtype(args));
                  if (c->decl()->e()) {
                    flat_exp(env, Ctx(), c, constants().var_true, constants().var_true);
                    ret = vd->id();
                    vd->e(e);
                    env.vo_add_exp(vd);
                  }
                }
              }
            }
            
            if (ret != vd->id()) {
              vd->e(ret);
              env.vo_add_exp(vd);
              ret = vd->id();
            }
            if (vd->e() && vd->e()->type().bt()==Type::BT_INT && vd->e()->type().dim()==0) {
              GCLock lock;
              IntSetVal* ibv = NULL;
              if (vd->e()->type().is_set()) {
                ibv = compute_intset_bounds(vd->e());
              } else {
                IntBounds ib = compute_int_bounds(vd->e());
                if (ib.valid)
                  ibv = IntSetVal::a(ib.l,ib.u);
              }
              if (ibv) {
                if (vd->ti()->domain()) {
                  IntSetVal* domain = eval_intset(vd->ti()->domain());
                  IntSetRanges dr(domain);
                  IntSetRanges ibr(ibv);
                  Ranges::Inter<IntSetRanges,IntSetRanges> i(dr,ibr);
                  IntSetVal* newibv = IntSetVal::ai(i);
                  if (ibv->card() == newibv->card()) {
                    vd->ti()->setComputedDomain(true);
                  } else {
                    ibv = newibv;
                  }
                } else {
                  vd->ti()->setComputedDomain(true);
                }
                vd->ti()->domain(new SetLit(Location().introduce(),ibv));
              }
            }
          }
          return ret;
        } else if (vd == e) {
          return vd->id();
        } else if (vd->e() != e) {
          e = follow_id_to_decl(e);
          if (vd == e)
            return vd->id();
          switch (e->eid()) {
          case Expression::E_BOOLLIT:
            {
              Id* id = vd->id();
              while (id != NULL) {
                if (id->decl()->ti()->domain() && eval_bool(id->decl()->ti()->domain()) == e->cast<BoolLit>()->v()) {
                  return constants().lit_true;
                } else if (id->decl()->ti()->domain() && eval_bool(id->decl()->ti()->domain()) != e->cast<BoolLit>()->v()) {
                  GCLock lock;
                  env.flat_addItem(new ConstraintI(Location().introduce(),constants().lit_false));
                } else {
                  id->decl()->ti()->domain(e);
                  GCLock lock;
                  std::vector<Expression*> args(2);
                  args[0] = id;
                  args[1] = e;
                  Call* c = new Call(Location().introduce(),constants().ids.bool_eq,args);
                  c->decl(env.orig->matchFn(c));
                  c->type(c->decl()->rtype(args));
                  if (c->decl()->e()) {
                    flat_exp(env, Ctx(), c, constants().var_true, constants().var_true);
                  }
                }
                id = id->decl()->e() ? id->decl()->e()->dyn_cast<Id>() : NULL;
              }
              return constants().lit_true;
            }
          case Expression::E_VARDECL:
            {
              VarDecl* e_vd = e->cast<VarDecl>();
              if (vd->e()==e_vd->id() || e_vd->e()==vd->id())
                return vd->id();
              if (e->type().dim() != 0)
                throw InternalError("not supported yet");
              GCLock lock;
              ASTString cid;
              if (e->type().isint()) {
                cid = constants().ids.int_.eq;
              } else if (e->type().isbool()) {
                cid = constants().ids.bool_eq;
              } else if (e->type().is_set()) {
                cid = constants().ids.set_eq;
              } else if (e->type().isfloat()) {
                cid = constants().ids.float_.eq;
              } else {
                throw InternalError("not yet implemented");
              }
              std::vector<Expression*> args(2);
              args[0] = vd->id();
              args[1] = e_vd->id();
              Call* c = new Call(Location().introduce(),cid,args);
              c->decl(env.orig->matchFn(c));
              c->type(c->decl()->rtype(args));
              flat_exp(env, Ctx(), c, constants().var_true, constants().var_true);
              return vd->id();
            }
          case Expression::E_CALL:
            {
              Call* c = e->cast<Call>();
              std::vector<Expression*> args(c->args().size());
              GCLock lock;
              if (c->id() == constants().ids.lin_exp) {
                c->id(constants().ids.int_.lin_eq);
                ArrayLit* le_c = follow_id(c->args()[0])->cast<ArrayLit>();
                std::vector<Expression*> nc(le_c->v().size());
                std::copy(le_c->v().begin(),le_c->v().end(),nc.begin());
                nc.push_back(new IntLit(Location().introduce(),-1));
                c->args()[0] = new ArrayLit(Location().introduce(),nc);
                ArrayLit* le_x = follow_id(c->args()[1])->cast<ArrayLit>();
                std::vector<Expression*> nx(le_x->v().size());
                std::copy(le_x->v().begin(),le_x->v().end(),nx.begin());
                nx.push_back(vd->id());
                c->args()[1] = new ArrayLit(Location().introduce(),nx);
                IntVal d = c->args()[2]->cast<IntLit>()->v();
                c->args()[2] = new IntLit(Location().introduce(),-d);
              } else {
                vd->addAnnotation(constants().ann.is_defined_var);
                
                args.push_back(vd->id());

                if (c->id() == constants().ids.exists) {
                  c->id(constants().ids.array_bool_or);
                } else if (c->id() == constants().ids.forall) {
                  c->id(constants().ids.array_bool_and);
                } else if (vd->type().isbool()) {
                  c->id(env.reifyId(c->id()));
                }

              }
              std::copy(c->args().begin(),c->args().end(),args.begin());
              c->args(ASTExprVec<Expression>(args));
              c->decl(env.orig->matchFn(c));
              c->type(c->decl()->rtype(args));
              c->addAnnotation(definesVarAnn(vd->id()));
              flat_exp(env, Ctx(), c, constants().var_true, constants().var_true);
              return vd->id();
            }
            break;
          default:
            throw InternalError("not supported yet");
          }
        } else {
          return e;
        }
      }
    }
  }

  KeepAlive conj(EnvI& env,VarDecl* b,Ctx ctx,const std::vector<EE>& e) {
    if (!ctx.neg) {
      std::vector<Expression*> nontrue;
      for (unsigned int i=0; i<e.size(); i++) {
        if (istrue(e[i].b()))
          continue;
        if (isfalse(e[i].b())) {
          return bind(env,Ctx(),b,constants().lit_false);
        }
        nontrue.push_back(e[i].b());
      }
      if (nontrue.empty()) {
        return bind(env,Ctx(),b,constants().lit_true);
      } else if (nontrue.size()==1) {
        return bind(env,ctx,b,nontrue[0]);
      } else {
        if (b==constants().var_true) {
          for (unsigned int i=0; i<nontrue.size(); i++)
            bind(env,ctx,b,nontrue[i]);
          return constants().lit_true;
        } else {
          GC::lock();
          std::vector<Expression*> args;
          ArrayLit* al = new ArrayLit(Location().introduce(),nontrue);
          al->type(Type::varbool(1));
          args.push_back(al);
          Call* ret = new Call(Location().introduce(),constants().ids.forall,args);
          ret->decl(env.orig->matchFn(ret));
          ret->type(ret->decl()->rtype(args));
          KeepAlive ka(ret);
          GC::unlock();
          return flat_exp(env,ctx,ret,b,constants().var_true).r;
        }
      }
    } else {
      Ctx nctx = ctx;
      nctx.neg = false;
      // negated
      std::vector<Expression*> nonfalse;
      for (unsigned int i=0; i<e.size(); i++) {
        if (istrue(e[i].b()))
          continue;
        if (isfalse(e[i].b())) {
          return bind(env,Ctx(),b,constants().lit_true);
        }
        nonfalse.push_back(e[i].b());
      }
      if (nonfalse.empty()) {
        return bind(env,Ctx(),b,constants().lit_false);
      } else if (nonfalse.size()==1) {
        GC::lock();
        UnOp* uo = new UnOp(nonfalse[0]->loc(),UOT_NOT,nonfalse[0]);
        uo->type(Type::varbool());
        KeepAlive ka(uo);
        GC::unlock();
        return flat_exp(env,nctx,uo,b,constants().var_true).r;
      } else {
        if (b==constants().var_false) {
          for (unsigned int i=0; i<nonfalse.size(); i++)
            bind(env,nctx,b,nonfalse[i]);
          return constants().lit_false;
        } else {
          GC::lock();
          std::vector<Expression*> args;
          for (unsigned int i=0; i<nonfalse.size(); i++) {
            UnOp* uo = new UnOp(nonfalse[i]->loc(),UOT_NOT,nonfalse[i]);
            uo->type(Type::varbool());
            nonfalse[i] = uo;
          }
          ArrayLit* al = new ArrayLit(Location().introduce(),nonfalse);
          al->type(Type::varbool(1));
          args.push_back(al);
          Call* ret = new Call(Location().introduce().introduce(),constants().ids.exists,args);
          ret->decl(env.orig->matchFn(ret));
          ret->type(ret->decl()->rtype(args));
          assert(ret->decl());
          KeepAlive ka(ret);
          GC::unlock();
          return flat_exp(env,nctx,ret,b,constants().var_true).r;
        }
      }
      
    }
  }

  TypeInst* eval_typeinst(EnvI& env, VarDecl* vd) {
    bool hasTiVars = vd->ti()->domain() && vd->ti()->domain()->isa<TIId>();
    for (unsigned int i=0; i<vd->ti()->ranges().size(); i++) {
      hasTiVars = hasTiVars || (vd->ti()->ranges()[i]->domain() && vd->ti()->ranges()[i]->domain()->isa<TIId>());
    }
    if (hasTiVars) {
      assert(vd->e());
      if (vd->e()->type().dim()==0)
        return new TypeInst(Location().introduce(),vd->e()->type());
      ArrayLit* al = eval_array_lit(vd->e());
      std::vector<TypeInst*> dims(al->dims());
      for (unsigned int i=0; i<dims.size(); i++) {
        dims[i] = new TypeInst(Location().introduce(), Type(), new SetLit(Location().introduce(),IntSetVal::a(al->min(i),al->max(i))));
      }
      return new TypeInst(Location().introduce(), vd->e()->type(), dims, eval_par(vd->ti()->domain()));
    } else {
      std::vector<TypeInst*> dims(vd->ti()->ranges().size());
      for (unsigned int i=0; i<vd->ti()->ranges().size(); i++) {
        if (vd->ti()->ranges()[i]->domain()) {
          IntSetVal* isv = eval_intset(vd->ti()->ranges()[i]->domain());
          if (isv->size() > 1)
            throw EvalError(vd->ti()->ranges()[i]->domain()->loc(),
                            "array index set must be contiguous range");
          SetLit* sl = new SetLit(vd->ti()->ranges()[i]->loc(),isv);
          sl->type(Type::parsetint());
          dims[i] = new TypeInst(vd->ti()->ranges()[i]->loc(), Type(),sl);
        } else {
          dims[i] = new TypeInst(vd->ti()->ranges()[i]->loc(), Type(), NULL);
        }
      }
      Type t = vd->e() ? vd->e()->type() : vd->ti()->type();
      return new TypeInst(vd->ti()->loc(), t, dims, eval_par(vd->ti()->domain()));
    }
  }
  
  ASTString opToBuiltin(BinOp* op, BinOpType bot) {
    std::string builtin;
    if (op->rhs()->type().isint()) {
      switch (bot) {
        case BOT_PLUS: return constants().ids.int_.plus;
        case BOT_MINUS: return constants().ids.int_.minus;
        case BOT_MULT: return constants().ids.int_.times;
        case BOT_IDIV: return constants().ids.int_.div;
        case BOT_MOD: return constants().ids.int_.mod;
        case BOT_LE: return constants().ids.int_.lt;
        case BOT_LQ: return constants().ids.int_.le;
        case BOT_GR: return constants().ids.int_.gt;
        case BOT_GQ: return constants().ids.int_.ge;
        case BOT_EQ: return constants().ids.int_.eq;
        case BOT_NQ: return constants().ids.int_.ne;
        default:
          throw InternalError("not yet implemented");
      }
    } else if (op->rhs()->type().isbool()) {
      if (bot==BOT_EQ || bot==BOT_EQUIV)
        return constants().ids.bool_eq;
      builtin = "bool_";
    } else if (op->rhs()->type().is_set()) {
      builtin = "set_";
    } else if (op->rhs()->type().isfloat()) {
      switch (bot) {
        case BOT_PLUS: return constants().ids.float_.plus;
        case BOT_MINUS: return constants().ids.float_.minus;
        case BOT_MULT: return constants().ids.float_.times;
        case BOT_DIV: return constants().ids.float_.div;
        case BOT_MOD: return constants().ids.float_.mod;
        case BOT_LE: return constants().ids.float_.lt;
        case BOT_LQ: return constants().ids.float_.le;
        case BOT_GR: return constants().ids.float_.gt;
        case BOT_GQ: return constants().ids.float_.ge;
        case BOT_EQ: return constants().ids.float_.eq;
        case BOT_NQ: return constants().ids.float_.ne;
        default:
          throw InternalError("not yet implemented");
      }
    } else if (op->rhs()->type().isopt() &&
               (bot==BOT_EQUIV || bot==BOT_EQ)) {
      /// TODO: extend to all option type operators
      switch (op->lhs()->type().bt()) {
        case Type::BT_BOOL: return constants().ids.bool_eq;
        case Type::BT_FLOAT: return constants().ids.float_.eq;
        case Type::BT_INT:
          if (op->lhs()->type().st()==Type::ST_PLAIN)
            return constants().ids.int_.eq;
          else
            return constants().ids.set_eq;
        default:
          throw InternalError("not yet implemented");
      }
      
    } else {
      throw InternalError(op->opToString().str()+" not yet implemented");
    }
    switch (bot) {
    case BOT_PLUS:
      return builtin+"plus";
    case BOT_MINUS:
      return builtin+"minus";
    case BOT_MULT:
      return builtin+"times";
    case BOT_DIV:
      return builtin+"div";
    case BOT_IDIV:
      return builtin+"div";
    case BOT_MOD:
      return builtin+"mod";
    case BOT_LE:
      return builtin+"lt";
    case BOT_LQ:
      return builtin+"le";
    case BOT_GR:
      return builtin+"gt";
    case BOT_GQ:
      return builtin+"ge";
    case BOT_EQ:
      return builtin+"eq";
    case BOT_NQ:
      return builtin+"ne";
    case BOT_IN:
      return constants().ids.set_in;
    case BOT_SUBSET:
      return builtin+"subset";
    case BOT_SUPERSET:
      return builtin+"superset";
    case BOT_UNION:
      return builtin+"union";
    case BOT_DIFF:
      return builtin+"diff";
    case BOT_SYMDIFF:
      return builtin+"symdiff";
    case BOT_INTERSECT:
      return builtin+"intersect";
    case BOT_PLUSPLUS:
    case BOT_DOTDOT:
      throw InternalError("not yet implemented");
    case BOT_EQUIV:
      return builtin+"eq";
    case BOT_IMPL:
      return builtin+"le";
    case BOT_RIMPL:
      return builtin+"ge";
    case BOT_OR:
      return builtin+"or";
    case BOT_AND:
      return builtin+"and";
    case BOT_XOR:
      return constants().ids.bool_xor;
    default:
      assert(false); return ASTString("");
    }
  }
  
  Call* same_call(Expression* e, const ASTString& id) {
    Expression* ce = follow_id(e);
    if (ce && ce->isa<Call>() && ce->cast<Call>()->id() == id)
      return ce->cast<Call>();
    return NULL;
  }
  
  template<class Lit>
  void collectLinExps(typename LinearTraits<Lit>::Val c, Expression* exp,
                      std::vector<typename LinearTraits<Lit>::Val>& coeffs,
                      std::vector<KeepAlive>& vars,
                      typename LinearTraits<Lit>::Val& constval) {
    typedef typename LinearTraits<Lit>::Val Val;
    struct StackItem {
      Expression* e;
      Val c;
      StackItem(Expression* e0, Val c0) : e(e0), c(c0) {}
    };
    std::vector<StackItem> stack;
    stack.push_back(StackItem(exp,c));
    while (!stack.empty()) {
      Expression* e = stack.back().e;
      Val c = stack.back().c;
      stack.pop_back();
      if (e==NULL)
        continue;
      if (e->type().ispar()) {
        constval += c * LinearTraits<Lit>::eval(e);
      } else if (Lit* l = e->dyn_cast<Lit>()) {
        constval += c * l->v();
      } else if (BinOp* bo = e->dyn_cast<BinOp>()) {
        switch (bo->op()) {
          case BOT_PLUS:
            stack.push_back(StackItem(bo->lhs(),c));
            stack.push_back(StackItem(bo->rhs(),c));
            break;
          case BOT_MINUS:
            stack.push_back(StackItem(bo->lhs(),c));
            stack.push_back(StackItem(bo->rhs(),-c));
            break;
          case BOT_MULT:
            if (bo->lhs()->type().ispar()) {
              stack.push_back(StackItem(bo->rhs(),c*LinearTraits<Lit>::eval(bo->lhs())));
            } else if (bo->rhs()->type().ispar()) {
              stack.push_back(StackItem(bo->lhs(),c*LinearTraits<Lit>::eval(bo->rhs())));
            } else {
              coeffs.push_back(c);
              vars.push_back(e);
            }
            break;
          case BOT_DIV:
            if (bo->rhs()->isa<FloatLit>() && bo->rhs()->cast<FloatLit>()->v()==1.0) {
              stack.push_back(StackItem(bo->lhs(),c));
            } else {
              coeffs.push_back(c);
              vars.push_back(e);
            }
            break;
          case BOT_IDIV:
            if (bo->rhs()->isa<IntLit>() && bo->rhs()->cast<IntLit>()->v()==1) {
              stack.push_back(StackItem(bo->lhs(),c));
            } else {
              coeffs.push_back(c);
              vars.push_back(e);
            }
            break;
          default:
            coeffs.push_back(c);
            vars.push_back(e);
            break;
        }
//      } else if (Call* call = e->dyn_cast<Call>()) {
//        /// TODO! Handle sum, lin_exp (maybe not that important?)
      } else {
        coeffs.push_back(c);
        vars.push_back(e);
      }
    }
  }

  template<class Lit>
  KeepAlive mklinexp(EnvI& env, typename LinearTraits<Lit>::Val c0, typename LinearTraits<Lit>::Val c1,
                     Expression* e0, Expression* e1) {
    typedef typename LinearTraits<Lit>::Val Val;
    GCLock lock;
    
    std::vector<Val> coeffs;
    std::vector<KeepAlive> vars;
    Val constval = 0;
    collectLinExps<Lit>(c0, e0, coeffs, vars, constval);
    collectLinExps<Lit>(c1, e1, coeffs, vars, constval);
    simplify_lin<Lit>(coeffs, vars, constval);
    KeepAlive ka;
    if (coeffs.size()==0) {
      ka = new Lit(e0->loc(),constval);
    } else if (coeffs.size()==1 && coeffs[0]==1 && constval==0) {
      ka = vars[0];
    } else {
      std::vector<Expression*> coeffs_e(coeffs.size());
      for (unsigned int i=coeffs.size(); i--;) {
        if (!LinearTraits<Lit>::finite(coeffs[i])) {
          throw FlatteningError(env,e0->loc(), "unbounded coefficient in linear expression");
        }
        coeffs_e[i] = new Lit(e0->loc(),coeffs[i]);
      }
      std::vector<Expression*> vars_e(vars.size());
      for (unsigned int i=vars.size(); i--;)
        vars_e[i] = vars[i]();
      
      std::vector<Expression*> args(3);
      args[0]=new ArrayLit(e0->loc(),coeffs_e);
      Type t = coeffs_e[0]->type();
      t.dim(1);
      args[0]->type(t);
      args[1]=new ArrayLit(e0->loc(),vars_e);
      Type tt = vars_e[0]->type();
      tt.dim(1);
      args[1]->type(tt);
      args[2] = new Lit(e0->loc(),constval);
      Call* c = new Call(e0->loc().introduce(),constants().ids.lin_exp,args);
      tt = args[1]->type();
      tt.dim(0);
      c->decl(env.orig->matchFn(c));
      if (c->decl()==NULL) {
        throw FlatteningError(env,c->loc(), "cannot find matching declaration");
      }
      c->type(c->decl()->rtype(args));
      ka = c;
    }
    assert(ka());
    return ka;
  }

  class CmpExp {
  public:
    bool operator ()(const KeepAlive& i, const KeepAlive& j) const {
      if (Expression::equal(i(),j()))
        return false;
      return i()<j();
    }
  };

  bool remove_dups(std::vector<KeepAlive>& x, bool identity) {
    for (unsigned int i=0; i<x.size(); i++) {
      x[i] = follow_id_to_value(x[i]());
    }
    std::sort(x.begin(),x.end(),CmpExp());
    int ci = 0;
    Expression* prev = NULL;
    for (unsigned int i=0; i<x.size(); i++) {
      if (!Expression::equal(x[i](),prev)) {
        prev = x[i]();
        if (x[i]()->isa<BoolLit>()) {
          if (x[i]()->cast<BoolLit>()->v()==identity) {
            // skip
          } else {
            return true;
          }
        } else {
          x[ci++] = x[i];
        }
      }
    }
    x.resize(ci);
    return false;
  }

  /// Return a lin_exp or id if \a e is a lin_exp or id
  template<class Lit>
  Expression* get_linexp(Expression* e) {
    for (;;) {
      if (e && e->eid()==Expression::E_ID && e != constants().absent) {
        if (e->cast<Id>()->decl()->e()) {
          e = e->cast<Id>()->decl()->e();
        } else {
          break;
        }
      } else {
        break;
      }
    }
    if (e && (e->isa<Id>() || e->isa<Lit>() ||
              (e->isa<Call>() && e->cast<Call>()->id() == constants().ids.lin_exp)))
      return e;
    return NULL;
  }

  
  Expression* createImplication(EnvI& env, const std::vector<Expression*>& elseconds, Expression* ifcond, Expression* then) {
    std::vector<Expression*> clauseArgs(2);
    std::vector<Expression*> pos = elseconds;
    pos.push_back(then);
    std::vector<Expression*> neg;
    if (ifcond)
      neg.push_back(ifcond);
    clauseArgs[0] = new ArrayLit(Location().introduce(), pos);
    clauseArgs[0]->type(Type::varbool(1));
    clauseArgs[1] = new ArrayLit(Location().introduce(), neg);
    clauseArgs[1]->type(Type::varbool(1));
    Call* clause = new Call(Location().introduce(), constants().ids.clause, clauseArgs);
    clause->decl(env.orig->matchFn(clause));
    clause->type(clause->decl()->rtype(clauseArgs));
    return clause;
  }

  /// TODO: check if all expressions are total
  /// If yes, use element encoding
  /// If not, use implication encoding
  EE flat_ite(EnvI& env,Ctx ctx, ITE* ite, VarDecl* r, VarDecl* b) {
    
    std::vector<Expression*> clauses;
    std::vector<Expression*> elseconds;
    
    GC::lock();
    
    IntBounds r_bounds(IntVal::infinity,-IntVal::infinity,true);
    if (r && r->type().isint()) {
      r_bounds = compute_int_bounds(r);
    }
    
    VarDecl* nr = r;
    
    for (int i=0; i<ite->size(); i++) {
      bool cond = true;
      if (ite->e_if(i)->type()==Type::parbool()) {
        cond = eval_bool(ite->e_if(i));
        if (cond) {
          if (nr==NULL || elseconds.size()==0) {
            GC::unlock();
            return flat_exp(env,ctx,ite->e_then(i),r,b);
          }
          Expression* eq_then;
          if (nr == constants().var_true) {
            eq_then = ite->e_then(i);
          } else {
            eq_then = new BinOp(Location().introduce(),nr->id(),BOT_EQ,ite->e_then(i));
            eq_then->type(Type::varbool());
          }
          clauses.push_back(createImplication(env, elseconds, NULL, eq_then));
          break;
        }
      } else {
        if (nr==NULL) {
          TypeInst* ti = new TypeInst(Location().introduce(),ite->type(),NULL);
          nr = new VarDecl(ite->loc(),ti,env.genId());
          nr->introduced(true);
          nr->flat(nr);
          nr->addAnnotation(constants().ann.promise_total);
          clauses.push_back(nr);
        }
        Expression* eq_then;
        if (nr == constants().var_true) {
          eq_then = ite->e_then(i);
        } else {
          eq_then = new BinOp(Location().introduce(),nr->id(),BOT_EQ,ite->e_then(i));
          eq_then->type(Type::varbool());
        }
        clauses.push_back(createImplication(env, elseconds, ite->e_if(i), eq_then));
        elseconds.push_back(ite->e_if(i));
      }

      if (cond && r_bounds.valid && ite->e_then(i)->type().isint()) {
        IntBounds ib_then = compute_int_bounds(ite->e_then(i));
        if (ib_then.valid) {
          IntVal lb = std::min(r_bounds.l, ib_then.l);
          IntVal ub = std::max(r_bounds.u, ib_then.u);
          r_bounds = IntBounds(lb,ub,true);
        } else {
          r_bounds = IntBounds(0,0,false);
        }
      }
    
    }
    if (nr==NULL || elseconds.size()==0) {
      GC::unlock();
      return flat_exp(env,ctx,ite->e_else(),r,b);
    }

    if (r_bounds.valid && ite->e_else()->type().isint()) {
      IntBounds ib_else = compute_int_bounds(ite->e_else());
      if (ib_else.valid) {
        IntVal lb = std::min(r_bounds.l, ib_else.l);
        IntVal ub = std::max(r_bounds.u, ib_else.u);
        SetLit* r_dom = new SetLit(Location().introduce(), IntSetVal::a(lb,ub));
        nr->ti()->domain(r_dom);
      }
    }

    Expression* eq_else;
    if (nr == constants().var_true) {
      eq_else = ite->e_else();
    } else {
      eq_else = new BinOp(Location().introduce(),nr->id(),BOT_EQ,ite->e_else());
      eq_else->type(Type::varbool());
    }
    clauses.push_back(createImplication(env, elseconds, NULL, eq_else));
    
    Let* let = new Let(Location().introduce(),clauses,nr->id());
    let->type(nr->id()->type());
    KeepAlive ka = let;
    GC::unlock();
    return flat_exp(env, ctx, ka(), r, b);
  }

  template<class Lit>
  void flatten_linexp_binop(EnvI& env, Ctx ctx, VarDecl* r, VarDecl* b, EE& ret,
                            Expression* le0, Expression* le1, BinOpType& bot, bool doubleNeg,
                            std::vector<EE>& ees, std::vector<KeepAlive>& args, ASTString& callid) {
    typedef typename LinearTraits<Lit>::Val Val;
    std::vector<Val> coeffv;
    std::vector<KeepAlive> alv;
    Val d = 0;
    Expression* le[2] = {le0,le1};
    
    Id* assignTo = NULL;
    if (bot==BOT_EQ && ctx.b == C_ROOT) {
      if (le0->isa<Id>()) {
        assignTo = le0->cast<Id>();
      } else if (le1->isa<Id>()) {
        assignTo = le1->cast<Id>();
      }
    }
    
    for (unsigned int i=0; i<2; i++) {
      Val sign = (i==0 ? 1 : -1);
      if (Lit* l = le[i]->dyn_cast<Lit>()) {
        d += sign*l->v();
      } else if (le[i]->isa<Id>()) {
        coeffv.push_back(sign);
        alv.push_back(le[i]);
      } else if (Call* sc = le[i]->dyn_cast<Call>()) {
        GCLock lock;
        ArrayLit* sc_coeff = eval_array_lit(sc->args()[0]);
        ArrayLit* sc_al = eval_array_lit(sc->args()[1]);
        d += sign*LinearTraits<Lit>::eval(sc->args()[2]);
        for (unsigned int j=0; j<sc_coeff->v().size(); j++) {
          coeffv.push_back(sign*LinearTraits<Lit>::eval(sc_coeff->v()[j]));
          alv.push_back(sc_al->v()[j]);
        }
      } else {
        throw EvalError(le[i]->loc(), "Internal error, unexpected expression inside linear expression");
      }
    }
    simplify_lin<Lit>(coeffv,alv,d);
    if (coeffv.size()==0) {
      bool result;
      switch (bot) {
        case BOT_LE: result = (0<-d); break;
        case BOT_LQ: result = (0<=-d); break;
        case BOT_GR: result = (0>-d); break;
        case BOT_GQ: result = (0>=-d); break;
        case BOT_EQ: result = (0==-d); break;
        case BOT_NQ: result = (0!=-d); break;
        default: assert(false); break;
      }
      if (doubleNeg)
        result = !result;
      ees[2].b = constants().boollit(result);
      ret.r = conj(env,r,ctx,ees);
      return;
    } else if (coeffv.size()==1 &&
               std::abs(coeffv[0])==1) {
      if (coeffv[0]==-1) {
        switch (bot) {
          case BOT_LE: bot = BOT_GR; break;
          case BOT_LQ: bot = BOT_GQ; break;
          case BOT_GR: bot = BOT_LE; break;
          case BOT_GQ: bot = BOT_LQ; break;
          default: break;
        }
      } else {
        d = -d;
      }
      typename LinearTraits<Lit>::Bounds ib = LinearTraits<Lit>::compute_bounds(alv[0]());
      if (ib.valid) {
        bool failed = false;
        bool subsumed = false;
        switch (bot) {
          case BOT_LE:
            subsumed = ib.u < d;
            failed = ib.l >= d;
            break;
          case BOT_LQ:
            subsumed = ib.u <= d;
            failed = ib.l > d;
            break;
          case BOT_GR:
            subsumed = ib.l > d;
            failed = ib.u <= d;
            break;
          case BOT_GQ:
            subsumed = ib.l >= d;
            failed = ib.u < d;
            break;
          case BOT_EQ:
            subsumed = ib.l==d && ib.u==d;
            failed = ib.u < d || ib.l > d;
            break;
          case BOT_NQ:
            subsumed = ib.u < d || ib.l > d;
            failed = ib.l==d && ib.u==d;
            break;
          default: break;
        }
        if (doubleNeg) {
          std::swap(subsumed, failed);
        }
        if (subsumed) {
          ees[2].b = constants().lit_true;
          ret.r = conj(env,r,ctx,ees);
          return;
        } else if (failed) {
          ees[2].b = constants().lit_false;
          ret.r = conj(env,r,ctx,ees);
          return;
        }
      }
      
      if (ctx.b == C_ROOT && alv[0]()->isa<Id>() && bot==BOT_EQ) {
        GCLock lock;
        VarDecl* vd = alv[0]()->cast<Id>()->decl();
        if (vd->ti()->domain()) {
          typename LinearTraits<Lit>::Domain domain = LinearTraits<Lit>::eval_domain(vd->ti()->domain());
          if (LinearTraits<Lit>::domain_contains(domain,d)) {
            if (!LinearTraits<Lit>::domain_equals(domain,d)) {
              vd->ti()->setComputedDomain(false);
              vd->ti()->domain(LinearTraits<Lit>::new_domain(d));
            }
            ret.r = bind(env,ctx,r,constants().lit_true);
          } else {
            ret.r = bind(env,ctx,r,constants().lit_false);
          }
        } else {
          vd->ti()->setComputedDomain(false);
          vd->ti()->domain(LinearTraits<Lit>::new_domain(d));
          ret.r = bind(env,ctx,r,constants().lit_true);
        }
      } else if (ctx.b == C_ROOT && alv[0]()->isa<Id>() && alv[0]()->cast<Id>()->decl()->ti()->domain()) {
        GCLock lock;
        VarDecl* vd = alv[0]()->cast<Id>()->decl();
        typename LinearTraits<Lit>::Domain domain = LinearTraits<Lit>::eval_domain(vd->ti()->domain());
        typename LinearTraits<Lit>::Domain ndomain = LinearTraits<Lit>::limit_domain(bot,domain,d);
        if (domain && ndomain) {
          if (LinearTraits<Lit>::domain_empty(ndomain)) {
            ret.r = bind(env,ctx,r,constants().lit_false);
          } else if (!LinearTraits<Lit>::domain_equals(domain,ndomain)) {
            ret.r = bind(env,ctx,r,constants().lit_true);
            vd->ti()->setComputedDomain(false);
            vd->ti()->domain(LinearTraits<Lit>::new_domain(ndomain));
          }
        } else {
          goto non_domain_binop;
        }
      } else {
      non_domain_binop:
        GCLock lock;
        Expression* e0;
        Expression* e1;
        switch (bot) {
          case BOT_LE:
            e0 = alv[0]();
            if (e0->type().isint()) {
              e1 = new Lit(Location().introduce(),d-1);
              bot = BOT_LQ;
            } else {
              e1 = new Lit(Location().introduce(),d);
            }
            break;
          case BOT_GR:
            e1 = alv[0]();
            if (e1->type().isint()) {
              e0 = new Lit(Location().introduce(),d+1);
              bot = BOT_LQ;
            } else {
              e0 = new Lit(Location().introduce(),d);
              bot = BOT_LE;
            }
            break;
          case BOT_GQ:
            e0 = new Lit(Location().introduce(),d);
            e1 = alv[0]();
            bot = BOT_LQ;
            break;
          default:
            e0 = alv[0]();
            e1 = new Lit(Location().introduce(),d);
        }
        args.push_back(e0);
        args.push_back(e1);
      }
    } else if (bot==BOT_EQ && coeffv.size()==2 && coeffv[0]==-coeffv[1] && d==0) {
      Id* id0 = alv[0]()->cast<Id>();
      Id* id1 = alv[1]()->cast<Id>();
      if (ctx.b == C_ROOT && r==constants().var_true &&
          (id0->decl()->e()==NULL || id1->decl()->e()==NULL)) {
        if (id0->decl()->e())
          (void) bind(env,ctx,id1->decl(),id0);
        else
          (void) bind(env,ctx,id0->decl(),id1);
      } else {
        callid = LinearTraits<Lit>::id_eq();
        args.push_back(alv[0]());
        args.push_back(alv[1]());
      }
    } else {
      GCLock lock;
      if (assignTo != NULL) {
        Val resultCoeff;
        typename LinearTraits<Lit>::Bounds bounds(d,d,true);
        for (unsigned int i=coeffv.size(); i--;) {
          if (alv[i]()==assignTo) {
            resultCoeff = coeffv[i];
            continue;
          }
          typename LinearTraits<Lit>::Bounds b = LinearTraits<Lit>::compute_bounds(alv[i]());

          if (b.valid && LinearTraits<Lit>::finite(b)) {
            if (coeffv[i] > 0) {
              bounds.l += coeffv[i]*b.l;
              bounds.u += coeffv[i]*b.u;
            } else {
              bounds.l += coeffv[i]*b.u;
              bounds.u += coeffv[i]*b.l;
            }
          } else {
            bounds.valid = false;
            break;
          }
        }
        if (bounds.valid) {
          if (resultCoeff < 0) {
            bounds.l = LinearTraits<Lit>::floor_div(bounds.l,-resultCoeff);
            bounds.u = LinearTraits<Lit>::ceil_div(bounds.u,-resultCoeff);
          } else {
            Val bl = bounds.l;
            bounds.l = LinearTraits<Lit>::ceil_div(bounds.u,-resultCoeff);
            bounds.u = LinearTraits<Lit>::floor_div(bl,-resultCoeff);
          }
          VarDecl* vd = assignTo->decl();
          if (vd->ti()->domain()) {
            typename LinearTraits<Lit>::Domain domain = LinearTraits<Lit>::eval_domain(vd->ti()->domain());
            if (LinearTraits<Lit>::domain_intersects(domain,bounds.l,bounds.u)) {
              typename LinearTraits<Lit>::Domain new_domain = LinearTraits<Lit>::intersect_domain(domain,bounds.l,bounds.u);
              if (!LinearTraits<Lit>::domain_equals(domain,new_domain)) {
                vd->ti()->setComputedDomain(false);
                vd->ti()->domain(LinearTraits<Lit>::new_domain(new_domain));
              }
            } else {
              ret.r = bind(env,ctx,r,constants().lit_false);
            }
          } else {
            vd->ti()->setComputedDomain(true);
            vd->ti()->domain(LinearTraits<Lit>::new_domain(bounds.l,bounds.u));
          }
        }
      }

      int coeff_sign;
      LinearTraits<Lit>::constructLinBuiltin(bot,callid,coeff_sign,d);
      std::vector<Expression*> coeff_ev(coeffv.size());
      for (unsigned int i=coeff_ev.size(); i--;)
        coeff_ev[i] = new Lit(Location().introduce(),coeff_sign*coeffv[i]);
      ArrayLit* ncoeff = new ArrayLit(Location().introduce(),coeff_ev);
      Type t = coeff_ev[0]->type();
      t.dim(1);
      ncoeff->type(t);
      args.push_back(ncoeff);
      std::vector<Expression*> alv_e(alv.size());
      Type tt = alv[0]()->type();
      tt.dim(1);
      for (unsigned int i=alv.size(); i--;) {
        if (alv[i]()->type().isvar())
          tt.ti(Type::TI_VAR);
        alv_e[i] = alv[i]();
      }
      ArrayLit* nal = new ArrayLit(Location().introduce(),alv_e);
      nal->type(tt);
      args.push_back(nal);
      Lit* il = new Lit(Location().introduce(),-d);
      args.push_back(il);
    }
  }
  
  template<class Lit>
  void flatten_linexp_call(EnvI& env, Ctx ctx, Ctx nctx, ASTString& cid, Call* c,
                           EE& ret, VarDecl* b, VarDecl* r,
                           std::vector<EE>& args_ee, std::vector<KeepAlive>& args) {
    typedef typename LinearTraits<Lit>::Val Val;
    Expression* al_arg = (cid==constants().ids.sum ? c->args()[0] : c->args()[1]);
    EE flat_al = flat_exp(env,nctx,al_arg,NULL,NULL);
    ArrayLit* al = follow_id(flat_al.r())->template cast<ArrayLit>();
    if (al->dims()>1) {
      Type alt = al->type();
      alt.dim(1);
      al = new ArrayLit(al->loc(),al->v());
      al->type(alt);
    }
    Val d = (cid == constants().ids.sum ? Val(0) : LinearTraits<Lit>::eval(c->args()[2]));
    
    std::vector<Val> c_coeff(al->v().size());
    if (cid==constants().ids.sum) {
      for (unsigned int i=al->v().size(); i--;)
        c_coeff[i] = 1;
    } else {
      EE flat_coeff = flat_exp(env,nctx,c->args()[0],NULL,NULL);
      ArrayLit* coeff = follow_id(flat_coeff.r())->template cast<ArrayLit>();
      for (unsigned int i=coeff->v().size(); i--;)
        c_coeff[i] = LinearTraits<Lit>::eval(coeff->v()[i]);
    }
    cid = constants().ids.lin_exp;
    std::vector<Val> coeffv;
    std::vector<KeepAlive> alv;
    for (unsigned int i=0; i<al->v().size(); i++) {
      if (Call* sc = same_call(al->v()[i],cid)) {
        Val cd = c_coeff[i];
        GCLock lock;
        ArrayLit* sc_coeff = eval_array_lit(sc->args()[0]);
        ArrayLit* sc_al = eval_array_lit(sc->args()[1]);
        Val sc_d = LinearTraits<Lit>::eval(sc->args()[2]);
        assert(sc_coeff->v().size() == sc_al->v().size());
        for (unsigned int j=0; j<sc_coeff->v().size(); j++) {
          coeffv.push_back(cd*LinearTraits<Lit>::eval(sc_coeff->v()[j]));
          alv.push_back(sc_al->v()[j]);
        }
        d += cd*sc_d;
      } else {
        coeffv.push_back(c_coeff[i]);
        alv.push_back(al->v()[i]);
      }
    }
    simplify_lin<Lit>(coeffv,alv,d);
    if (coeffv.size()==0) {
      GCLock lock;
      ret.b = conj(env,b,Ctx(),args_ee);
      ret.r = bind(env,ctx,r,new Lit(Location().introduce(),d));
      return;
    } else if (coeffv.size()==1 && coeffv[0]==1 && d==0) {
      ret.b = conj(env,b,Ctx(),args_ee);
      ret.r = bind(env,ctx,r,alv[0]());
      return;
    }
    GCLock lock;
    std::vector<Expression*> coeff_ev(coeffv.size());
    for (unsigned int i=coeff_ev.size(); i--;)
      coeff_ev[i] = new Lit(Location().introduce(),coeffv[i]);
    ArrayLit* ncoeff = new ArrayLit(Location().introduce(),coeff_ev);
    Type t = coeff_ev[0]->type();
    t.dim(1);
    ncoeff->type(t);
    args.push_back(ncoeff);
    std::vector<Expression*> alv_e(alv.size());
    bool al_same_as_before = alv.size()==al->v().size();
    for (unsigned int i=alv.size(); i--;) {
      alv_e[i] = alv[i]();
      al_same_as_before = al_same_as_before && Expression::equal(alv_e[i],al->v()[i]);
    }
    if (al_same_as_before) {
      Expression* rd = follow_id_to_decl(flat_al.r());
      if (rd->isa<VarDecl>())
        rd = rd->cast<VarDecl>()->id();
      if (rd->type().dim()>1) {
        ArrayLit* al = eval_array_lit(rd);
        std::vector<std::pair<int,int> > dims(1);
        dims[0].first = 1;
        dims[0].second = al->v().size();
        rd = new ArrayLit(al->loc(),al->v(),dims);
        Type t = al->type();
        t.dim(1);
        rd->type(t);
      }
      args.push_back(rd);
    } else {
      ArrayLit* nal = new ArrayLit(al->loc(),alv_e);
      nal->type(al->type());
      args.push_back(nal);
    }
    Lit* il = new Lit(Location().introduce(),d);
    args.push_back(il);
  }

  Call* aggregateAndOrOps(EnvI& env, BinOp* bo, bool negateArgs, BinOpType bot) {
    assert(bot == BOT_AND || bot == BOT_OR);
    BinOpType negbot = (bot == BOT_AND ? BOT_OR : BOT_AND);
    typedef std::pair<Expression*,bool> arg_literal;
    std::vector<arg_literal> bo_args(2);
    bo_args[0] = arg_literal(bo->lhs(), !negateArgs);
    bo_args[1] = arg_literal(bo->rhs(), !negateArgs);
    std::vector<Expression*> output_pos;
    std::vector<Expression*> output_neg;
    unsigned int processed = 0;
    while (processed < bo_args.size()) {
      BinOp* bo_arg = bo_args[processed].first->dyn_cast<BinOp>();
      UnOp* uo_arg = bo_args[processed].first->dyn_cast<UnOp>();
      bool positive = bo_args[processed].second;
      if (bo_arg && positive && bo_arg->op() == bot) {
        bo_args[processed].first = bo_arg->lhs();
        bo_args.push_back(arg_literal(bo_arg->rhs(),true));
      } else if (bo_arg && !positive && bo_arg->op() == negbot) {
        bo_args[processed].first = bo_arg->lhs();
        bo_args.push_back(arg_literal(bo_arg->rhs(),false));
      } else if (uo_arg && !positive && uo_arg->op() == UOT_NOT) {
        bo_args[processed].first = uo_arg->e();
        bo_args[processed].second = true;
      } else if (bot==BOT_OR && uo_arg && positive && uo_arg->op() == UOT_NOT) {
        output_neg.push_back(uo_arg->e());
        processed++;
      } else {
        if (positive) {
          output_pos.push_back(bo_args[processed].first);
        } else {
          output_neg.push_back(bo_args[processed].first);
        }
        processed++;
      }
    }
    Call* c;
    std::vector<Expression*> c_args(1);
    if (bot == BOT_AND) {
      for (unsigned int i=0; i<output_neg.size(); i++) {
        UnOp* neg_arg = new UnOp(output_neg[i]->loc(),UOT_NOT,output_neg[i]);
        neg_arg->type(output_neg[i]->type());
        output_pos.push_back(neg_arg);
      }
      ArrayLit* al = new ArrayLit(Location().introduce(), output_pos);
      Type al_t = bo->type();
      al_t.dim(1);
      al->type(al_t);
      c_args[0] = al;
      c = new Call(bo->loc().introduce(), bot==BOT_AND ? constants().ids.forall : constants().ids.exists, c_args);
    } else {
      ArrayLit* al_pos = new ArrayLit(Location().introduce(), output_pos);
      Type al_t = bo->type();
      al_t.dim(1);
      al_pos->type(al_t);
      c_args[0] = al_pos;
      if (output_neg.size() > 0) {
        ArrayLit* al_neg = new ArrayLit(Location().introduce(), output_neg);
        al_neg->type(al_t);
        c_args.push_back(al_neg);
      }
      c = new Call(bo->loc().introduce(), output_neg.empty() ? constants().ids.exists : constants().ids.clause, c_args);
    }
    c->decl(env.orig->matchFn(c));
    assert(c->decl());
    c->type(c->decl()->rtype(c_args));
    return c;
  }
  
  EE flat_exp(EnvI& env, Ctx ctx, Expression* e, VarDecl* r, VarDecl* b) {
    if (e==NULL) return EE();
    CallStackItem _csi(env,e);
    EE ret;
    assert(!e->type().isunknown());
    if (e->type().ispar() && !e->type().cv() && !e->isa<Let>() && !e->isa<VarDecl>() && e->type().bt()!=Type::BT_ANN) {
      ret.b = bind(env,Ctx(),b,constants().lit_true);
      if (e->type().dim() > 0) {
        EnvI::Map::iterator it;
        Id* id = e->dyn_cast<Id>();
        if (id && (id->decl()->flat()==NULL || id->decl()->toplevel())) {
          VarDecl* vd = id->decl()->flat();
          if (vd==NULL) {
            vd = flat_exp(env,Ctx(),id->decl(),NULL,constants().var_true).r()->cast<Id>()->decl();
            id->decl()->flat(vd);
          }
          ret.r = bind(env,ctx,r,e->cast<Id>()->decl()->flat()->id());
          return ret;
        } else if ( (it = env.map_find(e)) != env.map_end()) {
          ret.r = bind(env,ctx,r,it->second.r()->cast<VarDecl>()->id());
          return ret;
        } else {
          GCLock lock;
          ArrayLit* al = follow_id(eval_par(e))->cast<ArrayLit>();
          if (al->v().size()==0) {
            ret.r = bind(env,ctx,r,al);
            return ret;
          }
          if ( (it = env.map_find(al)) != env.map_end()) {
            ret.r = bind(env,ctx,r,it->second.r()->cast<VarDecl>()->id());
            return ret;
          }
          std::vector<TypeInst*> ranges(al->dims());
          for (unsigned int i=0; i<ranges.size(); i++) {
            ranges[i] = new TypeInst(e->loc(),
                                     Type(),
                                     new SetLit(Location().introduce(),IntSetVal::a(al->min(i),al->max(i))));
          }
          ASTExprVec<TypeInst> ranges_v(ranges);
          assert(!al->type().isbot());
          TypeInst* ti = new TypeInst(e->loc(),al->type(),ranges_v,NULL);
          VarDecl* vd = new VarDecl(e->loc(),ti,env.genId(),al);
          vd->introduced(true);
          vd->flat(vd);
          VarDeclI* ni = new VarDeclI(Location().introduce(),vd);
          env.flat_addItem(ni);
          EE ee(vd,NULL);
          env.map_insert(al,ee);
          env.map_insert(vd->e(),ee);
          env.map_insert(vd->id(),ee);
          
          ret.r = bind(env,ctx,r,vd->id());
          return ret;
        }
      }
      GCLock lock;
      ret.r = bind(env,ctx,r,eval_par(e));
      return ret;
    }
    switch (e->eid()) {
    case Expression::E_INTLIT:
    case Expression::E_FLOATLIT:
    case Expression::E_STRINGLIT:
      {
        GCLock lock;
        ret.b = bind(env,Ctx(),b,constants().lit_true);
        ret.r = bind(env,Ctx(),r,e);
        return ret;
      }
    case Expression::E_SETLIT:
      {
        SetLit* sl = e->cast<SetLit>();
        assert(sl->isv()==NULL);
        std::vector<EE> elems_ee(sl->v().size());
        for (unsigned int i=sl->v().size(); i--;)
          elems_ee[i] = flat_exp(env,ctx,sl->v()[i],NULL,NULL);
        std::vector<Expression*> elems(elems_ee.size());
        bool allPar = true;
        for (unsigned int i=elems.size(); i--;) {
          elems[i] = elems_ee[i].r();
          allPar = allPar && elems[i]->type().ispar();
        }

        ret.b = conj(env,b,Ctx(),elems_ee);
        if (allPar) {
          GCLock lock;
          Expression* ee = eval_par(e);
          ret.r = bind(env,Ctx(),r,ee);
        } else {
          GCLock lock;
          ArrayLit* al = new ArrayLit(sl->loc(),elems);
          al->type(Type::varint(1));
          std::vector<Expression*> args(1);
          args[0] = al;
          Call* cc = new Call(sl->loc().introduce(), "array2set", args);
          cc->type(Type::varsetint());
          FunctionI* fi = env.orig->matchFn(cc->id(),args);
          if (fi==NULL) {
            throw FlatteningError(env,cc->loc(), "cannot find matching declaration");
          }
          assert(fi);
          assert(fi->rtype(args).isSubtypeOf(cc->type()));
          cc->decl(fi);
          EE ee = flat_exp(env, Ctx(), cc, NULL, constants().var_true);
          ret.r = bind(env,Ctx(),r,ee.r());
        }
      }
      break;
    case Expression::E_BOOLLIT:
      {
        GCLock lock;
        ret.b = bind(env,Ctx(),b,constants().lit_true);
        ret.r = bind(env,ctx,r,e);
        return ret;
      }
      break;
    case Expression::E_ID:
      {
        Id* id = e->cast<Id>();
        if (id->decl()==NULL) {
          if (id->type().isann()) {
            ret.b = bind(env,Ctx(),b,constants().lit_true);
            ret.r = bind(env,ctx,r,e);
            return ret;
          } else {
            throw FlatteningError(env,e->loc(), "undefined identifier");
          }
        }
        if (ctx.neg && id->type().dim() > 0) {
          if (id->type().dim() > 1)
            throw InternalError("multi-dim arrays in negative positions not supported yet");
          KeepAlive ka;
          {
            GCLock lock;
            std::vector<VarDecl*> gen_id(1);
            gen_id[0] = new VarDecl(id->loc(), new TypeInst(id->loc(),Type::parint()),env.genId(),
                                    new IntLit(id->loc(),0));
            
            /// TODO: support arbitrary dimensions
            std::vector<Expression*> idxsetargs(1);
            idxsetargs[0] = id;
            Call* idxset = new Call(id->loc().introduce(),"index_set",idxsetargs);
            idxset->decl(env.orig->matchFn(idxset));
            idxset->type(idxset->decl()->rtype(idxsetargs));
            Generator gen(gen_id,idxset);
            std::vector<Expression*> idx(1);
            Generators gens;
            gens._g.push_back(gen);
            gens._w = NULL;
            UnOp* aanot = new UnOp(id->loc(),UOT_NOT,NULL);
            Comprehension* cp = new Comprehension(id->loc(),
              aanot, gens, false);
            Id* bodyidx = cp->decl(0,0)->id();
            idx[0] = bodyidx;
            ArrayAccess* aa = new ArrayAccess(id->loc(),id,idx);
            aanot->e(aa);
            Type tt = id->type();
            tt.dim(0);
            aa->type(tt);
            aanot->type(aa->type());
            cp->type(id->type());
            ctx.neg = false;
            ka = cp;
          }
          ret = flat_exp(env,ctx,ka(),r,b);
        } else {
          GCLock lock;
          VarDecl* vd = id->decl()->flat();
          Expression* rete = NULL;
          if (vd==NULL) {
            // New top-level id, need to copy into env.m
            vd = flat_exp(env,Ctx(),id->decl(),NULL,constants().var_true).r()
                 ->cast<Id>()->decl();
          }
          ret.b = bind(env,Ctx(),b,constants().lit_true);
          if (vd && vd->e()!=NULL) {
            switch (vd->e()->eid()) {
            case Expression::E_INTLIT:
            case Expression::E_BOOLLIT:
            case Expression::E_FLOATLIT:
            case Expression::E_ID:
              rete = vd->e();
              break;
            default: break;
            }
          } else if (vd && vd->ti()->ranges().size() > 0) {
            // create fresh variables and array literal
            std::vector<std::pair<int,int> > dims;
            IntVal asize = 1;
            for (unsigned int i=0; i<vd->ti()->ranges().size(); i++) {
              TypeInst* ti = vd->ti()->ranges()[i];
              if (ti->domain()==NULL)
                throw FlatteningError(env,ti->loc(),"array dimensions unknown");
              IntSetVal* isv = eval_intset(ti->domain());
              if (isv->size() == 0) {
                dims.push_back(std::pair<int,int>(1,0));
                asize = 0;
              } else {
                if (isv->size() != 1)
                  throw FlatteningError(env,ti->loc(),"invalid array index set");
                asize *= (isv->max(0)-isv->min(0)+1);
                dims.push_back(std::pair<int,int>(static_cast<int>(isv->min(0).toInt()),
					          static_cast<int>(isv->max(0).toInt())));
              }
            }
            Type tt = vd->ti()->type();
            tt.dim(0);
            TypeInst* vti = new TypeInst(Location().introduce(),tt,vd->ti()->domain());
            
            std::vector<Expression*> elems(static_cast<int>(asize.toInt()));
            for (int i=0; i<static_cast<int>(asize.toInt()); i++) {
              VarDecl* nvd = new VarDecl(vd->loc(),vti,env.genId());
              nvd->introduced(vd->introduced());
              EE root_vd = flat_exp(env,Ctx(),nvd,NULL,constants().var_true);
              Id* id = root_vd.r()->cast<Id>();
              elems[i] = id;
            }
            // After introducing variables for each array element, the original domain can be
            // set to "computed" (since it is a consequence of the individual variable domains)
            vd->ti()->setComputedDomain(true);

            ArrayLit* al = new ArrayLit(Location().introduce(),elems,dims);
            al->type(vd->type());
            vd->e(al);
            env.vo_add_exp(vd);
            EE ee;
            ee.r = vd;
            env.map_insert(vd->e(), ee);
          }
          if (rete==NULL) {
            if (!vd->toplevel()) {
              // create new VarDecl in toplevel, if decl doesnt exist yet
              EnvI::Map::iterator it = env.map_find(vd->e());
              if (it==env.map_end()) {
                Expression* vde = follow_id(vd->e());
                ArrayLit* vdea = vde ? vde->dyn_cast<ArrayLit>() : NULL;
                if (vdea && vdea->v().size()==0) {
                  // Do not create names for empty arrays but return array literal directly
                  rete = vdea;
                } else {
                  VarDecl* nvd =
                  new VarDecl(vd->loc(),eval_typeinst(env,vd),env.genId(),NULL);
                  nvd->introduced(true);
                  nvd->flat(nvd);
                  for (ExpressionSetIter it = vd->ann().begin(); it != vd->ann().end(); ++it) {
                    EE ee_ann = flat_exp(env, Ctx(), *it, NULL, constants().var_true);
                    nvd->addAnnotation(ee_ann.r());
                  }
                  
                  VarDeclI* ni = new VarDeclI(Location().introduce(),nvd);
                  env.flat_addItem(ni);
                  if (vd->e()) {
                    (void) flat_exp(env, Ctx(), vd->e(), nvd, constants().var_true);
                  }
                  vd = nvd;
                  EE ee(vd,NULL);
                  if (vd->e())
                    env.map_insert(vd->e(),ee);
                  env.map_insert(nvd->id(),ee);
                }
              } else {
                vd = it->second.r()->cast<VarDecl>();
              }
            }
            if (rete==NULL) {
              if (id->type().bt() == Type::BT_ANN && vd->e()) {
                rete = vd->e();
              } else {
                rete = vd->id();
              }
            }
          }
          ret.r = bind(env,ctx,r,rete);
        }
      }
      break;
    case Expression::E_ANON:
      {
        AnonVar* av = e->cast<AnonVar>();
        if (av->type().isbot()) {
          throw InternalError("type of anonymous variable could not be inferred");
        }
        GCLock lock;
        VarDecl* vd = new VarDecl(Location().introduce(), new TypeInst(Location().introduce(), av->type()),
                                  env.genId());
        ret = flat_exp(env,Ctx(),vd,NULL,constants().var_true);
      }
      break;
    case Expression::E_ARRAYLIT:
      {
        ArrayLit* al = e->cast<ArrayLit>();
        if (al->flat()) {
          ret.b = bind(env,Ctx(),b,constants().lit_true);
          ret.r = bind(env,Ctx(),r,al);
        } else {
          std::vector<EE> elems_ee(al->v().size());
          for (unsigned int i=al->v().size(); i--;)
            elems_ee[i] = flat_exp(env,ctx,al->v()[i],NULL,NULL);
          std::vector<Expression*> elems(elems_ee.size());
          for (unsigned int i=elems.size(); i--;)
            elems[i] = elems_ee[i].r();
          std::vector<std::pair<int,int> > dims(al->dims());
          for (unsigned int i=al->dims(); i--;)
            dims[i] = std::pair<int,int>(al->min(i), al->max(i));
          KeepAlive ka;
          {
            GCLock lock;
            ArrayLit* alr = new ArrayLit(Location().introduce(),elems,dims);
            alr->type(al->type());
            alr->flat(true);
            ka = alr;
          }
          ret.b = conj(env,b,Ctx(),elems_ee);
          ret.r = bind(env,Ctx(),r,ka());
        }
      }
      break;
    case Expression::E_ARRAYACCESS:
      {
        ArrayAccess* aa = e->cast<ArrayAccess>();
        
        std::vector<EE> ees(aa->idx().size());
        Ctx dimctx = ctx;
        dimctx.neg = false;
        for (unsigned int i=0; i<aa->idx().size(); i++) {
          Expression* tmp = follow_id_to_decl(aa->idx()[i]);
          if (VarDecl* vd = tmp->dyn_cast<VarDecl>())
            tmp = vd->id();
          ees[i] = flat_exp(env, dimctx, tmp, NULL, NULL);
        }
        
        bool parAccess=true;
        for (unsigned int i=0; i<aa->idx().size(); i++) {
          if (!ees[i].r()->type().ispar()) {
            parAccess = false;
            break;
          }
        }
        Ctx nctx = ctx;
        nctx.b = +nctx.b;
        nctx.neg = false;
        EE eev = flat_exp(env,nctx,aa->v(),NULL,NULL);
        ees.push_back(EE(NULL,eev.b()));

        if (parAccess) {
          ArrayLit* al;
          if (eev.r()->isa<ArrayLit>()) {
            al = eev.r()->cast<ArrayLit>();
          } else {
            Id* id = eev.r()->cast<Id>();
            if (id->decl()==NULL) {
              throw InternalError("undefined identifier");
            }
            if (id->decl()->e()==NULL) {
              throw InternalError("array without initialiser not supported");
            }
            al = follow_id(id)->cast<ArrayLit>();
          }
          KeepAlive ka;
          bool success;
          {
            GCLock lock;
            std::vector<IntVal> dims(aa->idx().size());
            for (unsigned int i=aa->idx().size(); i--;)
              dims[i] = eval_int(ees[i].r());
            ka = eval_arrayaccess(al,dims,success);
          }
          if (!success && ctx.b==C_ROOT && b==constants().var_true) {
            throw FlatteningError(env,e->loc(),"array access out of bounds");
          }
          ees.push_back(EE(NULL,constants().boollit(success)));
          if (aa->type().isbool() && !aa->type().isopt()) {
            ret.b = bind(env,Ctx(),b,constants().lit_true);
            ees.push_back(EE(NULL,ka()));
            ret.r = conj(env,r,ctx,ees);
          } else {
            ret.b = conj(env,b,ctx,ees);
            ret.r = bind(env,ctx,r,ka());
          }
        } else {
          std::vector<Expression*> args(aa->idx().size()+1);
          for (unsigned int i=aa->idx().size(); i--;)
            args[i] = ees[i].r();
          args[aa->idx().size()] = eev.r();
          KeepAlive ka;
          {
            GCLock lock;
            Call* cc = new Call(e->loc().introduce(),constants().ids.element,args);
            cc->type(aa->type());
            FunctionI* fi = env.orig->matchFn(cc->id(),args);
            if (fi==NULL) {
              throw FlatteningError(env,cc->loc(), "cannot find matching declaration");
            }
            assert(fi);
            assert(fi->rtype(args).isSubtypeOf(cc->type()));
            cc->decl(fi);
            ka = cc;
          }
          Ctx elemctx = ctx;
          elemctx.neg = false;
          EE ee = flat_exp(env,elemctx,ka(),NULL,NULL);
          ees.push_back(ee);
          if (aa->type().isbool() && !aa->type().isopt()) {
            ee.b = ee.r;
            ees.push_back(ee);
            ret.r = conj(env,r,ctx,ees);
            ret.b = bind(env,ctx,b,constants().boollit(!ctx.neg));
          } else {
            ret.r = bind(env,ctx,r,ee.r());
            ret.b = conj(env,b,ctx,ees);
          }
        }
      }
      break;
    case Expression::E_COMP:
      {
        Comprehension* c = e->cast<Comprehension>();
        KeepAlive c_ka(c);
        
        if (c->type().isopt()) {
          std::vector<Expression*> in(c->n_generators());
          std::vector<Expression*> where;
          GCLock lock;
          for (int i=0; i<c->n_generators(); i++) {
            if (c->in(i)->type().isvar()) {
              std::vector<Expression*> args(1);
              args[0] = c->in(i);
              Call* ub = new Call(Location().introduce(),"ub",args);
              ub->type(Type::parsetint());
              ub->decl(env.orig->matchFn(ub));
              in[i] = ub;
              for (int j=0; j<c->n_decls(i); j++) {
                BinOp* bo = new BinOp(Location().introduce(),c->decl(i,j)->id(), BOT_IN, c->in(i));
                bo->type(Type::varbool());
                where.push_back(bo);
              }
            } else {
              in[i] = c->in(i);
            }
          }
          if (where.size() > 0 || (c->where() && c->where()->type().isvar())) {
            Generators gs;
            if (c->where()==NULL || c->where()->type().ispar())
              gs._w = c->where();
            else
              where.push_back(c->where());
            for (int i=0; i<c->n_generators(); i++) {
              std::vector<VarDecl*> vds(c->n_decls(i));
              for (int j=0; j<c->n_decls(i); j++)
                vds[j] = c->decl(i, j);
              gs._g.push_back(Generator(vds,in[i]));
            }
            Expression* cond;
            if (where.size() > 1) {
              ArrayLit* al = new ArrayLit(Location().introduce(), where);
              al->type(Type::varbool(1));
              std::vector<Expression*> args(1);
              args[0] = al;
              Call* forall = new Call(Location().introduce(), constants().ids.forall, args);
              forall->type(Type::varbool());
              forall->decl(env.orig->matchFn(forall));
              cond = forall;
            } else {
              cond = where[0];
            }
            

            Expression* r_bounds = NULL;
            if (c->e()->type().bt()==Type::BT_INT && c->e()->type().dim() == 0) {
              std::vector<Expression*> ubargs(1);
              ubargs[0] = c->e();
              if (c->e()->type().st()==Type::ST_SET) {
                Call* bc = new Call(Location().introduce(),"ub",ubargs);
                bc->type(Type::parsetint());
                bc->decl(env.orig->matchFn(bc));
                r_bounds = bc;
              } else {
                Call* lbc = new Call(Location().introduce(),"lb",ubargs);
                lbc->type(Type::parint());
                lbc->decl(env.orig->matchFn(lbc));
                Call* ubc = new Call(Location().introduce(),"ub",ubargs);
                ubc->type(Type::parint());
                ubc->decl(env.orig->matchFn(ubc));
                r_bounds = new BinOp(Location().introduce(),lbc,BOT_DOTDOT,ubc);
                r_bounds->type(Type::parsetint());
              }
            }
            Type tt;
            tt = c->e()->type();
            tt.ti(Type::TI_VAR);
            tt.ot(Type::OT_OPTIONAL);
            
            TypeInst* ti = new TypeInst(Location().introduce(),tt,r_bounds);
            VarDecl* r = new VarDecl(c->loc(),ti,env.genId());
            r->addAnnotation(constants().ann.promise_total);
            r->introduced(true);
            r->flat(r);

            std::vector<Expression*> let_exprs(3);
            let_exprs[0] = r;
            BinOp* r_eq_e = new BinOp(Location().introduce(),r->id(),BOT_EQ,c->e());
            r_eq_e->type(Type::varbool());
            let_exprs[1] = new BinOp(Location().introduce(),cond,BOT_IMPL,r_eq_e);
            let_exprs[1]->type(Type::varbool());
            std::vector<Expression*> absent_r_args(1);
            absent_r_args[0] = r->id();
            Call* absent_r = new Call(Location().introduce(), "absent", absent_r_args);
            absent_r->type(Type::varbool());
            absent_r->decl(env.orig->matchFn(absent_r));
            let_exprs[2] = new BinOp(Location().introduce(),cond,BOT_OR,absent_r);
            let_exprs[2]->type(Type::varbool());
            Let* let = new Let(Location().introduce(), let_exprs, r->id());
            let->type(r->type());
            Comprehension* nc = new Comprehension(c->loc(),let,gs,c->set());
            nc->type(c->type());
            c = nc;
            c_ka = c;
          }
        }
        
        class EvalF {
        public:
          EnvI& env;
          Ctx ctx;
          EvalF(EnvI& env0, Ctx ctx0) : env(env0), ctx(ctx0) {}
          typedef EE ArrayVal;
          EE e(Expression* e) {
            VarDecl* b = ctx.b==C_ROOT ? constants().var_true : NULL;
            VarDecl* r = (ctx.b == C_ROOT && e->type().isbool() && !e->type().isopt()) ? constants().var_true : NULL;
            return flat_exp(env,ctx,e,r,b);
          }
        } _evalf(env,ctx);
        std::vector<EE> elems_ee = eval_comp<EvalF>(_evalf,c);
        std::vector<Expression*> elems(elems_ee.size());
        bool allPar = true;
        for (unsigned int i=elems.size(); i--;) {
          elems[i] = elems_ee[i].r();
          if (!elems[i]->type().ispar())
            allPar = false;
        }
        KeepAlive ka;
        {
          GCLock lock;
          if (c->set()) {
            if (c->type().ispar() && allPar) {
              SetLit* sl = new SetLit(c->loc(), elems);
              sl->type(c->type());
              Expression* slr = eval_par(sl);
              slr->type(c->type());
              ka = slr;
            } else {
              throw InternalError("var set comprehensions not supported yet");
            }
          } else {
            ArrayLit* alr = new ArrayLit(Location().introduce(),elems);
            Type alt = c->type();
            if (allPar)
              alt.ti(Type::TI_PAR);
            alr->type(alt);
            alr->flat(true);
            ka = alr;
          }
        }
        ret.b = conj(env,b,Ctx(),elems_ee);
        ret.r = bind(env,Ctx(),r,ka());
      }
      break;
    case Expression::E_ITE:
      {
        ITE* ite = e->cast<ITE>();
        ret = flat_ite(env,ctx,ite,r,b);
      }
      break;
    case Expression::E_BINOP:
      {
        BinOp* bo = e->cast<BinOp>();
        if (isReverseMap(bo)) {
          CallArgItem cai(env);
          Id* id = bo->lhs()->dyn_cast<Id>();
          if (id==NULL)
            throw EvalError(bo->lhs()->loc(), "Reverse mappers are only defined for identifiers");
          if (bo->op() != BOT_EQ && bo->op() != BOT_EQUIV)
            throw EvalError(bo->loc(), "Reverse mappers have to use `=` as the operator");
          Call* c = bo->rhs()->dyn_cast<Call>();
          if (c==NULL)
            throw EvalError(bo->rhs()->loc(), "Reverse mappers require call on right hand side");

          std::vector<Expression*> args(c->args().size());
          for (unsigned int i=0; i<c->args().size(); i++) {
            Id* idi = c->args()[i]->dyn_cast<Id>();
            if (idi==NULL)
              throw EvalError(c->args()[i]->loc(), "Reverse mapper calls require identifiers as arguments");
            EE ee = flat_exp(env, Ctx(), idi, NULL, constants().var_true);
            args[i] = ee.r();
          }
          
          EE ee = flat_exp(env, Ctx(), id, NULL, constants().var_true);
          
          GCLock lock;
          Call* revMap = new Call(Location().introduce(),c->id(),args);
          
          args.push_back(ee.r());
          Call* keepAlive = new Call(Location().introduce(),constants().var_redef->id(),args);
          keepAlive->type(Type::varbool());
          keepAlive->decl(constants().var_redef);
          ret = flat_exp(env, Ctx(), keepAlive, constants().var_true, constants().var_true);
          
          env.reverseMappers.insert(ee.r()->cast<Id>(),revMap);
          
          break;
        }
        if ( (bo->op()==BOT_EQ ||  bo->op()==BOT_EQUIV) && (bo->lhs()==constants().absent || bo->rhs()==constants().absent) ) {
          GCLock lock;
          std::vector<Expression*> args(1);
          args[0] = bo->lhs()==constants().absent ? bo->rhs() : bo->lhs();
          if (args[0] != constants().absent) {
            Call* cr = new Call(bo->loc().introduce(),"absent",args);
            cr->decl(env.orig->matchFn(cr));
            cr->type(cr->decl()->rtype(args));
            ret = flat_exp(env, ctx, cr, r, b);
          } else {
            ret.b = bind(env,Ctx(),b,constants().lit_true);
            ret.r = bind(env,ctx,r,constants().lit_true);
          }
          break;
        }
        Ctx ctx0 = ctx;
        ctx0.neg = false;
        Ctx ctx1 = ctx;
        ctx1.neg = false;
        BinOpType bot = bo->op();
        if (bo->lhs()->type().isbool()) {
          switch (bot) {
            case BOT_EQ: bot = BOT_EQUIV; break;
            case BOT_NQ: bot = BOT_XOR; break;
            case BOT_LQ: bot = BOT_IMPL; break;
            case BOT_GQ: bot = BOT_RIMPL; break;
            default: break;
          }
        }
        bool negArgs = false;
        bool doubleNeg = false;
        if (ctx.neg) {
          switch (bot) {
            case BOT_AND:
              ctx.b = -ctx.b;
              ctx.neg = false;
              negArgs = true;
              bot = BOT_OR;
              break;
            case BOT_OR:
              ctx.b = -ctx.b;
              ctx.neg = false;
              negArgs = true;
              bot = BOT_AND;
              break;
            default: break;
          }
        }
        Expression* boe0 = bo->lhs();
        Expression* boe1 = bo->rhs();
        switch (bot) {
          case BOT_PLUS:
          {
            KeepAlive ka;
            if (boe0->type().isint()) {
              ka = mklinexp<IntLit>(env,1,1,boe0,boe1);
            } else {
              ka = mklinexp<FloatLit>(env,1.0,1.0,boe0,boe1);
            }
            ret = flat_exp(env,ctx,ka(),r,b);
          }
            break;
          case BOT_MINUS:
          {
            KeepAlive ka;
            if (boe0->type().isint()) {
              ka = mklinexp<IntLit>(env,1,-1,boe0,boe1);
            } else {
              ka = mklinexp<FloatLit>(env,1.0,-1.0,boe0,boe1);
            }
            ret = flat_exp(env,ctx,ka(),r,b);
          }
            break;
          case BOT_MULT:
          case BOT_IDIV:
          case BOT_MOD:
          case BOT_DIV:
          case BOT_UNION:
          case BOT_DIFF:
          case BOT_SYMDIFF:
          case BOT_INTERSECT:
          {
            assert(!ctx0.neg);
            assert(!ctx1.neg);
            EE e0 = flat_exp(env,ctx0,boe0,NULL,b);
            EE e1 = flat_exp(env,ctx1,boe1,NULL,b);
            
            if (e0.r()->type().ispar() && e1.r()->type().ispar()) {
              GCLock lock;
              BinOp* parbo = new BinOp(bo->loc(),e0.r(),bo->op(),e1.r());
              Type tt = bo->type();
              tt.ti(Type::TI_PAR);
              parbo->type(tt);
              Expression* res = eval_par(parbo);
              assert(!res->type().isunknown());
              ret.r = bind(env,ctx,r,res);
              std::vector<EE> ees(2);
              ees[0].b = e0.b; ees[1].b = e1.b;
              ret.b = conj(env,b,Ctx(),ees);
              break;
            }
            
            if (bot==BOT_MULT) {
              Expression* e0r = e0.r();
              Expression* e1r = e1.r();
              if (e0r->type().ispar())
                std::swap(e0r,e1r);
              if (e1r->type().ispar() && e1r->type().isint()) {
                IntVal coeff = eval_int(e1r);
                KeepAlive ka = mklinexp<IntLit>(env,coeff,0,e0r,NULL);
                ret = flat_exp(env,ctx,ka(),r,b);
                break;
              } else if (e1r->type().ispar() && e1r->type().isfloat()) {
                FloatVal coeff = eval_float(e1r);
                KeepAlive ka = mklinexp<FloatLit>(env,coeff,0.0,e0r,NULL);
                ret = flat_exp(env,ctx,ka(),r,b);
                break;
              }
            } else if (bot==BOT_DIV) {
              Expression* e0r = e0.r();
              Expression* e1r = e1.r();
              if (e1r->type().ispar() && e1r->type().isint()) {
                IntVal coeff = eval_int(e1r);
                if (coeff==1) {
                  ret = flat_exp(env,ctx,e0r,r,b);
                  break;
                }
              } else if (e1r->type().ispar() && e1r->type().isfloat()) {
                FloatVal coeff = eval_float(e1r);
                if (coeff==1.0) {
                  ret = flat_exp(env,ctx,e0r,r,b);
                  break;
                } else {
                  KeepAlive ka = mklinexp<FloatLit>(env,1.0/coeff,0.0,e0r,NULL);
                  ret = flat_exp(env,ctx,ka(),r,b);
                  break;
                }
              }
            }

            
            GC::lock();
            std::vector<Expression*> args(2);
            args[0] = e0.r(); args[1] = e1.r();
            Call* cc;
            if (bo->decl()) {
              cc = new Call(bo->loc().introduce(),bo->opToString(),args);
            } else {
              cc = new Call(bo->loc().introduce(),opToBuiltin(bo,bot),args);
            }
            cc->type(bo->type());

            EnvI::Map::iterator cit;
            if ( (cit = env.map_find(cc)) != env.map_end()) {
              ret.b = bind(env,Ctx(),b,env.ignorePartial ? constants().lit_true : cit->second.b());
              ret.r = bind(env,ctx,r,cit->second.r());
            } else {
              if (FunctionI* fi = env.orig->matchFn(cc->id(),args)) {
                assert(cc->type() == fi->rtype(args));
                cc->decl(fi);
                cc->type(cc->decl()->rtype(args));
                KeepAlive ka(cc);
                GC::unlock();
                EE ee = flat_exp(env,ctx,cc,r,NULL);
                GC::lock();
                ret.r = ee.r;
                std::vector<EE> ees(3);
                ees[0].b = e0.b; ees[1].b = e1.b; ees[2].b = ee.b;
                ret.b = conj(env,b,Ctx(),ees);
              } else {
                ret.r = bind(env,ctx,r,cc);
                std::vector<EE> ees(2);
                ees[0].b = e0.b; ees[1].b = e1.b;
                ret.b = conj(env,b,Ctx(),ees);
                if (!ctx.neg)
                  env.map_insert(cc,ret);
              }
            }
          }
            GC::unlock();
            break;
            
          case BOT_AND:
          {
            if (r==constants().var_true) {
              Ctx nctx;
              nctx.neg = negArgs;
              nctx.b = negArgs ? C_NEG : C_ROOT;
              (void) flat_exp(env,nctx,boe0,constants().var_true,constants().var_true);
              (void) flat_exp(env,nctx,boe1,constants().var_true,constants().var_true);
              ret.r = bind(env,ctx,r,constants().lit_true);
              break;
            } else {
              GC::lock();
              Call* c = aggregateAndOrOps(env, bo, negArgs, bot);
              KeepAlive ka(c);
              GC::unlock();
              ret = flat_exp(env,ctx,c,r,b);
              if (Id* id = ret.r()->dyn_cast<Id>()) {
                addCtxAnn(id->decl(), ctx.b);
              }
            }
            break;
          }
          case BOT_OR:
          {
            GC::lock();
            Call* c = aggregateAndOrOps(env, bo, negArgs, bot);
            KeepAlive ka(c);
            GC::unlock();
            ret = flat_exp(env,ctx,c,r,b);
            if (Id* id = ret.r()->dyn_cast<Id>()) {
              addCtxAnn(id->decl(), ctx.b);
            }
          }
            break;
          case BOT_RIMPL:
          {
            std::swap(boe0,boe1);
          }
            // fall through
          case BOT_IMPL:
          {
            if (ctx.b==C_ROOT && r==constants().var_true && boe0->type().ispar()) {
              if (eval_bool(boe0)) {
                Ctx nctx = ctx;
                nctx.neg = negArgs;
                nctx.b = negArgs ? C_NEG : C_ROOT;
                ret = flat_exp(env,nctx,boe1,constants().var_true,constants().var_true);
              } else {
                Ctx nctx = ctx;
                nctx.neg = negArgs;
                nctx.b = negArgs ? C_NEG : C_ROOT;
                ret = flat_exp(env,nctx,constants().lit_true,constants().var_true,constants().var_true);
              }
              break;
            }
            if (ctx.b==C_ROOT && r==constants().var_true && boe1->type().ispar()) {
              if (eval_bool(boe1)) {
                Ctx nctx = ctx;
                nctx.neg = negArgs;
                nctx.b = negArgs ? C_NEG : C_ROOT;
                ret = flat_exp(env,nctx,constants().lit_true,constants().var_true,constants().var_true);
                break;
              } else {
                Ctx nctx = ctx;
                nctx.neg = !negArgs;
                nctx.b = !negArgs ? C_NEG : C_ROOT;
                ret = flat_exp(env,nctx,boe0,constants().var_true,constants().var_true);
                break;
              }
            }
            GC::lock();
            std::vector<Expression*> bo_args(2);
            ASTString id;
            if (ctx.neg) {
              bo_args[0] = boe0;
              bo_args[1] = new UnOp(bo->loc(),UOT_NOT,boe1);
              bo_args[1]->type(boe1->type());
              id = constants().ids.forall;
            } else {
              bo_args[0] = new UnOp(bo->loc(),UOT_NOT,boe0);
              bo_args[0]->type(boe0->type());
              bo_args[1] = boe1;
              id = constants().ids.exists;
            }
            ctx.neg = false;
            std::vector<Expression*> args(1);
            args[0]= new ArrayLit(bo->loc(),bo_args);
            args[0]->type(Type::varbool(1));
            Call* c = new Call(bo->loc().introduce(),id,args);
            c->decl(env.orig->matchFn(c));
            c->type(c->decl()->rtype(args));
            KeepAlive ka(c);
            GC::unlock();
            ret = flat_exp(env,ctx,c,r,b);
            if (Id* id = ret.r()->dyn_cast<Id>()) {
              addCtxAnn(id->decl(),ctx.b);
            }
          }
            break;
          case BOT_EQUIV:
            if (ctx.neg) {
              ctx.neg = false;
              ctx.b = -ctx.b;
              bot = BOT_XOR;
              ctx0.b = ctx1.b = C_MIX;
              goto flatten_bool_op;
            } else {
              if (r && r==constants().var_true) {
                if (boe1->type().ispar() || boe1->isa<Id>())
                  std::swap(boe0,boe1);
                if (istrue(boe0)) {
                  return flat_exp(env,ctx1,boe1,r,b);
                } else if (isfalse(boe0)) {
                  ctx1.neg = true;
                  ctx1.b = -ctx1.b;
                  return flat_exp(env,ctx1,boe1,r,b);
                } else {
                  ctx0.b = C_MIX;
                  EE e0 = flat_exp(env,ctx0,boe0,NULL,NULL);
                  if (istrue(e0.r())) {
                    return flat_exp(env,ctx1,boe1,r,b);
                  } else if (isfalse(e0.r())) {
                    ctx1.neg = true;
                    ctx1.b = -ctx1.b;
                    return flat_exp(env,ctx1,boe1,r,b);
                  } else {
                    Id* id = e0.r()->cast<Id>();
                    ctx1.b = C_MIX;
                    (void) flat_exp(env,ctx1,boe1,id->decl(),constants().var_true);
                    ret.b = bind(env,Ctx(),b,constants().lit_true);
                    ret.r = bind(env,Ctx(),r,constants().lit_true);
                  }
                }
                break;
              } else {
                ctx0.b = ctx1.b = C_MIX;
                goto flatten_bool_op;
              }
            }
          case BOT_XOR:
            if (ctx.neg) {
              ctx.neg = false;
              ctx.b = -ctx.b;
              bot = BOT_EQUIV;
              ctx0.b = ctx1.b = C_MIX;
            }
            goto flatten_bool_op;
          case BOT_LE:
            if (ctx.neg) {
              doubleNeg = true;
              bot = BOT_GQ;
              if (boe0->type().isbool()) {
                ctx0.b = +ctx0.b;
                ctx1.b = -ctx1.b;
              } else if (boe0->type().isint()) {
                ctx0.i = +ctx0.i;
                ctx1.i = -ctx1.i;
              }
            } else {
              if (boe0->type().isbool()) {
                ctx0.b = -ctx0.b;
                ctx1.b = +ctx1.b;
              } else if (boe0->type().isint()) {
                ctx0.i = -ctx0.i;
                ctx1.i = +ctx1.i;
              }
            }
            goto flatten_bool_op;
          case BOT_LQ:
            if (ctx.neg) {
              doubleNeg = true;
              bot = BOT_GR;
              if (boe0->type().isbool()) {
                ctx0.b = +ctx0.b;
                ctx1.b = -ctx1.b;
              } else if (boe0->type().isint()) {
                ctx0.i = +ctx0.i;
                ctx1.i = -ctx1.i;
              }
            } else {
              if (boe0->type().isbool()) {
                ctx0.b = -ctx0.b;
                ctx1.b = +ctx1.b;
              } else if (boe0->type().isint()) {
                ctx0.i = -ctx0.i;
                ctx1.i = +ctx1.i;
              }
            }
            goto flatten_bool_op;
          case BOT_GR:
            if (ctx.neg) {
              doubleNeg = true;
              bot = BOT_LQ;
              if (boe0->type().isbool()) {
                ctx0.b = -ctx0.b;
                ctx1.b = +ctx1.b;
              } else if (boe0->type().isint()) {
                ctx0.i = -ctx0.i;
                ctx1.i = +ctx1.i;
              }
            } else {
              if (boe0->type().isbool()) {
                ctx0.b = +ctx0.b;
                ctx1.b = -ctx1.b;
              } else if (boe0->type().isint()) {
                ctx0.i = +ctx0.i;
                ctx1.i = -ctx1.i;
              }
            }
            goto flatten_bool_op;
          case BOT_GQ:
            if (ctx.neg) {
              doubleNeg = true;
              bot = BOT_LE;
              if (boe0->type().isbool()) {
                ctx0.b = -ctx0.b;
                ctx1.b = +ctx1.b;
              } else if (boe0->type().isint()) {
                ctx0.i = -ctx0.i;
                ctx1.i = +ctx1.i;
              }
            } else {
              if (boe0->type().isbool()) {
                ctx0.b = +ctx0.b;
                ctx1.b = -ctx1.b;
              } else if (boe0->type().isint()) {
                ctx0.i = +ctx0.i;
                ctx1.i = -ctx1.i;
              }
            }
            goto flatten_bool_op;
          case BOT_EQ:
            if (ctx.neg) {
              doubleNeg = true;
              bot = BOT_NQ;
            }
            if (boe0->type().isbool()) {
              ctx0.b = ctx1.b = C_MIX;
            } else if (boe0->type().isint()) {
              ctx0.i = ctx1.i = C_MIX;
            }
            goto flatten_bool_op;
          case BOT_NQ:
            if (ctx.neg) {
              doubleNeg = true;
              bot = BOT_EQ;
            }
            if (boe0->type().isbool()) {
              ctx0.b = ctx1.b = C_MIX;
            } else if (boe0->type().isint()) {
              ctx0.i = ctx1.i = C_MIX;
            }
            goto flatten_bool_op;
          case BOT_IN:
          case BOT_SUBSET:
          case BOT_SUPERSET:
            ctx0.i = ctx1.i = C_MIX;
          flatten_bool_op:
          {
            EE e0 = flat_exp(env,ctx0,boe0,NULL,NULL);
            EE e1 = flat_exp(env,ctx1,boe1,NULL,NULL);
            
            ret.b = bind(env,Ctx(),b,constants().lit_true);
            
            std::vector<EE> ees(3);
            ees[0].b = e0.b; ees[1].b = e1.b;
            
            if (e0.r()->type().ispar() && e1.r()->type().ispar()) {
              GCLock lock;
              BinOp* bo_par = new BinOp(e->loc(),e0.r(),bot,e1.r());
              bo_par->type(Type::parbool());
              bool bo_val = eval_bool(bo_par);
              if (doubleNeg)
                bo_val = !bo_val;
              ees[2].b = constants().boollit(bo_val);
              ret.r = conj(env,r,ctx,ees);
              break;
            }
            
            if (ctx.b==C_ROOT && r==constants().var_true && e1.r()->type().ispar() &&
                e0.r()->isa<Id>() && (bot==BOT_IN || bot==BOT_SUBSET) ) {
              VarDecl* vd = e0.r()->cast<Id>()->decl();
              if (vd->ti()->domain()==NULL) {
                vd->ti()->domain(e1.r());
              } else {
                GCLock lock;
                IntSetVal* newdom = eval_intset(e1.r());
                Id* id = vd->id();
                while (id != NULL) {
                  bool changeDom = false;
                  if (id->decl()->ti()->domain()) {
                    IntSetVal* domain = eval_intset(id->decl()->ti()->domain());
                    IntSetRanges dr(domain);
                    IntSetRanges ibr(newdom);
                    Ranges::Inter<IntSetRanges,IntSetRanges> i(dr,ibr);
                    IntSetVal* newibv = IntSetVal::ai(i);
                    if (domain->card() != newibv->card()) {
                      newdom = newibv;
                      changeDom = true;
                    }
                  } else {
                    changeDom = true;
                  }
                  if (id->type().st()==Type::ST_PLAIN && newdom->size()==0) {
                    env.addWarning("model inconsistency detected");
                    env.flat()->fail();
                  } else if (changeDom) {
                    id->decl()->ti()->setComputedDomain(false);
                    id->decl()->ti()->domain(new SetLit(Location().introduce(),newdom));
                  }
                  id = id->decl()->e() ? id->decl()->e()->dyn_cast<Id>() : NULL;
                }
              }
              ret.r = bind(env,ctx,r,constants().lit_true);
              break;
            }
            
            std::vector<KeepAlive> args;
            ASTString callid;
            
            Expression* le0 = NULL;
            Expression* le1 = NULL;
            
            if (boe0->type().isint() && !boe0->type().isopt() && bot != BOT_IN) {
              le0 = get_linexp<IntLit>(e0.r());
            } else if (boe0->type().isfloat() && !boe0->type().isopt() && bot != BOT_IN) {
              le0 = get_linexp<FloatLit>(e0.r());
            }
            if (le0) {
              if (boe1->type().isint() && !boe0->type().isopt()) {
                le1 = get_linexp<IntLit>(e1.r());
              } else if (boe1->type().isfloat() && !boe0->type().isopt()) {
                le1 = get_linexp<FloatLit>(e1.r());
              }
            }
            if (le1) {
              if (boe0->type().isint()) {
                flatten_linexp_binop<IntLit>(env,ctx,r,b,ret,le0,le1,bot,doubleNeg,ees,args,callid);
              } else {
                flatten_linexp_binop<FloatLit>(env,ctx,r,b,ret,le0,le1,bot,doubleNeg,ees,args,callid);
              }
            } else {
              switch (bot) {
                case BOT_GR:
                  std::swap(e0,e1);
                  bot = BOT_LE;
                  break;
                case BOT_GQ:
                  std::swap(e0,e1);
                  bot = BOT_LQ;
                  break;
                default:
                  break;
              }
              args.push_back(e0.r);
              args.push_back(e1.r);
            }
            
            if (args.size() > 0) {
              GC::lock();
              
              if (callid=="") {
                if (bo->decl()) {
                  callid = bo->decl()->id();
                } else {
                  callid = opToBuiltin(bo,bot);
                }
              }
              
              std::vector<Expression*> args_e(args.size());
              for (unsigned int i=args.size(); i--;)
                args_e[i] = args[i]();
              Call* cc = new Call(e->loc().introduce(),callid,args_e);
              cc->decl(env.orig->matchFn(cc->id(),args_e));
              if (cc->decl()==NULL) {
                throw FlatteningError(env,cc->loc(), "cannot find matching declaration");
              }
              cc->type(cc->decl()->rtype(args_e));

              // add defines_var annotation if applicable
              Id* assignTo = NULL;
              if (bot==BOT_EQ && ctx.b == C_ROOT) {
                if (le0 && le0->isa<Id>()) {
                  assignTo = le0->cast<Id>();
                } else if (le1 && le1->isa<Id>()) {
                  assignTo = le1->cast<Id>();
                }
                if (assignTo) {
                  cc->addAnnotation(definesVarAnn(assignTo));
                  assignTo->decl()->flat()->addAnnotation(constants().ann.is_defined_var);
                }
              }

              EnvI::Map::iterator cit = env.map_find(cc);
              if (cit != env.map_end()) {
                ees[2].b = cit->second.r();
                if (doubleNeg) {
                  Type t = ees[2].b()->type();
                  ees[2].b = new UnOp(Location().introduce(),UOT_NOT,ees[2].b());
                  ees[2].b()->type(t);
                }
                if (Id* id = ees[2].b()->dyn_cast<Id>()) {
                  addCtxAnn(id->decl(),ctx.b);
                }
                ret.r = conj(env,r,ctx,ees);
                GC::unlock();
              } else {
                bool singleExp = true;
                for (unsigned int i=0; i<ees.size(); i++) {
                  if (!istrue(ees[i].b())) {
                    singleExp = false;
                    break;
                  }
                }
                KeepAlive ka(cc);
                GC::unlock();
                if (singleExp) {
                  if (doubleNeg) {
                    ctx.b = -ctx.b;
                    ctx.neg = !ctx.neg;
                  }
                  ret.r = flat_exp(env,ctx,cc,r,NULL).r;
                } else {
                  ees[2].b = flat_exp(env,Ctx(),cc,NULL,NULL).r;
                  if (doubleNeg) {
                    GCLock lock;
                    Type t = ees[2].b()->type();
                    ees[2].b = new UnOp(Location().introduce(),UOT_NOT,ees[2].b());
                    ees[2].b()->type(t);
                  }
                  if (Id* id = ees[2].b()->dyn_cast<Id>()) {
                    addCtxAnn(id->decl(),ctx.b);
                  }
                  ret.r = conj(env,r,ctx,ees);
                }
                if (!ctx.neg)
                  env.map_insert(cc,ret);
              }
            } else {
              ret.r = conj(env,r,ctx,ees);
            }
          }
            break;
            
          case BOT_PLUSPLUS:
          {
            std::vector<EE> ee(2);
            EE eev = flat_exp(env,ctx,boe0,NULL,NULL);
            ee[0] = eev;
            ArrayLit* al;
            if (eev.r()->isa<ArrayLit>()) {
              al = eev.r()->cast<ArrayLit>();
            } else {
              Id* id = eev.r()->cast<Id>();
              if (id->decl()==NULL) {
                throw InternalError("undefined identifier");
              }
              if (id->decl()->e()==NULL) {
                throw InternalError("array without initialiser not supported");
              }
              al = follow_id(id)->cast<ArrayLit>();
            }
            ArrayLit* al0 = al;
            eev = flat_exp(env,ctx,boe1,NULL,NULL);
            ee[1] = eev;
            if (eev.r()->isa<ArrayLit>()) {
              al = eev.r()->cast<ArrayLit>();
            } else {
              Id* id = eev.r()->cast<Id>();
              if (id->decl()==NULL) {
                throw InternalError("undefined identifier");
              }
              if (id->decl()->e()==NULL) {
                throw InternalError("array without initialiser not supported");
              }
              al = follow_id(id)->cast<ArrayLit>();
            }
            ArrayLit* al1 = al;
            std::vector<Expression*> v(al0->v().size()+al1->v().size());
            for (unsigned int i=al0->v().size(); i--;)
              v[i] = al0->v()[i];
            for (unsigned int i=al1->v().size(); i--;)
              v[al0->v().size()+i] = al1->v()[i];
            GCLock lock;
            ArrayLit* alret = new ArrayLit(e->loc(),v);
            alret->type(e->type());
            ret.b = conj(env,b,Ctx(),ee);
            ret.r = bind(env,ctx,r,alret);
          }
            break;
            
          case BOT_DOTDOT:
          {
            if (bo->type().ispar()) {
              EE ee0 = flat_exp(env,ctx,boe0,NULL,constants().var_true);
              EE ee1 = flat_exp(env,ctx,boe1,NULL,constants().var_true);
              ret.b = bind(env,ctx,b,constants().lit_true);
              GCLock lock;
              BinOp* nbo = new BinOp(Location().introduce(),ee0.r(),BOT_DOTDOT,ee1.r());
              nbo->type(bo->type());
              Expression* nbo_eval = eval_par(nbo);
              ret.r = bind(env,ctx,r,nbo_eval);
            } else {
              throw InternalError("not yet implemented");
            }
          }
        }
      }
      break;
    case Expression::E_UNOP:
      {
        UnOp* uo = e->cast<UnOp>();
        switch (uo->op()) {
        case UOT_NOT:
          {
            Ctx nctx = ctx;
            nctx.b = -nctx.b;
            nctx.neg = !nctx.neg;
            ret = flat_exp(env,nctx,uo->e(),r,b);
          }
          break;
        case UOT_PLUS:
          ret = flat_exp(env,ctx,uo->e(),r,b);
          break;
        case UOT_MINUS:
          {
            GC::lock();
            if (UnOp* uo_inner = uo->e()->dyn_cast<UnOp>()) {
              if (uo_inner->op()==UOT_MINUS) {
                ret = flat_exp(env,ctx,uo_inner->e(),r,b);
                break;
              }
            }
            Expression* zero;
            if (uo->e()->type().bt()==Type::BT_INT)
              zero = new IntLit(Location().introduce(),0);
            else
              zero = new FloatLit(Location().introduce(),0.0);
            BinOp* bo = new BinOp(Location().introduce(),zero,BOT_MINUS,uo->e());
            bo->type(uo->type());
            KeepAlive ka(bo);
            GC::unlock();
            ret = flat_exp(env,ctx,ka(),r,b);
          }
          break;
        default: break;
        }
      }
      break;
    case Expression::E_CALL:
      {
        Call* c = e->cast<Call>();
        FunctionI* decl = env.orig->matchFn(c);
        if (decl == NULL) {
          throw InternalError("undeclared function or predicate "
                              +c->id().str());
        }

        Ctx nctx = ctx;
        nctx.neg = false;
        ASTString cid = c->id();
        if (decl->e()==NULL) {
          if (cid == constants().ids.forall) {
            nctx.b = +nctx.b;
            if (ctx.neg) {
              ctx.neg = false;
              nctx.neg = true;
              cid = constants().ids.exists;
            }
          } else if (cid == constants().ids.exists) {
            nctx.b = +nctx.b;
            if (ctx.neg) {
              ctx.neg = false;
              nctx.neg = true;
              cid = constants().ids.forall;
            }
          } else if (cid == constants().ids.bool2int) {
            if (ctx.neg) {
              ctx.neg = false;
              nctx.neg = true;
              nctx.b = -ctx.i;
            } else {
              nctx.b = ctx.i;
            }
          } else if (cid == constants().ids.assert || cid == constants().ids.trace) {
            KeepAlive callres = decl->_builtins.e(c->args());
            ret = flat_exp(env,ctx,callres(),r,b);
            // This is all we need to do for assert, so break out of the E_CALL
            break;
          }
        }

        if (ctx.b==C_ROOT && decl->e()==NULL &&
            cid == constants().ids.forall && r==constants().var_true) {
          /// TODO: need generic array evaluation function
          ret.b = bind(env,ctx,b,constants().lit_true);
          EE flat_al = flat_exp(env,Ctx(),c->args()[0],NULL,constants().var_true);
          ArrayLit* al = follow_id(flat_al.r())->cast<ArrayLit>();
          nctx.b = C_ROOT;
          for (unsigned int i=0; i<al->v().size(); i++)
            (void) flat_exp(env,nctx,al->v()[i],r,b);
          ret.r = bind(env,ctx,r,constants().lit_true);
        } else {
          std::vector<EE> args_ee(c->args().size());
          bool mixContext = decl->e()!=NULL ||
            (cid != constants().ids.forall && cid != constants().ids.exists && cid != constants().ids.bool2int &&
             cid != constants().ids.sum && cid != constants().ids.lin_exp && cid != "assert");
          for (unsigned int i=c->args().size(); i--;) {
            Ctx argctx = nctx;
            if (mixContext) {
              if (c->args()[i]->type().bt()==Type::BT_BOOL) {
                argctx.b = C_MIX;
              } else if (c->args()[i]->type().bt()==Type::BT_INT) {
                argctx.i = C_MIX;
              }
            }
            Expression* tmp = follow_id_to_decl(c->args()[i]);
            if (VarDecl* vd = tmp->dyn_cast<VarDecl>())
              tmp = vd->id();
            CallArgItem cai(env);
            args_ee[i] = flat_exp(env,argctx,tmp,NULL,NULL);
          }

          std::vector<KeepAlive> args;
          if (decl->e()==NULL && (cid == constants().ids.forall || cid == constants().ids.exists)) {
            ArrayLit* al = follow_id(args_ee[0].r())->cast<ArrayLit>();
            std::vector<KeepAlive> alv;
            for (unsigned int i=0; i<al->v().size(); i++) {
              if (Call* sc = same_call(al->v()[i],cid)) {
                GCLock lock;
                ArrayLit* sc_c = eval_array_lit(sc->args()[0]);
                for (unsigned int j=0; j<sc_c->v().size(); j++) {
                  alv.push_back(sc_c->v()[j]);
                }
              } else {
                alv.push_back(al->v()[i]);
              }
            }
            if (cid == constants().ids.exists) {
              std::vector<KeepAlive> pos_alv;
              std::vector<KeepAlive> neg_alv;
              for (unsigned int i=0; i<alv.size(); i++) {
                Call* neg_call = same_call(alv[i](),constants().ids.bool_eq);
                if (neg_call && 
                    Expression::equal(neg_call->args()[1],constants().lit_false)) {
                  neg_alv.push_back(neg_call->args()[0]);
                } else {
                  Call* clause = same_call(alv[i](),constants().ids.clause);
                  if (clause) {
                    ArrayLit* clause_pos = eval_array_lit(clause->args()[0]);
                    for (unsigned int j=0; j<clause_pos->v().size(); j++) {
                      pos_alv.push_back(clause_pos->v()[j]);
                    }
                    ArrayLit* clause_neg = eval_array_lit(clause->args()[1]);
                    for (unsigned int j=0; j<clause_neg->v().size(); j++) {
                      neg_alv.push_back(clause_neg->v()[j]);
                    }
                  } else {
                    pos_alv.push_back(alv[i]);
                  }
                }
              }
              bool subsumed = remove_dups(pos_alv,false);
              subsumed = subsumed || remove_dups(neg_alv,true);
              if (subsumed) {
                ret.b = bind(env,Ctx(),b,constants().lit_true);
                ret.r = bind(env,ctx,r,constants().lit_true);
                return ret;
              }
              if (neg_alv.empty()) {
                if (pos_alv.size()==0) {
                  ret.b = bind(env,Ctx(),b,constants().lit_true);
                  ret.r = bind(env,ctx,r,constants().lit_false);
                  return ret;
                } else if (pos_alv.size()==1) {
                  ret.b = bind(env,Ctx(),b,constants().lit_true);
                  ret.r = bind(env,ctx,r,pos_alv[0]());
                  return ret;
                }
                GCLock lock;
                ArrayLit* nal = new ArrayLit(al->loc(),toExpVec(pos_alv));
                nal->type(al->type());
                args.push_back(nal);
              } else {
                GCLock lock;
                ArrayLit* pos_al = new ArrayLit(al->loc(),toExpVec(pos_alv));
                pos_al->type(al->type());
                ArrayLit* neg_al = new ArrayLit(al->loc(),toExpVec(neg_alv));
                neg_al->type(al->type());
                cid = constants().ids.clause;
                args.push_back(pos_al);
                args.push_back(neg_al);
              }
            } else /* cid=="forall" */ {
              bool subsumed = remove_dups(alv,true);
              if (subsumed) {
                ret.b = bind(env,Ctx(),b,constants().lit_true);
                ret.r = bind(env,ctx,r,constants().lit_false);
                return ret;
              }
              if (alv.size()==0) {
                ret.b = bind(env,Ctx(),b,constants().lit_true);
                ret.r = bind(env,ctx,r,constants().lit_true);
                return ret;
              } else if (alv.size()==1) {
                ret.b = bind(env,Ctx(),b,constants().lit_true);
                ret.r = bind(env,ctx,r,alv[0]());
                return ret;
              }
              GCLock lock;
              ArrayLit* nal = new ArrayLit(al->loc(),toExpVec(alv));
              nal->type(al->type());
              args.push_back(nal);
            }
          } else if (decl->e()==NULL && (cid == constants().ids.lin_exp || cid==constants().ids.sum)) {
            if (e->type().isint()) {
              flatten_linexp_call<IntLit>(env,ctx,nctx,cid,c,ret,b,r,args_ee,args);
            } else {
              flatten_linexp_call<FloatLit>(env,ctx,nctx,cid,c,ret,b,r,args_ee,args);
            }
            if (args.size()==0)
              break;
          } else {
            for (unsigned int i=0; i<args_ee.size(); i++)
              args.push_back(args_ee[i].r());
          }
          KeepAlive cr;
          {
            GCLock lock;
            std::vector<Expression*> e_args = toExpVec(args);
            Call* cr_c = new Call(Location().introduce(),cid,e_args);
            decl = env.orig->matchFn(cr_c);
            if (decl==NULL)
              throw FlatteningError(env,cr_c->loc(), "cannot find matching declaration");
            cr_c->type(decl->rtype(e_args));
            assert(decl);
            cr_c->decl(decl);
            cr = cr_c;
          }
          EnvI::Map::iterator cit = env.map_find(cr());
          if (cit != env.map_end()) {
            ret.b = bind(env,Ctx(),b,env.ignorePartial ? constants().lit_true : cit->second.b());
            ret.r = bind(env,ctx,r,cit->second.r());
          } else {
            for (unsigned int i=0; i<decl->params().size(); i++) {
              if (Expression* dom = decl->params()[i]->ti()->domain()) {
                if (!dom->isa<TIId>()) {
                  // May have to constrain actual argument
                  if (args[i]()->type().bt() == Type::BT_INT) {
                    GCLock lock;
                    IntSetVal* isv = eval_intset(dom);
                    BinOpType bot;
                    bool needToConstrain;
                    if (args[i]()->type().st() == Type::ST_SET) {
                      bot = BOT_SUBSET;
                      needToConstrain = true;
                    } else {
                      bot = BOT_IN;
                      if (args[i]()->type().dim() > 0) {
                        needToConstrain = true;
                      } else {
                        IntBounds ib = compute_int_bounds(args[i]());
                        needToConstrain = !ib.valid || isv->size()==0 || ib.l < isv->min(0) || ib.u > isv->max(isv->size()-1);
                      }
                    }
                    if (needToConstrain) {
                      GCLock lock;
                      Expression* domconstraint;
                      if (args[i]()->type().dim() > 0) {
                        std::vector<Expression*> domargs(2);
                        domargs[0] = args[i]();
                        domargs[1] = dom;
                        Call* c = new Call(Location().introduce(),"var_dom",domargs);
                        c->type(Type::varbool());
                        c->decl(env.orig->matchFn(c));
                        domconstraint = c;
                      } else {
                        domconstraint = new BinOp(Location().introduce(),args[i](),bot,dom);
                      }
                      domconstraint->type(args[i]()->type().ispar() ? Type::parbool() : Type::varbool());
                      if (ctx.b == C_ROOT) {
                        (void) flat_exp(env, Ctx(), domconstraint, constants().var_true, constants().var_true);
                      } else {
                        EE ee = flat_exp(env, Ctx(), domconstraint, NULL, constants().var_true);
                        ee.b = ee.r;
                        args_ee.push_back(ee);
                      }
                    }
                  } else if (args[i]()->type().bt() == Type::BT_FLOAT) {
                    GCLock lock;
                    BinOp* bo = dom->cast<BinOp>();
                    FloatVal dom_min = eval_float(bo->lhs());
                    FloatVal dom_max = eval_float(bo->rhs());
                    bool needToConstrain;
                    if (args[i]()->type().dim() > 0) {
                      needToConstrain = true;
                    } else {
                      FloatBounds fb = compute_float_bounds(args[i]());
                      needToConstrain = !fb.valid || dom_min > dom_max || fb.l < dom_min || fb.u > dom_max;
                    }
                    if (needToConstrain) {
                      GCLock lock;
                      Expression* domconstraint;
                      std::vector<Expression*> domargs(3);
                      domargs[0] = args[i]();
                      domargs[1] = bo->lhs();
                      domargs[2] = bo->rhs();
                      Call* c = new Call(Location().introduce(),"var_dom",domargs);
                      c->type(Type::varbool());
                      c->decl(env.orig->matchFn(c));
                      domconstraint = c;
                      domconstraint->type(args[i]()->type().ispar() ? Type::parbool() : Type::varbool());
                      if (ctx.b == C_ROOT) {
                        (void) flat_exp(env, Ctx(), domconstraint, constants().var_true, constants().var_true);
                      } else {
                        EE ee = flat_exp(env, Ctx(), domconstraint, NULL, constants().var_true);
                        ee.b = ee.r;
                        args_ee.push_back(ee);
                      }
                    }
                  } else if (args[i]()->type().bt() == Type::BT_BOT) {
                    // Nothing to be done for empty arrays/sets
                  } else {
                    throw EvalError(decl->params()[i]->loc(),"domain restrictions other than int not supported yet");
                  }
                }
              }
            }
            if (cr()->type().isbool() && !cr()->type().isopt() && (ctx.b != C_ROOT || r != constants().var_true)) {
              GCLock lock;
              VarDecl* reif_b = r;
              if (reif_b == NULL) {
                VarDecl* nvd = new VarDecl(Location().introduce(), new TypeInst(Location().introduce(),Type::varbool()), env.genId());
                nvd->type(Type::varbool());
                nvd->introduced(true);
                nvd->flat(nvd);
                VarDeclI* nv = new VarDeclI(Location().introduce(),nvd);
                env.flat_addItem(nv);
                reif_b = nvd;
              }
              args.push_back(reif_b->id());
              Call* cr_real = new Call(Location().introduce(),env.reifyId(cid),toExpVec(args));
              cr_real->type(Type::varbool());
              FunctionI* decl_real = env.orig->matchFn(cr_real);
              if (decl_real && decl_real->e()) {
                cr_real->decl(decl_real);
                bool ignorePartial = env.ignorePartial;
                env.ignorePartial = true;
                reif_b->addAnnotation(constants().ann.is_defined_var);
                cr_real->addAnnotation(definesVarAnn(reif_b->id()));
                flat_exp(env,Ctx(),cr_real,constants().var_true,constants().var_true);
                env.ignorePartial = ignorePartial;
                ret.b = bind(env,Ctx(),b,constants().lit_true);
                args_ee.push_back(EE(NULL,reif_b->id()));
                ret.r = conj(env,NULL,ctx,args_ee);
              } else {
                args.pop_back();
                goto call_nonreif;
              }
            } else {
            call_nonreif:
              if (decl->e()==NULL) {
                Call* cr_c = cr()->cast<Call>();
                /// All builtins are total
                std::vector<Type> argt(cr_c->args().size());
                for (unsigned int i=argt.size(); i--;)
                  argt[i] = cr_c->args()[i]->type();
                Type callt = decl->rtype(argt);
                if (callt.ispar() && callt.bt()!=Type::BT_ANN) {
                  GCLock lock;
                  ret.b = conj(env,b,Ctx(),args_ee);
                  ret.r = bind(env,ctx,r,eval_par(cr_c));
                  // Do not insert into map, since par results will quickly become
                  // garbage anyway and then disappear from the map
                } else if (decl->_builtins.e) {
                  KeepAlive callres = decl->_builtins.e(cr_c->args());
                  EE res = flat_exp(env,ctx,callres(),r,b);
                  args_ee.push_back(res);
                  ret.b = conj(env,b,Ctx(),args_ee);
                  ret.r = bind(env,ctx,r,res.r());
                  if (!ctx.neg)
                    env.map_insert(cr_c,ret);
                } else {
                  ret.b = conj(env,b,Ctx(),args_ee);
                  ret.r = bind(env,ctx,r,cr_c);
                  if (!ctx.neg)
                    env.map_insert(cr_c,ret);
                }
              } else {
                std::vector<KeepAlive> previousParameters(decl->params().size());
                for (unsigned int i=decl->params().size(); i--;) {
                  VarDecl* vd = decl->params()[i];
                  previousParameters[i] = vd->e();
                  vd->flat(vd);
                  vd->e(args[i]());
                }
                
                if (decl->e()->type().isbool() && !decl->e()->type().isopt()) {
                  ret.b = bind(env,Ctx(),b,constants().lit_true);
                  if (ctx.b==C_ROOT && r==constants().var_true) {
                    (void) flat_exp(env,Ctx(),decl->e(),r,constants().var_true);
                  } else {
                    Ctx nctx;
                    if (!isTotal(decl)) {
                      nctx = ctx;
                      nctx.neg = false;
                    }
                    EE ee = flat_exp(env,nctx,decl->e(),NULL,constants().var_true);
                    ee.b = ee.r;
                    args_ee.push_back(ee);
                  }
                  ret.r = conj(env,r,ctx,args_ee);
                } else {
                  if (isTotal(decl)) {
                    EE ee = flat_exp(env,Ctx(),decl->e(),r,constants().var_true);
                    ret.r = bind(env,ctx,r,ee.r());
                  } else {
                    ret = flat_exp(env,ctx,decl->e(),r,NULL);
                    args_ee.push_back(ret);
                  }
                  ret.b = conj(env,b,Ctx(),args_ee);
                }
                if (!ctx.neg)
                  env.map_insert(cr(),ret);

                // Restore previous mapping
                for (unsigned int i=decl->params().size(); i--;) {
                  VarDecl* vd = decl->params()[i];
                  vd->e(previousParameters[i]());
                  vd->flat(vd->e() ? vd : NULL);
                }
              }
            }
          }
        }
      }
      break;
    case Expression::E_VARDECL:
      {
        GCLock lock;
        if (ctx.b != C_ROOT)
          throw FlatteningError(env,e->loc(), "not in root context");
        VarDecl* v = e->cast<VarDecl>();
        VarDecl* it = v->flat();
        if (it==NULL) {
          VarDecl* vd;
          if (v->id()->idn()==-1 && !v->toplevel()) {
            vd = new VarDecl(v->loc(), eval_typeinst(env,v), env.genId());
            vd->introduced(true);
          } else {
            vd = new VarDecl(v->loc(), eval_typeinst(env,v), v->id());
            vd->introduced(v->introduced());
          }
          vd->flat(vd);
          v->flat(vd);
          for (ExpressionSetIter it = v->ann().begin(); it != v->ann().end(); ++it) {
            vd->addAnnotation(flat_exp(env,Ctx(),*it,NULL,constants().var_true).r());
          }
          VarDeclI* nv = new VarDeclI(Location().introduce(),vd);
          env.flat_addItem(nv);
          Ctx nctx;
          if (v->e() && v->e()->type().bt() == Type::BT_BOOL)
            nctx.b = C_MIX;
          if (v->e()) {
            (void) flat_exp(env,nctx,v->e(),vd,constants().var_true);
            if (v->e()->type().bt()==Type::BT_INT && v->e()->type().dim()==0) {
              IntSetVal* ibv = NULL;
              if (v->e()->type().is_set()) {
                ibv = compute_intset_bounds(v->e());
              } else {
                IntBounds ib = compute_int_bounds(v->e());
                if (ib.valid)
                  ibv = IntSetVal::a(ib.l,ib.u);
              }
              if (ibv) {
                if (vd->ti()->domain()) {
                  IntSetVal* domain = eval_intset(vd->ti()->domain());
                  IntSetRanges dr(domain);
                  IntSetRanges ibr(ibv);
                  Ranges::Inter<IntSetRanges,IntSetRanges> i(dr,ibr);
                  IntSetVal* newibv = IntSetVal::ai(i);
                  if (ibv->card() == newibv->card()) {
                    vd->ti()->setComputedDomain(true);
                  } else {
                    ibv = newibv;
                  }
                } else {
                  vd->ti()->setComputedDomain(true);
                }
                vd->ti()->domain(new SetLit(Location().introduce(),ibv));
              }
            } else if (v->e()->type().dim() > 0) {
              Expression* ee = follow_id_to_decl(vd->e());
              if (ee->isa<VarDecl>())
                ee = ee->cast<VarDecl>()->e();
              assert(ee && ee->isa<ArrayLit>());
              ArrayLit* al = ee->cast<ArrayLit>();
              if (vd->ti()->domain()) {
                for (unsigned int i=0; i<al->v().size(); i++) {
                  if (Id* ali_id = al->v()[i]->dyn_cast<Id>()) {
                    if (ali_id->decl()->ti()->domain()==NULL) {
                      ali_id->decl()->ti()->domain(vd->ti()->domain());
                    }
                  }
                }
              }
            }
          }

          ret.r = bind(env,Ctx(),r,vd->id());
        } else {
          ret.r = bind(env,Ctx(),r,it);
        }
        ret.b = bind(env,Ctx(),b,constants().lit_true);
      }
      break;
    case Expression::E_LET:
      {
        Let* let = e->cast<Let>();
        GC::mark();
        std::vector<EE> cs;
        std::vector<KeepAlive> flatmap;
        let->pushbindings();
        for (unsigned int i=0; i<let->let().size(); i++) {
          Expression* le = let->let()[i];
          if (VarDecl* vd = le->dyn_cast<VarDecl>()) {
            Expression* let_e = NULL;
            if (vd->e()) {
              Ctx nctx = ctx;
              nctx.neg = false;
              if (vd->e()->type().bt()==Type::BT_BOOL)
                nctx.b = C_MIX;

              EE ee = flat_exp(env,nctx,vd->e(),NULL,NULL);
              let_e = ee.r();
              cs.push_back(ee);
              if (vd->ti()->domain() != NULL) {
                GCLock lock;
                std::vector<Expression*> domargs(2);
                domargs[0] = ee.r();
                if (vd->ti()->type().isfloat()) {
                  BinOp* bo_dom = vd->ti()->domain()->cast<BinOp>();
                  domargs[1] = bo_dom->lhs();
                  domargs.push_back(bo_dom->rhs());
                } else {
                  domargs[1] = vd->ti()->domain();
                }
                Call* c = new Call(vd->ti()->loc().introduce(),"var_dom",domargs);
                c->type(Type::varbool());
                c->decl(env.orig->matchFn(c));
                VarDecl* b_b = (nctx.b==C_ROOT && b==constants().var_true) ? b : NULL;
                VarDecl* r_r = (nctx.b==C_ROOT && b==constants().var_true) ? b : NULL;
                ee = flat_exp(env, nctx, c, r_r, b_b);
                cs.push_back(ee);
                ee.b = ee.r;
                cs.push_back(ee);
              }
            } else {
              if ((ctx.b==C_NEG || ctx.b==C_MIX) && !vd->ann().contains(constants().ann.promise_total)) {
                CallStackItem csi_vd(env, vd);
                throw FlatteningError(env,vd->loc(),
                                      "free variable in non-positive context");
              }
              GCLock lock;
              TypeInst* ti = eval_typeinst(env,vd);
              VarDecl* nvd = new VarDecl(vd->loc(),ti,env.genId());
              nvd->toplevel(true);
              nvd->introduced(true);
              nvd->flat(nvd);
              nvd->type(vd->type());
              for (ExpressionSetIter it = vd->ann().begin(); it != vd->ann().end(); ++it) {
                EE ee_ann = flat_exp(env, Ctx(), *it, NULL, constants().var_true);
                nvd->addAnnotation(ee_ann.r());
              }
              VarDeclI* nv = new VarDeclI(Location().introduce(),nvd);
              env.flat_addItem(nv);
              let_e = nvd->id();
            }
            vd->e(let_e);
            flatmap.push_back(vd->flat());
            if (Id* id = let_e->dyn_cast<Id>()) {
              vd->flat(id->decl());
            } else {
              vd->flat(vd);
            }
          } else {
            if (ctx.b==C_ROOT) {
              (void) flat_exp(env,Ctx(),le,constants().var_true,constants().var_true);
            } else {
              EE ee = flat_exp(env,ctx,le,NULL,constants().var_true);
              ee.b = ee.r;
              cs.push_back(ee);
            }
          }
        }
        if (r==constants().var_true && ctx.b==C_ROOT && !ctx.neg) {
          ret.b = bind(env,Ctx(),b,constants().lit_true);
          (void) flat_exp(env,ctx,let->in(),r,b);
          ret.r = conj(env,r,Ctx(),cs);
        } else {
          Ctx nctx = ctx;
          nctx.neg = false;
          EE ee = flat_exp(env,nctx,let->in(),NULL,NULL);
          if (let->type().isbool() && !let->type().isopt()) {
            ee.b = ee.r;
            cs.push_back(ee);
            ret.r = conj(env,r,ctx,cs);
            ret.b = bind(env,Ctx(),b,constants().lit_true);
          } else {
            cs.push_back(ee);
            ret.r = bind(env,Ctx(),r,ee.r());
            ret.b = conj(env,b,Ctx(),cs);
          }
        }
        let->popbindings();
        // Restore previous mapping
        for (unsigned int i=0; i<let->let().size(); i++) {
          if (VarDecl* vd = let->let()[i]->dyn_cast<VarDecl>()) {
            vd->flat(Expression::cast<VarDecl>(flatmap.back()()));
            flatmap.pop_back();
          }
        }
      }
      break;
    case Expression::E_TI:
      throw InternalError("not supported yet");
      break;
    case Expression::E_TIID:
      throw InternalError("not supported yet");
      break;
    }
    assert(ret.r());
    return ret;
  }
  
  bool isBuiltin(FunctionI* decl) {
    return (decl->loc().filename == "builtins.mzn" ||
            decl->loc().filename.endsWith("/builtins.mzn") ||
            decl->loc().filename == "stdlib.mzn" ||
            decl->loc().filename.endsWith("/stdlib.mzn") ||
            decl->loc().filename == "flatzinc_builtins.mzn" ||
            decl->loc().filename.endsWith("/flatzinc_builtins.mzn"));
  }
  
  void outputVarDecls(EnvI& env, Item* ci, Expression* e);

  bool cannotUseRHSForOutput(EnvI& env, Expression* e) {
    if (e==NULL)
      return true;

    class V : public EVisitor {
    public:
      EnvI& env;
      bool success;
      V(EnvI& env0) : env(env0), success(true) {}
      /// Visit anonymous variable
      void vAnonVar(const AnonVar&) { success = false; }
      /// Visit array literal
      void vArrayLit(const ArrayLit&) {}
      /// Visit array access
      void vArrayAccess(const ArrayAccess&) {}
      /// Visit array comprehension
      void vComprehension(const Comprehension&) {}
      /// Visit if-then-else
      void vITE(const ITE&) {}
      /// Visit binary operator
      void vBinOp(const BinOp&) {}
      /// Visit unary operator
      void vUnOp(const UnOp&) {}
      /// Visit call
      void vCall(Call& c) {
        std::vector<Type> tv(c.args().size());
        for (unsigned int i=c.args().size(); i--;) {
          tv[i] = c.args()[i]->type();
          tv[i].ti(Type::TI_PAR);
        }
        FunctionI* decl = env.output->matchFn(c.id(), tv);
        Type t;
        if (decl==NULL) {
          FunctionI* origdecl = env.orig->matchFn(c.id(), tv);
          if (origdecl == NULL) {
            throw FlatteningError(env,c.loc(),"function is used in output, par version needed");
          }

          if (origdecl->e() && cannotUseRHSForOutput(env, origdecl->e())) {
            success = false;
          } else {
            if (!isBuiltin(origdecl)) {
              decl = copy(env.cmap,origdecl)->cast<FunctionI>();
              CollectOccurrencesE ce(env.output_vo,decl);
              topDown(ce, decl->e());
              topDown(ce, decl->ti());
              for (unsigned int i = decl->params().size(); i--;)
                topDown(ce, decl->params()[i]);
              env.output->registerFn(decl);
              env.output->addItem(decl);
              outputVarDecls(env,origdecl,decl->e());
            } else {
              decl = origdecl;
            }
            c.decl(decl);
          }
        }
        if (success) {
          t = decl->rtype(tv);
          if (!t.ispar())
            success = false;
        }
      }
      void vId(const Id& id) {}
      /// Visit let
      void vLet(const Let&) { success = false; }
      /// Visit variable declaration
      void vVarDecl(const VarDecl& vd) {}
      /// Visit type inst
      void vTypeInst(const TypeInst&) {}
      /// Visit TIId
      void vTIId(const TIId&) {}
      /// Determine whether to enter node
      bool enter(Expression* e) { return success; }
    } _v(env);
    topDown(_v, e);
    
    return !_v.success;
  }
  
  void removeIsOutput(VarDecl* vd) {
    if (vd==NULL)
      return;
    vd->ann().remove(constants().ann.output_var);
    vd->ann().removeCall(constants().ann.output_array);
  }
  
  void makePar(Expression* e) {
    class Par : public EVisitor {
    public:
      /// Visit array literal
      void vArrayLit(ArrayLit& al) {
        Type t = al.type();
        t.ti(Type::TI_PAR);
        al.type(t);
      }
      /// Visit array access
      void vArrayAccess(ArrayAccess& aa) {
        Type t = aa.type();
        t.ti(Type::TI_PAR);
        aa.type(t);
      }
      /// Visit array comprehension
      void vComprehension(Comprehension& c) {
        Type t = c.type();
        t.ti(Type::TI_PAR);
        c.type(t);
      }
      /// Visit array comprehension (only generator \a gen_i)
      void vComprehensionGenerator(const Comprehension&, int gen_i) { (void) gen_i; }
      /// Visit if-then-else
      void vITE(ITE& ite) {
        Type t = ite.type();
        t.ti(Type::TI_PAR);
        ite.type(t);
      }
      /// Visit binary operator
      void vBinOp(BinOp& bo) {
        Type t = bo.type();
        t.ti(Type::TI_PAR);
        bo.type(t);
      }
      /// Visit unary operator
      void vUnOp(const UnOp&) {}
      /// Visit call
      void vCall(const Call&) {}
      /// Visit let
      void vLet(const Let&) {}
      /// Visit variable declaration
      void vVarDecl(VarDecl& vd) {
        Type t = vd.type();
        t.ti(Type::TI_PAR);
        vd.type(t);
        vd.ti()->type(t);
      }
      /// Visit type inst
      void vTypeInst(const TypeInst&) {}
      /// Visit TIId
      void vTIId(const TIId&) {}
      /// Determine whether to enter node
      bool enter(Expression* e) { return true; }
      /// Exit node after processing has finished
      void exit(Expression* e) {}
    } _par;
    topDown(_par, e);
  }
  
  void outputVarDecls(EnvI& env, Item* ci, Expression* e) {
    class O : public EVisitor {
    public:
      EnvI& env;
      Item* ci;
      O(EnvI& env0, Item* ci0) : env(env0), ci(ci0) {}
      void vId(Id& id) {
        if (&id==constants().absent)
          return;
        if (!id.decl()->toplevel())
          return;
        VarDecl* vd = id.decl();
        VarDecl* reallyFlat = vd->flat();
        while (reallyFlat != NULL && reallyFlat != reallyFlat->flat())
          reallyFlat = reallyFlat->flat();
        IdMap<int>::iterator idx = env.output_vo.idx.find(reallyFlat->id());
        IdMap<int>::iterator idx2 = env.output_vo.idx.find(vd->id());
        if (idx==env.output_vo.idx.end() && idx2==env.output_vo.idx.end()) {
          VarDeclI* nvi = new VarDeclI(Location().introduce(), copy(env.cmap,vd)->cast<VarDecl>());
          Type t = nvi->e()->ti()->type();
          if (t.ti() != Type::TI_PAR) {
            t.ti(Type::TI_PAR);
          }
          makePar(nvi->e());
          nvi->e()->ti()->domain(NULL);
          nvi->e()->flat(vd->flat());
          nvi->e()->ann().clear();
          nvi->e()->introduced(false);
          if (reallyFlat)
            env.output_vo.add(reallyFlat, env.output->size());
          env.output_vo.add(nvi, env.output->size());
          env.output_vo.add(nvi->e(), ci);
          env.output->addItem(nvi);
          
          IdMap<KeepAlive>::iterator it;
          if ( (it = env.reverseMappers.find(nvi->e()->id())) != env.reverseMappers.end()) {
            Call* rhs = copy(env.cmap,it->second())->cast<Call>();
            {
              std::vector<Type> tv(rhs->args().size());
              for (unsigned int i=rhs->args().size(); i--;) {
                tv[i] = rhs->args()[i]->type();
                tv[i].ti(Type::TI_PAR);
              }
              FunctionI* decl = env.output->matchFn(rhs->id(), tv);
              Type t;
              if (decl==NULL) {
                FunctionI* origdecl = env.orig->matchFn(rhs->id(), tv);
                if (origdecl == NULL) {
                  throw FlatteningError(env,rhs->loc(),"function is used in output, par version needed");
                }
                if (!isBuiltin(origdecl)) {
                  decl = copy(env.cmap,origdecl)->cast<FunctionI>();
                  CollectOccurrencesE ce(env.output_vo,decl);
                  topDown(ce, decl->e());
                  topDown(ce, decl->ti());
                  for (unsigned int i = decl->params().size(); i--;)
                    topDown(ce, decl->params()[i]);
                  env.output->registerFn(decl);
                  env.output->addItem(decl);
                } else {
                  decl = origdecl;
                }
              }
              rhs->decl(decl);
            }
            outputVarDecls(env,nvi,it->second());
            nvi->e()->e(rhs);
          } else if (reallyFlat && cannotUseRHSForOutput(env, reallyFlat->e())) {
            assert(nvi->e()->flat());
            nvi->e()->e(NULL);
            if (nvi->e()->type().dim() == 0) {
              reallyFlat->addAnnotation(constants().ann.output_var);
            } else {
              std::vector<Expression*> args(reallyFlat->e()->type().dim());
              for (unsigned int i=0; i<args.size(); i++) {
                if (nvi->e()->ti()->ranges()[i]->domain() == NULL) {
                  args[i] = new SetLit(Location().introduce(), eval_intset(reallyFlat->ti()->ranges()[i]->domain()));
                } else {
                  args[i] = new SetLit(Location().introduce(), eval_intset(nvi->e()->ti()->ranges()[i]->domain()));
                }
              }
              ArrayLit* al = new ArrayLit(Location().introduce(), args);
              args.resize(1);
              args[0] = al;
              reallyFlat->addAnnotation(new Call(Location().introduce(),constants().ann.output_array,args,NULL));
            }
          } else {
            outputVarDecls(env, nvi, nvi->e()->e());
          }
          CollectOccurrencesE ce(env.output_vo,nvi);
          topDown(ce, nvi->e());
        }
      }
    } _o(env,ci);
    topDown(_o, e);
  }

  
  void copyOutput(EnvI& e) {
    struct CopyOutput : public EVisitor {
      EnvI& env;
      CopyOutput(EnvI& env0) : env(env0) {}
      void vId(Id& _id) {
        _id.decl(_id.decl()->flat());
      }
      void vCall(Call& c) {
        std::vector<Type> tv(c.args().size());
        for (unsigned int i=c.args().size(); i--;) {
          tv[i] = c.args()[i]->type();
          tv[i].ti(Type::TI_PAR);
        }
        FunctionI* decl = c.decl();
        if (!isBuiltin(decl)) {
          env.flat_addItem(decl);
        }
      }
    };
    for (unsigned int i=e.orig->size(); i--;) {
      if (OutputI* oi = (*e.orig)[i]->dyn_cast<OutputI>()) {
        GCLock lock;
        OutputI* noi = copy(oi)->cast<OutputI>();
        CopyOutput co(e);
        topDown(co, noi->e());
        e.flat_addItem(noi);
        break;
      }
    }
  }
  
  void createOutput(EnvI& e) {
    if (e.output->size() > 0) {
      // Adapt existing output model
      // (generated by repeated flattening)
      e.output_vo.clear();
      for (unsigned int i=0; i<e.output->size(); i++) {
        Item* item = (*e.output)[i];
        switch (item->iid()) {
          case Item::II_VD:
          {
            VarDecl* vd = item->cast<VarDeclI>()->e();
            IdMap<KeepAlive>::iterator it;
            GCLock lock;
            VarDecl* reallyFlat = vd->flat();
            while (reallyFlat && reallyFlat!=reallyFlat->flat())
              reallyFlat=reallyFlat->flat();
            if (vd->e()==NULL) {
              if (vd->flat()->e() && vd->flat()->e()->type().ispar()) {
                VarDecl* reallyFlat = vd->flat();
                while (reallyFlat!=reallyFlat->flat())
                  reallyFlat=reallyFlat->flat();
                removeIsOutput(reallyFlat);
                Expression* flate = copy(e.cmap,follow_id(reallyFlat->id()));
                outputVarDecls(e,item,flate);
                vd->e(flate);
              } else if ( (it = e.reverseMappers.find(vd->id())) != e.reverseMappers.end()) {
                Call* rhs = copy(e.cmap,it->second())->cast<Call>();
                std::vector<Type> tv(rhs->args().size());
                for (unsigned int i=rhs->args().size(); i--;) {
                  tv[i] = rhs->args()[i]->type();
                  tv[i].ti(Type::TI_PAR);
                }
                FunctionI* decl = e.output->matchFn(rhs->id(), tv);
                if (decl==NULL) {
                  FunctionI* origdecl = e.orig->matchFn(rhs->id(), tv);
                  if (origdecl == NULL) {
                    throw FlatteningError(e,rhs->loc(),"function is used in output, par version needed");
                  }
                  if (!isBuiltin(origdecl)) {
                    decl = copy(e.cmap,origdecl)->cast<FunctionI>();
                    CollectOccurrencesE ce(e.output_vo,decl);
                    topDown(ce, decl->e());
                    topDown(ce, decl->ti());
                    for (unsigned int i = decl->params().size(); i--;)
                      topDown(ce, decl->params()[i]);
                    e.output->registerFn(decl);
                    e.output->addItem(decl);
                  } else {
                    decl = origdecl;
                  }
                }
                rhs->decl(decl);
                removeIsOutput(reallyFlat);
                
                outputVarDecls(e,item,rhs);
                vd->e(rhs);
              } else {
                // If the VarDecl does not have a usable right hand side, it needs to be
                // marked as output in the FlatZinc
                assert(vd->flat());

                bool needOutputAnn = true;
                if (reallyFlat->e() && reallyFlat->e()->isa<ArrayLit>()) {
                  ArrayLit* al = reallyFlat->e()->cast<ArrayLit>();
                  for (unsigned int i=0; i<al->v().size(); i++) {
                    if (Id* id = al->v()[i]->dyn_cast<Id>()) {
                      if (e.reverseMappers.find(id) != e.reverseMappers.end()) {
                        needOutputAnn = false;
                        break;
                      }
                    }
                  }
                  if (!needOutputAnn) {
                    removeIsOutput(vd);
                    outputVarDecls(e, item, al);
                    vd->e(copy(e.cmap,al));
                  }
                }
                if (needOutputAnn) {
                  if (!isOutput(vd->flat())) {
                    GCLock lock;
                    if (vd->type().dim() == 0) {
                      vd->flat()->addAnnotation(constants().ann.output_var);
                    } else {
                      std::vector<Expression*> args(vd->type().dim());
                      for (unsigned int i=0; i<args.size(); i++) {
                        if (vd->ti()->ranges()[i]->domain() == NULL) {
                          args[i] = new SetLit(Location().introduce(), eval_intset(vd->flat()->ti()->ranges()[i]->domain()));
                        } else {
                          args[i] = new SetLit(Location().introduce(), eval_intset(vd->ti()->ranges()[i]->domain()));
                        }
                      }
                      ArrayLit* al = new ArrayLit(Location().introduce(), args);
                      args.resize(1);
                      args[0] = al;
                      vd->flat()->addAnnotation(new Call(Location().introduce(),constants().ann.output_array,args,NULL));
                    }
                  }
                }
              }
              vd->flat(NULL);
            }
            e.output_vo.add(item->cast<VarDeclI>(), i);
            CollectOccurrencesE ce(e.output_vo,item);
            topDown(ce, vd);
          }
            break;
          case Item::II_OUT:
          {
            CollectOccurrencesE ce(e.output_vo,item);
            topDown(ce, item->cast<OutputI>()->e());
          }
            break;
          case Item::II_FUN:
          {
            CollectOccurrencesE ce(e.output_vo,item);
            topDown(ce, item->cast<FunctionI>()->e());
            topDown(ce, item->cast<FunctionI>()->ti());
            for (unsigned int i = item->cast<FunctionI>()->params().size(); i--;)
              topDown(ce, item->cast<FunctionI>()->params()[i]);
          }
            break;
          default:
            throw FlatteningError(e,item->loc(), "invalid item in output model");
        }
      }
    } else {
      // Create new output model
      OutputI* outputItem = NULL;

<<<<<<< HEAD
      GC::lock();
      if (e.orig->outputItem()) {
        outputItem = copy(e.cmap, e.orig->outputItem())->cast<OutputI>();
      } else {
=======
      class OV1 : public ItemVisitor {
      public:
        EnvI& env;
        VarOccurrences& vo;
        OutputI*& outputItem;
        OV1(EnvI& env0, VarOccurrences& vo0, OutputI*& outputItem0)
        : env(env0), vo(vo0), outputItem(outputItem0) {}
        void vOutputI(OutputI* oi) {
          GCLock lock;
          outputItem = copy(env.cmap, oi)->cast<OutputI>();
          env.output->addItem(outputItem);
        }
      } _ov1(e,e.output_vo,outputItem);
      iterItems(_ov1,e.orig);
      
      if (outputItem==NULL) {
>>>>>>> f4f5420f
        // Create output item for all variables defined at toplevel in the MiniZinc source
        GCLock lock;
        std::vector<Expression*> outputVars;
        for (unsigned int i=0; i<e.orig->size(); i++) {
          if (VarDeclI* vdi = (*e.orig)[i]->dyn_cast<VarDeclI>()) {
            VarDecl* vd = vdi->e();
            if (vd->type().isvar() && vd->e()==NULL) {
              std::ostringstream s;
              s << vd->id()->str().str() << " = ";
              if (vd->type().dim() > 0) {
                s << "array" << vd->type().dim() << "d(";
                for (unsigned int i=0; i<vd->type().dim(); i++) {
                  IntSetVal* idxset = eval_intset(vd->ti()->ranges()[i]->domain());
                  s << *idxset << ",";
                }
              }
              StringLit* sl = new StringLit(Location().introduce(),s.str());
              outputVars.push_back(sl);
              
              std::vector<Expression*> showArgs(1);
              showArgs[0] = vd->id();
              Call* show = new Call(Location().introduce(),constants().ids.show,showArgs);
              show->type(Type::parstring());
              FunctionI* fi = e.orig->matchFn(show);
              assert(fi);
              show->decl(fi);
              outputVars.push_back(show);
              std::string ends = vd->type().dim() > 0 ? ")" : "";
              ends += ";\n";
              StringLit* eol = new StringLit(Location().introduce(),ends);
              outputVars.push_back(eol);
            }
          }
        }
        OutputI* newOutputItem = new OutputI(Location().introduce(),new ArrayLit(Location().introduce(),outputVars));
        e.orig->addItem(newOutputItem);
        outputItem = copy(e.cmap, newOutputItem)->cast<OutputI>();
      }
      e.output->addItem(outputItem);
      GC::unlock();
      
      class CollectFunctions : public EVisitor {
      public:
        EnvI& env;
        CollectFunctions(EnvI& env0) : env(env0) {}
        bool enter(Expression* e) {
          if (e->type().isvar()) {
            Type t = e->type();
            t.ti(Type::TI_PAR);
            e->type(t);
          }
          return true;
        }
        void vCall(Call& c) {
          std::vector<Type> tv(c.args().size());
          for (unsigned int i=c.args().size(); i--;) {
            tv[i] = c.args()[i]->type();
            tv[i].ti(Type::TI_PAR);
          }
          FunctionI* decl = env.output->matchFn(c.id(), tv);
          Type t;
          if (decl==NULL) {
            FunctionI* origdecl = env.orig->matchFn(c.id(), tv);
            if (origdecl == NULL || !origdecl->rtype(tv).ispar()) {
              throw FlatteningError(env,c.loc(),"function is used in output, par version needed");
            }
            if (!isBuiltin(origdecl)) {
              GCLock lock;
              decl = copy(env.cmap,origdecl)->cast<FunctionI>();
              CollectOccurrencesE ce(env.output_vo,decl);
              topDown(ce, decl->e());
              topDown(ce, decl->ti());
              for (unsigned int i = decl->params().size(); i--;)
                topDown(ce, decl->params()[i]);
              env.output->registerFn(decl);
              env.output->addItem(decl);
            } else {
              decl = origdecl;
            }
          }
          c.decl(decl);
        }
      } _cf(e);
      topDown(_cf, outputItem->e());
      
      class OV2 : public ItemVisitor {
      public:
        EnvI& env;
        OV2(EnvI& env0) : env(env0) {}
        void vVarDeclI(VarDeclI* vdi) {
          if (Expression* vd_e = env.cmap.find(vdi->e())) {
            VarDecl* vd = vd_e->cast<VarDecl>();
            GCLock lock;
            VarDeclI* vdi_copy = copy(env.cmap,vdi)->cast<VarDeclI>();
            Type t = vdi_copy->e()->ti()->type();
            t.ti(Type::TI_PAR);
            makePar(vdi_copy->e());
            vdi_copy->e()->ti()->domain(NULL);
            vdi_copy->e()->flat(vdi->e()->flat());
            vdi_copy->e()->ann().clear();
            vdi_copy->e()->introduced(false);
            IdMap<KeepAlive>::iterator it;
            if (!vdi->e()->type().ispar()) {
              VarDecl* reallyFlat = vd->flat();
              while (reallyFlat!=reallyFlat->flat())
                reallyFlat=reallyFlat->flat();
              if (vd->flat()->e() && vd->flat()->e()->type().ispar()) {
                Expression* flate = copy(env.cmap,follow_id(reallyFlat->id()));
                outputVarDecls(env,vdi_copy,flate);
                vd->e(flate);
              } else if ( (it = env.reverseMappers.find(vd->id())) != env.reverseMappers.end()) {
                Call* rhs = copy(env.cmap,it->second())->cast<Call>();
                {
                  std::vector<Type> tv(rhs->args().size());
                  for (unsigned int i=rhs->args().size(); i--;) {
                    tv[i] = rhs->args()[i]->type();
                    tv[i].ti(Type::TI_PAR);
                  }
                  FunctionI* decl = env.output->matchFn(rhs->id(), tv);
                  if (decl==NULL) {
                    FunctionI* origdecl = env.orig->matchFn(rhs->id(), tv);
                    if (origdecl == NULL) {
                      throw FlatteningError(env,rhs->loc(),"function is used in output, par version needed");
                    }
                    if (!isBuiltin(origdecl)) {
                      decl = copy(env.cmap,origdecl)->cast<FunctionI>();
                      CollectOccurrencesE ce(env.output_vo,decl);
                      topDown(ce, decl->e());
                      topDown(ce, decl->ti());
                      for (unsigned int i = decl->params().size(); i--;)
                        topDown(ce, decl->params()[i]);
                      env.output->registerFn(decl);
                      env.output->addItem(decl);
                    } else {
                      decl = origdecl;
                    }
                  }
                  rhs->decl(decl);
                }
                outputVarDecls(env,vdi_copy,rhs);
                vd->e(rhs);
              } else if (cannotUseRHSForOutput(env,vd->e())) {
                // If the VarDecl does not have a usable right hand side, it needs to be
                // marked as output in the FlatZinc
                vd->e(NULL);
                assert(vdi->e()->flat());
                if (vdi->e()->type().dim() == 0) {
                  vdi->e()->flat()->addAnnotation(constants().ann.output_var);
                } else {
                  bool needOutputAnn = true;
                  if (reallyFlat->e() && reallyFlat->e()->isa<ArrayLit>()) {
                    ArrayLit* al = reallyFlat->e()->cast<ArrayLit>();
                    for (unsigned int i=0; i<al->v().size(); i++) {
                      if (Id* id = al->v()[i]->dyn_cast<Id>()) {
                        if (env.reverseMappers.find(id) != env.reverseMappers.end()) {
                          needOutputAnn = false;
                          break;
                        }
                      }
                    }
                    if (!needOutputAnn) {
                      outputVarDecls(env, vdi_copy, al);
                      vd->e(copy(env.cmap,al));
                    }
                  }
                  if (needOutputAnn) {
                    std::vector<Expression*> args(vdi->e()->type().dim());
                    for (unsigned int i=0; i<args.size(); i++) {
                      if (vdi->e()->ti()->ranges()[i]->domain() == NULL) {
                        args[i] = new SetLit(Location().introduce(), eval_intset(vdi->e()->flat()->ti()->ranges()[i]->domain()));
                      } else {
                        args[i] = new SetLit(Location().introduce(), eval_intset(vdi->e()->ti()->ranges()[i]->domain()));
                      }
                    }
                    ArrayLit* al = new ArrayLit(Location().introduce(), args);
                    args.resize(1);
                    args[0] = al;
                    vdi->e()->flat()->addAnnotation(new Call(Location().introduce(),constants().ann.output_array,args,NULL));
                  }
                }
              }
              env.output_vo.add(reallyFlat, env.output->size());
            }
            env.output_vo.add(vdi_copy, env.output->size());
            CollectOccurrencesE ce(env.output_vo,vdi_copy);
            topDown(ce, vdi_copy->e());
            env.output->addItem(vdi_copy);
          }
        }
      } _ov2(e);
      iterItems(_ov2,e.orig);
      
      CollectOccurrencesE ce(e.output_vo,outputItem);
      topDown(ce, outputItem->e());

    }
    
    std::vector<VarDecl*> deletedVarDecls;
    for (unsigned int i=0; i<e.output->size(); i++) {
      if (VarDeclI* vdi = (*e.output)[i]->dyn_cast<VarDeclI>()) {
        if (e.output_vo.occurrences(vdi->e())==0) {
          CollectDecls cd(e.output_vo,deletedVarDecls,vdi);
          topDown(cd, vdi->e()->e());
          removeIsOutput(vdi->e()->flat());
          vdi->remove();
        }
      }
    }
    while (!deletedVarDecls.empty()) {
      VarDecl* cur = deletedVarDecls.back(); deletedVarDecls.pop_back();
      if (e.output_vo.occurrences(cur) == 0) {
        IdMap<int>::iterator cur_idx = e.output_vo.idx.find(cur->id());
        if (cur_idx != e.output_vo.idx.end()) {
          VarDeclI* vdi = (*e.output)[cur_idx->second]->cast<VarDeclI>();
          if (!vdi->removed()) {
            CollectDecls cd(e.output_vo,deletedVarDecls,vdi);
            topDown(cd,cur->e());
            removeIsOutput(vdi->e()->flat());
            vdi->remove();
          }
        }
      }
    }
    e.output->compact();
  }
  
  void cleanupOutput(EnvI& env) {
    for (unsigned int i=0; i<env.output->size(); i++) {
      if (VarDeclI* vdi = (*env.output)[i]->dyn_cast<VarDeclI>()) {
        vdi->e()->flat(NULL);
      }
    }
  }

  bool checkParDomain(Expression* e, Expression* domain) {
    if (e->type()==Type::parint()) {
      IntSetVal* isv = eval_intset(domain);
      if (!isv->contains(eval_int(e)))
        return false;
    } else if (e->type()==Type::parfloat()) {
      BinOp* bo = domain->cast<BinOp>();
      assert(bo->op()==BOT_DOTDOT);
      FloatVal d_min = eval_float(bo->lhs());
      FloatVal d_max = eval_float(bo->rhs());
      FloatVal de = eval_float(e);
      if (de < d_min || de > d_max)
        return false;
    } else if (e->type()==Type::parsetint()) {
      IntSetVal* isv = eval_intset(domain);
      IntSetRanges ir(isv);
      IntSetVal* rsv = eval_intset(e);
      IntSetRanges rr(rsv);
      if (!Ranges::subset(rr, ir))
        return false;
    }
    return true;
  }
  
  void flatten(Env& e, FlatteningOptions opt) {
    EnvI& env = e.envi();

    class ExpandArrayDecls : public ItemVisitor {
    public:
      EnvI& env;
      ExpandArrayDecls(EnvI& env0) : env(env0) {}
      void vVarDeclI(VarDeclI* v) {
        if (v->e()->type().isvar() && v->e()->type().dim() > 0 && v->e()->e() == NULL) {
          (void) flat_exp(env,Ctx(),v->e()->id(),NULL,constants().var_true);
        }
      }
    } _ead(env);
    iterItems<ExpandArrayDecls>(_ead,e.model());;
    
    bool hadSolveItem = false;
    // Flatten main model
    class FV : public ItemVisitor {
    public:
      EnvI& env;
      bool& hadSolveItem;
      FV(EnvI& env0, bool& hadSolveItem0) : env(env0), hadSolveItem(hadSolveItem0) {}
      void vVarDeclI(VarDeclI* v) {
        if (v->e()->type().isvar() || v->e()->type().isann()) {
          (void) flat_exp(env,Ctx(),v->e()->id(),NULL,constants().var_true);
        } else {
          if (v->e()->e()==NULL) {
            if (!v->e()->type().isann())
              throw EvalError(v->e()->loc(), "Undefined parameter", v->e()->id()->v());
          } else {
            CallStackItem csi(env,v->e());
            GCLock lock;
            Location v_loc = v->e()->e()->loc();
            if (!v->e()->e()->type().cv()) {
              v->e()->e(eval_par(v->e()->e()));
            } else {
              EE ee = flat_exp(env, Ctx(), v->e()->e(), NULL, constants().var_true);
              v->e()->e(ee.r());
            }
            if (v->e()->type().dim() > 0) {
              checkIndexSets(v->e(), v->e()->e());
              if (v->e()->ti()->domain() != NULL) {
                ArrayLit* al = eval_array_lit(v->e()->e());
                for (unsigned int i=0; i<al->v().size(); i++) {
                  if (!checkParDomain(al->v()[i], v->e()->ti()->domain())) {
                    throw EvalError(v_loc, "parameter value out of range");
                  }
                }
              }
            } else {
              if (v->e()->ti()->domain() != NULL) {
                if (!checkParDomain(v->e()->e(), v->e()->ti()->domain())) {
                  throw EvalError(v_loc, "parameter value out of range");
                }
              }
            }
          }
        }
      }
      void vConstraintI(ConstraintI* ci) {
        (void) flat_exp(env,Ctx(),ci->e(),constants().var_true,constants().var_true);
      }
      void vSolveI(SolveI* si) {
        if (hadSolveItem)
          throw FlatteningError(env,si->loc(), "Only one solve item allowed");
        hadSolveItem = true;
        GCLock lock;
        SolveI* nsi = NULL;
        switch (si->st()) {
        case SolveI::ST_SAT:
          nsi = SolveI::sat(Location());
          break;
        case SolveI::ST_MIN:
          nsi = SolveI::min(Location().introduce(),flat_exp(env,Ctx(),si->e(),NULL,constants().var_true).r());
          break;
        case SolveI::ST_MAX:
          nsi = SolveI::max(Location().introduce(),flat_exp(env,Ctx(),si->e(),NULL,constants().var_true).r());
          break;
        }
        for (ExpressionSetIter it = si->ann().begin(); it != si->ann().end(); ++it) {
          nsi->ann().add(flat_exp(env,Ctx(),*it,NULL,constants().var_true).r());
        }
        env.flat_addItem(nsi);
      }
    } _fv(env,hadSolveItem);
    iterItems<FV>(_fv,e.model());

    if (!hadSolveItem) {
      e.envi().errorStack.clear();
      Location modelLoc;
      modelLoc.filename = e.model()->filepath();
      throw FlatteningError(e.envi(),modelLoc, "Model does not have a solve item");
    }
    
    // Create output model
    if (opt.keepOutputInFzn) {
      copyOutput(env);
    } else {
      createOutput(env);
    }
    
    // Flatten remaining redefinitions
    Model& m = *e.flat();
    int startItem = 0;
    int endItem = m.size()-1;
    
    FunctionI* int_lin_eq;
    {
      std::vector<Type> int_lin_eq_t(3);
      int_lin_eq_t[0] = Type::parint(1);
      int_lin_eq_t[1] = Type::varint(1);
      int_lin_eq_t[2] = Type::parint(0);
      GCLock lock;
      FunctionI* fi = env.orig->matchFn(constants().ids.int_.lin_eq, int_lin_eq_t);
      int_lin_eq = (fi && fi->e()) ? fi : NULL;
    }
    FunctionI* array_bool_and;
    FunctionI* array_bool_or;
    FunctionI* array_bool_clause;
    FunctionI* array_bool_clause_reif;
    {
      std::vector<Type> array_bool_andor_t(2);
      array_bool_andor_t[0] = Type::varbool(1);
      array_bool_andor_t[1] = Type::varbool(0);
      GCLock lock;
      FunctionI* fi = env.orig->matchFn(ASTString("array_bool_and"), array_bool_andor_t);
      array_bool_and = (fi && fi->e()) ? fi : NULL;
      fi = env.orig->matchFn(ASTString("array_bool_or"), array_bool_andor_t);
      array_bool_or = (fi && fi->e()) ? fi : NULL;

      array_bool_andor_t[1] = Type::varbool(1);
      fi = env.orig->matchFn(ASTString("bool_clause"), array_bool_andor_t);
      array_bool_clause = (fi && fi->e()) ? fi : NULL;

      array_bool_andor_t.push_back(Type::varbool());
      fi = env.orig->matchFn(ASTString("bool_clause_reif"), array_bool_andor_t);
      array_bool_clause_reif = (fi && fi->e()) ? fi : NULL;
    }
    
    std::vector<VarDecl*> deletedVarDecls;
    std::vector<VarDeclI*> removedItems;
    while (startItem <= endItem) {
      for (int i=startItem; i<=endItem; i++) {
        VarDeclI* vdi = m[i]->dyn_cast<VarDeclI>();
        bool keptVariable = true;
        if (vdi!=NULL && !isOutput(vdi->e()) && env.vo.occurrences(vdi->e())==0 ) {
          if (vdi->e()->e() && vdi->e()->ti()->domain()) {
            if (vdi->e()->type().isvar() && vdi->e()->type().isbool() &&
                !vdi->e()->type().isopt() &&
                Expression::equal(vdi->e()->ti()->domain(),constants().lit_true)) {
              GCLock lock;
              ConstraintI* ci = new ConstraintI(vdi->loc(),vdi->e()->e());
              if (vdi->e()->introduced()) {
                removedItems.push_back(vdi);
                keptVariable = false;
              } else {
                vdi->e()->e(NULL);
              }
              env.flat_addItem(ci);
            } else if (vdi->e()->type().ispar() || vdi->e()->ti()->computedDomain()) {
              removedItems.push_back(vdi);
              keptVariable = false;
            }
          } else {
            removedItems.push_back(vdi);
            keptVariable = false;
          }
        }
        if (vdi && keptVariable &&
            vdi->e()->type().isint() && vdi->e()->type().isvar() &&
            vdi->e()->ti()->domain() != NULL) {

          GCLock lock;
          IntSetVal* dom = eval_intset(vdi->e()->ti()->domain());

          bool needRangeDomain = opt.onlyRangeDomains;
          if (!needRangeDomain && dom->size() > 0) {
            if (dom->min(0).isMinusInfinity() || dom->max(dom->size()-1).isPlusInfinity())
              needRangeDomain = true;
          }
          
          if (needRangeDomain) {
            if (dom->min(0).isMinusInfinity() || dom->max(dom->size()-1).isPlusInfinity()) {
              TypeInst* nti = copy(vdi->e()->ti())->cast<TypeInst>();
              nti->domain(NULL);
              vdi->e()->ti(nti);
              if (dom->min(0).isFinite()) {
                std::vector<Expression*> args(2);
                args[0] = new IntLit(Location().introduce(),dom->min(0));
                args[1] = vdi->e()->id();
                Call* call = new Call(Location().introduce(),constants().ids.int_.le,args);
                call->type(Type::varbool());
                call->decl(env.orig->matchFn(call));
                env.flat_addItem(new ConstraintI(Location().introduce(), call));
              } else if (dom->max(dom->size()-1).isFinite()) {
                std::vector<Expression*> args(2);
                args[0] = vdi->e()->id();
                args[1] = new IntLit(Location().introduce(),dom->max(dom->size()-1));
                Call* call = new Call(Location().introduce(),constants().ids.int_.le,args);
                call->type(Type::varbool());
                call->decl(env.orig->matchFn(call));
                env.flat_addItem(new ConstraintI(Location().introduce(), call));
              }
            } else if (dom->size() > 1) {
              SetLit* newDom = new SetLit(Location().introduce(),IntSetVal::a(dom->min(0),dom->max(dom->size()-1)));
              TypeInst* nti = copy(vdi->e()->ti())->cast<TypeInst>();
              nti->domain(newDom);
              vdi->e()->ti(nti);
            }
            if (dom->size() > 1) {
              IntVal firstHole = dom->max(0)+1;
              IntSetRanges domr(dom);
              ++domr;
              for (; domr(); ++domr) {
                for (IntVal i=firstHole; i<domr.min(); i++) {
                  std::vector<Expression*> args(2);
                  args[0] = vdi->e()->id();
                  args[1] = new IntLit(Location().introduce(),i);
                  Call* call = new Call(Location().introduce(),constants().ids.int_.ne,args);
                  call->type(Type::varbool());
                  call->decl(env.orig->matchFn(call));
                  env.flat_addItem(new ConstraintI(Location().introduce(), call));
                  firstHole = domr.max().plus(1);
                }
              }
            }
          }
        }
      }

      // rewrite some constraints if there are redefinitions
      for (int i=startItem; i<=endItem; i++) {
        if (VarDeclI* vdi = m[i]->dyn_cast<VarDeclI>()) {
          VarDecl* vd = vdi->e();
          if (!vdi->removed() && vd->e()) {
            if (Call* c = vd->e()->dyn_cast<Call>()) {
              GCLock lock;
              Call* nc = NULL;
              if (c->id() == constants().ids.lin_exp) {
                if (int_lin_eq) {
                  std::vector<Expression*> args(c->args().size());
                  ArrayLit* le_c = follow_id(c->args()[0])->cast<ArrayLit>();
                  std::vector<Expression*> nc_c(le_c->v().size());
                  std::copy(le_c->v().begin(),le_c->v().end(),nc_c.begin());
                  nc_c.push_back(new IntLit(Location().introduce(),-1));
                  args[0] = new ArrayLit(Location().introduce(),nc_c);
                  args[0]->type(Type::parint(1));
                  ArrayLit* le_x = follow_id(c->args()[1])->cast<ArrayLit>();
                  std::vector<Expression*> nx(le_x->v().size());
                  std::copy(le_x->v().begin(),le_x->v().end(),nx.begin());
                  nx.push_back(vd->id());
                  args[1] = new ArrayLit(Location().introduce(),nx);
                  args[1]->type(Type::varint(1));
                  IntVal d = c->args()[2]->cast<IntLit>()->v();
                  args[2] = new IntLit(Location().introduce(),-d);
                  args[2]->type(Type::parint(0));
                  nc = new Call(c->loc().introduce(),ASTString("int_lin_eq"),args);
                  nc->type(Type::varbool());
                  nc->decl(int_lin_eq);
                }
              } else if (c->id() == constants().ids.exists) {
                if (array_bool_or) {
                  std::vector<Expression*> args(2);
                  args[0] = c->args()[0];
                  args[1] = vd->id();
                  nc = new Call(c->loc().introduce(),array_bool_or->id(),args);
                  nc->type(Type::varbool());
                  nc->decl(array_bool_or);
                }
              } else if (c->id() == constants().ids.forall) {
                if (array_bool_and) {
                  std::vector<Expression*> args(2);
                  args[0] = c->args()[0];
                  args[1] = vd->id();
                  nc = new Call(c->loc().introduce(),array_bool_and->id(),args);
                  nc->type(Type::varbool());
                  nc->decl(array_bool_and);
                }
              } else if (c->id() == constants().ids.clause && array_bool_clause_reif) {
                std::vector<Expression*> args(3);
                args[0] = c->args()[0];
                args[1] = c->args()[1];
                args[2] = vd->id();
                nc = new Call(c->loc().introduce(),array_bool_clause_reif->id(),args);
                nc->type(Type::varbool());
                nc->decl(array_bool_clause_reif);
              } else {
                if ( (!vd->type().isbool()) || (!Expression::equal(vd->ti()->domain(), constants().lit_true))) {
                  std::vector<Expression*> args(c->args().size());
                  std::copy(c->args().begin(),c->args().end(),args.begin());
                  args.push_back(vd->id());
                  ASTString cid = c->id();
                  if (cid == constants().ids.clause && array_bool_clause_reif) {
                    nc = new Call(c->loc().introduce(),array_bool_clause_reif->id(),args);
                    nc->type(Type::varbool());
                    nc->decl(array_bool_clause_reif);
                  } else {
                    if (c->type().isbool() && vd->type().isbool()) {
                      cid = env.reifyId(c->id());
                    }
                    FunctionI* decl = env.orig->matchFn(cid,args);
                    if (decl && decl->e()) {
                      nc = new Call(c->loc().introduce(),cid,args);
                      nc->type(Type::varbool());
                      nc->decl(decl);
                    }
                  }
                }
              }
              if (nc != NULL) {
                CollectDecls cd(env.vo,deletedVarDecls,vdi);
                topDown(cd,c);
                vd->e(NULL);
                vd->addAnnotation(constants().ann.is_defined_var);
                nc->addAnnotation(definesVarAnn(vd->id()));
                (void) flat_exp(env, Ctx(), nc, constants().var_true, constants().var_true);
              }
            }
          }
        } else if (ConstraintI* ci = m[i]->dyn_cast<ConstraintI>()) {
          if (Call* c = ci->e()->dyn_cast<Call>()) {
            GCLock lock;
            Call* nc = NULL;
            if (c->id() == constants().ids.exists) {
              if (array_bool_or) {
                std::vector<Expression*> args(2);
                args[0] = c->args()[0];
                args[1] = constants().lit_true;
                nc = new Call(c->loc().introduce(),array_bool_or->id(),args);
                nc->type(Type::varbool());
                nc->decl(array_bool_or);
              }
            } else if (c->id() == constants().ids.forall) {
              if (array_bool_and) {
                std::vector<Expression*> args(2);
                args[0] = c->args()[0];
                args[1] = constants().lit_true;
                nc = new Call(c->loc().introduce(),array_bool_and->id(),args);
                nc->type(Type::varbool());
                nc->decl(array_bool_and);
              }
            } else if (c->id() == constants().ids.clause) {
              if (array_bool_clause) {
                std::vector<Expression*> args(2);
                args[0] = c->args()[0];
                args[1] = c->args()[1];
                nc = new Call(c->loc().introduce(),array_bool_clause->id(),args);
                nc->type(Type::varbool());
                nc->decl(array_bool_clause);
              }

            } else {
              FunctionI* decl = env.orig->matchFn(c);
              if (decl && decl->e()) {
                nc = c;
                nc->decl(decl);
              }
            }
            if (nc != NULL) {
              CollectDecls cd(env.vo,deletedVarDecls,ci);
              topDown(cd,c);
              ci->e(constants().lit_true);
              ci->remove();
              (void) flat_exp(env, Ctx(), nc, constants().var_true, constants().var_true);
            }
          }
          
        }
      }

      startItem = endItem+1;
      endItem = m.size()-1;
    }

    for (unsigned int i=0; i<removedItems.size(); i++) {
      if (env.vo.occurrences(removedItems[i]->e())==0) {
        CollectDecls cd(env.vo,deletedVarDecls,removedItems[i]);
        topDown(cd,removedItems[i]->e()->e());
        removedItems[i]->remove();
      }
    }
    
    // Add redefinitions for output variables that may have been redefined since createOutput
    for (unsigned int i=0; i<env.output->size(); i++) {
      if (VarDeclI* vdi = (*env.output)[i]->dyn_cast<VarDeclI>()) {
        IdMap<KeepAlive>::iterator it;
        GCLock lock;
        if (!vdi->e()->type().ispar() &&
            vdi->e()->e()==NULL &&
            (it = env.reverseMappers.find(vdi->e()->id())) != env.reverseMappers.end()) {
          GCLock lock;
          Call* rhs = copy(env.cmap,it->second())->cast<Call>();
          std::vector<Type> tv(rhs->args().size());
          for (unsigned int i=rhs->args().size(); i--;) {
            tv[i] = rhs->args()[i]->type();
            tv[i].ti(Type::TI_PAR);
          }
          FunctionI* decl = env.output->matchFn(rhs->id(), tv);
          Type t;
          if (decl==NULL) {
            FunctionI* origdecl = env.orig->matchFn(rhs->id(), tv);
            if (origdecl == NULL) {
              throw FlatteningError(env,rhs->loc(),"function is used in output, par version needed");
            }
            if (!isBuiltin(origdecl)) {
              decl = copy(env.cmap,origdecl)->cast<FunctionI>();
              CollectOccurrencesE ce(env.output_vo,decl);
              topDown(ce, decl->e());
              topDown(ce, decl->ti());
              for (unsigned int i = decl->params().size(); i--;)
                topDown(ce, decl->params()[i]);
              env.output->registerFn(decl);
              env.output->addItem(decl);
            } else {
              decl = origdecl;
            }
          }
          rhs->decl(decl);
          outputVarDecls(env,vdi,rhs);
          
          removeIsOutput(vdi->e()->flat());
          vdi->e()->e(rhs);
        }
      }
    }

    for (unsigned int i=0; i<m.size(); i++) {
      if (ConstraintI* ci = m[i]->dyn_cast<ConstraintI>()) {
        if (Call* c = ci->e()->dyn_cast<Call>()) {
          if (c->decl()==constants().var_redef) {
            CollectDecls cd(env.vo,deletedVarDecls,ci);
            topDown(cd,c);
            ci->remove();
          }
        }
      }
    }
    
    while (!deletedVarDecls.empty()) {
      VarDecl* cur = deletedVarDecls.back(); deletedVarDecls.pop_back();
      if (env.vo.occurrences(cur) == 0 && !isOutput(cur)) {
        IdMap<int>::iterator cur_idx = env.vo.idx.find(cur->id());
        if (cur_idx != env.vo.idx.end() && !m[cur_idx->second]->removed()) {
          CollectDecls cd(env.vo,deletedVarDecls,m[cur_idx->second]->cast<VarDeclI>());
          topDown(cd,cur->e());
          m[cur_idx->second]->remove();
        }
      }
    }

    if (!opt.keepOutputInFzn) {
      createOutput(env);
    }
    cleanupOutput(env);
  }
  
  void oldflatzinc(Env& e) {
    Model* m = e.flat();
    for (unsigned int i=0; i<m->size(); i++) {
      Item* item = (*m)[i];
      if (item->isa<VarDeclI>() &&
          (item->cast<VarDeclI>()->e()->type().ot() == Type::OT_OPTIONAL ||
           item->cast<VarDeclI>()->e()->type().bt() == Type::BT_ANN) ) {
            item->remove();
          }
    }

    m->compact();
    
    int msize = m->size();
    UNORDERED_NAMESPACE::unordered_set<Item*> globals;
    std::vector<int> declsWithIds;
    for (int i=0; i<msize; i++) {
      if ((*m)[i]->removed())
        continue;
      if (VarDeclI* vdi = (*m)[i]->dyn_cast<VarDeclI>()) {
        GCLock lock;
        VarDecl* vd = vdi->e();
        if (vd->type().ispar()) {
          vd->ann().clear();
          vd->introduced(false);
          vd->ti()->domain(NULL);
        }
        vd->ann().remove(constants().ctx.mix);
        vd->ann().remove(constants().ctx.pos);
        vd->ann().remove(constants().ctx.neg);
        vd->ann().remove(constants().ctx.root);
        vd->ann().remove(constants().ann.promise_total);
        
        if (vd->e() && vd->e()->isa<Id>()) {
          declsWithIds.push_back(i);
          vdi->e()->payload(-static_cast<int>(i)-1);
        } else {
          vdi->e()->payload(i);
        }
        
        if (vd->type().isvar() && vd->type().isbool()) {
          if (Expression::equal(vd->ti()->domain(),constants().lit_true)) {
            Expression* ve = vd->e();
            vd->e(constants().lit_true);
            vd->ti()->domain(NULL);
            if (ve != NULL) {
              if (Call* vcc = ve->dyn_cast<Call>()) {
                ASTString cid;
                std::vector<Expression*> args;
                if (vcc->id() == constants().ids.exists) {
                  cid = constants().ids.array_bool_or;
                  args.push_back(vcc->args()[0]);
                  args.push_back(constants().lit_true);
                } else if (vcc->id() == constants().ids.forall) {
                  cid = constants().ids.array_bool_and;
                  args.push_back(vcc->args()[0]);
                  args.push_back(constants().lit_true);
                } else if (vcc->id() == constants().ids.clause) {
                  cid = constants().ids.bool_clause;
                  args.push_back(vcc->args()[0]);
                  args.push_back(vcc->args()[1]);
                }
                if (args.size()==0) {
                  ve = vcc;
                } else {
                  Call* nc = new Call(vcc->loc().introduce(),cid,args);
                  nc->type(vcc->type());
                  nc->ann().merge(vcc->ann());
                  ve = nc;
                }
              } else if (Id* id = ve->dyn_cast<Id>()) {
                if (id->decl()->ti()->domain() != constants().lit_true) {
                  std::vector<Expression*> args(2);
                  args[0] = id;
                  args[1] = constants().lit_true;
                  GCLock lock;
                  ve = new Call(Location().introduce(),constants().ids.bool_eq,args);
                } else {
                  ve = constants().lit_true;
                }
              }
              if (ve != constants().lit_true) {
                e.envi().flat_addItem(new ConstraintI(Location().introduce(),ve));
              }
            }
          } else {
            if (vd->e() != NULL) {
              if (vd->e()->eid()==Expression::E_CALL) {
                const Call* c = vd->e()->cast<Call>();
                GCLock lock;
                vd->e(NULL);
                vd->addAnnotation(constants().ann.is_defined_var);
                ASTString cid;
                if (c->id() == constants().ids.exists) {
                  cid = constants().ids.array_bool_or;
                } else if (c->id() == constants().ids.forall) {
                  cid = constants().ids.array_bool_and;
                } else if (c->id() == constants().ids.clause) {
                  cid = constants().ids.bool_clause_reif;
                } else {
                  cid = e.envi().reifyId(c->id());
                }
                std::vector<Expression*> args(c->args().size());
                std::copy(c->args().begin(),c->args().end(),args.begin());
                args.push_back(vd->id());
                Call * nc = new Call(c->loc().introduce(),cid,args);
                nc->type(c->type());
                nc->addAnnotation(definesVarAnn(vd->id()));
                nc->ann().merge(c->ann());
                e.envi().flat_addItem(new ConstraintI(Location().introduce(),nc));
              } else {
                assert(vd->e()->eid() == Expression::E_ID ||
                       vd->e()->eid() == Expression::E_BOOLLIT);
              }
            }
            if (Expression::equal(vd->ti()->domain(),constants().lit_false)) {
              vd->ti()->domain(NULL);
              vd->e(constants().lit_false);
            }
          }
        } else if (vd->type().isvar() && vd->type().dim()==0) {
          if (vd->e() != NULL) {
            if (const Call* cc = vd->e()->dyn_cast<Call>()) {
              vd->e(NULL);
              vd->addAnnotation(constants().ann.is_defined_var);
              std::vector<Expression*> args(cc->args().size());
              ASTString cid;
              if (cc->id() == constants().ids.lin_exp) {
                ArrayLit* le_c = follow_id(cc->args()[0])->cast<ArrayLit>();
                std::vector<Expression*> nc(le_c->v().size());
                std::copy(le_c->v().begin(),le_c->v().end(),nc.begin());
                if (le_c->type().bt()==Type::BT_INT) {
                  cid = constants().ids.int_.lin_eq;
                  nc.push_back(new IntLit(Location().introduce(),-1));
                  args[0] = new ArrayLit(Location().introduce(),nc);
                  ArrayLit* le_x = follow_id(cc->args()[1])->cast<ArrayLit>();
                  std::vector<Expression*> nx(le_x->v().size());
                  std::copy(le_x->v().begin(),le_x->v().end(),nx.begin());
                  nx.push_back(vd->id());
                  args[1] = new ArrayLit(Location().introduce(),nx);
                  IntVal d = cc->args()[2]->cast<IntLit>()->v();
                  args[2] = new IntLit(Location().introduce(),-d);
                } else {
                  // float
                  cid = constants().ids.float_.lin_eq;
                  nc.push_back(new FloatLit(Location().introduce(),-1.0));
                  args[0] = new ArrayLit(Location().introduce(),nc);
                  ArrayLit* le_x = follow_id(cc->args()[1])->cast<ArrayLit>();
                  std::vector<Expression*> nx(le_x->v().size());
                  std::copy(le_x->v().begin(),le_x->v().end(),nx.begin());
                  nx.push_back(vd->id());
                  args[1] = new ArrayLit(Location().introduce(),nx);
                  FloatVal d = cc->args()[2]->cast<FloatLit>()->v();
                  args[2] = new FloatLit(Location().introduce(),-d);
                }
              } else {
                if (cc->id() == "card") {
                  // card is 'set_card' in old FlatZinc
                  cid = constants().ids.set_card;
                } else {
                  cid = cc->id();
                }
                std::copy(cc->args().begin(),cc->args().end(),args.begin());
                args.push_back(vd->id());
              }
              Call* nc = new Call(cc->loc().introduce(),cid,args);
              nc->type(cc->type());
              nc->addAnnotation(definesVarAnn(vd->id()));
              nc->ann().merge(cc->ann());
              e.envi().flat_addItem(new ConstraintI(Location().introduce(),nc));
            } else {
              assert(vd->e()->eid() == Expression::E_ID ||
                     vd->e()->eid() == Expression::E_INTLIT ||
                     vd->e()->eid() == Expression::E_FLOATLIT ||
                     vd->e()->eid() == Expression::E_BOOLLIT ||
                     vd->e()->eid() == Expression::E_SETLIT);
              
            }
          }
        } else if (vd->type().dim() > 0) {
          if (!vd->e()->isa<ArrayLit>()) {
            vd->e(follow_id(vd->e()));
          }
          if (vd->ti()->ranges().size() == 1 &&
              vd->ti()->ranges()[0]->domain() != NULL &&
              vd->ti()->ranges()[0]->domain()->isa<SetLit>()) {
            IntSetVal* isv = vd->ti()->ranges()[0]->domain()->cast<SetLit>()->isv();
            if (isv && (isv->size()==0 || isv->min(0)==1))
              continue;
          }
          assert(vd->e() != NULL);
          ArrayLit* al = NULL;
          Expression* e = vd->e();
          while (al==NULL) {
            switch (e->eid()) {
              case Expression::E_ARRAYLIT:
                al = e->cast<ArrayLit>();
                break;
              case Expression::E_ID:
                e = e->cast<Id>()->decl()->e();
                break;
              default:
                assert(false);
            }
          }
          std::vector<int> dims(2);
          dims[0] = 1;
          dims[1] = al->length();
          al->setDims(ASTIntVec(dims));
          IntSetVal* isv = IntSetVal::a(1,al->length());
          if (vd->ti()->ranges().size() == 1) {
            vd->ti()->ranges()[0]->domain(new SetLit(Location().introduce(),isv));
          } else {
            std::vector<TypeInst*> r(1);
            r[0] = new TypeInst(vd->ti()->ranges()[0]->loc(),
                                vd->ti()->ranges()[0]->type(),
                                new SetLit(Location().introduce(),isv));
            ASTExprVec<TypeInst> ranges(r);
            TypeInst* ti = new TypeInst(vd->ti()->loc(),vd->ti()->type(),ranges,vd->ti()->domain());
            vd->ti(ti);
          }
        }
      } else if (ConstraintI* ci = (*m)[i]->dyn_cast<ConstraintI>()) {
        if (Call* vc = ci->e()->dyn_cast<Call>()) {
          if (vc->id() == constants().ids.exists) {
            GCLock lock;
            vc->id(ASTString("array_bool_or"));
            std::vector<Expression*> args(2);
            args[0] = vc->args()[0];
            args[1] = constants().lit_true;
            ASTExprVec<Expression> argsv(args);
            vc->args(argsv);
            vc->decl(e.envi().orig->matchFn(vc));
          } else if (vc->id() == constants().ids.forall) {
            GCLock lock;
            vc->id(ASTString("array_bool_and"));
            std::vector<Expression*> args(2);
            args[0] = vc->args()[0];
            args[1] = constants().lit_true;
            ASTExprVec<Expression> argsv(args);
            vc->args(argsv);
            vc->decl(e.envi().orig->matchFn(vc));
          } else if (vc->id() == constants().ids.clause) {
            GCLock lock;
            vc->id(ASTString("bool_clause"));
            vc->decl(e.envi().orig->matchFn(vc));
          } else if (vc->id() == constants().ids.bool_xor && vc->args().size()==2) {
            GCLock lock;
            std::vector<Expression*> args(3);
            args[0] = vc->args()[0];
            args[1] = vc->args()[1];
            args[2] = constants().lit_true;
            ASTExprVec<Expression> argsv(args);
            vc->args(argsv);
            vc->decl(e.envi().orig->matchFn(vc));
          }
          if (vc->decl() && vc->decl() != constants().var_redef &&
              !isBuiltin(vc->decl()) &&
              globals.find(vc->decl())==globals.end()) {
            e.envi().flat_addItem(vc->decl());
            globals.insert(vc->decl());
          }
        } else if (Id* id = ci->e()->dyn_cast<Id>()) {
          std::vector<Expression*> args(2);
          args[0] = id;
          args[1] = constants().lit_true;
          GCLock lock;
          ci->e(new Call(Location().introduce(),constants().ids.bool_eq,args));
        } else if (BoolLit* bl = ci->e()->dyn_cast<BoolLit>()) {
          if (!bl->v()) {
            GCLock lock;
            std::vector<Expression*> args(2);
            args[0] = constants().lit_false;
            args[1] = constants().lit_true;
            Call* neq = new Call(Location().introduce(),constants().ids.bool_eq,args);
            ci->e(neq);
          }
        }
      } else if (SolveI* si = (*m)[i]->dyn_cast<SolveI>()) {
        if (si->e() && si->e()->type().ispar()) {
          GCLock lock;
          TypeInst* ti = new TypeInst(Location().introduce(),si->e()->type(),NULL);
          VarDecl* constantobj = new VarDecl(Location().introduce(),ti,e.envi().genId(),si->e());
          si->e(constantobj->id());
          e.envi().flat_addItem(new VarDeclI(Location().introduce(),constantobj));
        }
      }
    }
    
    std::vector<VarDeclI*> sortedVarDecls(declsWithIds.size());
    int vdCount = 0;
    for (unsigned int i=0; i<declsWithIds.size(); i++) {
      VarDecl* cur = (*m)[declsWithIds[i]]->cast<VarDeclI>()->e();
      std::vector<int> stack;
      while (cur && cur->payload() < 0) {
        stack.push_back(cur->payload());
        if (Id* id = cur->e()->dyn_cast<Id>()) {
          cur = id->decl();
        } else {
          cur = NULL;
        }
      }
      for (unsigned int i=stack.size(); i--;) {
        VarDeclI* vdi = (*m)[-stack[i]-1]->cast<VarDeclI>();
        vdi->e()->payload(-vdi->e()->payload()-1);
        sortedVarDecls[vdCount++] = vdi;
      }
    }
    for (unsigned int i=0; i<declsWithIds.size(); i++) {
      (*m)[declsWithIds[i]] = sortedVarDecls[i];
    }
    
    m->compact();
    
    class Cmp {
    public:
      bool operator() (Item* i, Item* j) {
        if (i->iid()==Item::II_FUN || j->iid()==Item::II_FUN) {
          if (i->iid()==j->iid())
            return false;
          return i->iid()==Item::II_FUN;
        }
        if (i->iid()==Item::II_SOL) {
          assert(j->iid() != i->iid());
          return false;
        }
        if (j->iid()==Item::II_SOL) {
          assert(j->iid() != i->iid());
          return true;
        }
        if (i->iid()==Item::II_VD) {
          if (j->iid() != i->iid())
            return true;
          if (i->cast<VarDeclI>()->e()->type().ispar() &&
              j->cast<VarDeclI>()->e()->type().isvar())
            return true;
          if (j->cast<VarDeclI>()->e()->type().ispar() &&
              i->cast<VarDeclI>()->e()->type().isvar())
            return false;
          if (i->cast<VarDeclI>()->e()->type().dim() == 0 &&
              j->cast<VarDeclI>()->e()->type().dim() != 0)
            return true;
          if (i->cast<VarDeclI>()->e()->type().dim() != 0 &&
              j->cast<VarDeclI>()->e()->type().dim() == 0)
            return false;
          if (i->cast<VarDeclI>()->e()->e()==NULL &&
              j->cast<VarDeclI>()->e()->e() != NULL)
            return true;
          if (i->cast<VarDeclI>()->e()->e() &&
              j->cast<VarDeclI>()->e()->e() &&
              !i->cast<VarDeclI>()->e()->e()->isa<Id>() &&
              j->cast<VarDeclI>()->e()->e()->isa<Id>())
            return true;
        }
        return false;
      }
    } _cmp;
    std::stable_sort(m->begin(),m->end(),_cmp);

  }

}<|MERGE_RESOLUTION|>--- conflicted
+++ resolved
@@ -4456,12 +4456,6 @@
       // Create new output model
       OutputI* outputItem = NULL;
 
-<<<<<<< HEAD
-      GC::lock();
-      if (e.orig->outputItem()) {
-        outputItem = copy(e.cmap, e.orig->outputItem())->cast<OutputI>();
-      } else {
-=======
       class OV1 : public ItemVisitor {
       public:
         EnvI& env;
@@ -4478,7 +4472,6 @@
       iterItems(_ov1,e.orig);
       
       if (outputItem==NULL) {
->>>>>>> f4f5420f
         // Create output item for all variables defined at toplevel in the MiniZinc source
         GCLock lock;
         std::vector<Expression*> outputVars;
@@ -4516,9 +4509,8 @@
         OutputI* newOutputItem = new OutputI(Location().introduce(),new ArrayLit(Location().introduce(),outputVars));
         e.orig->addItem(newOutputItem);
         outputItem = copy(e.cmap, newOutputItem)->cast<OutputI>();
-      }
-      e.output->addItem(outputItem);
-      GC::unlock();
+        e.output->addItem(outputItem);
+      }
       
       class CollectFunctions : public EVisitor {
       public:
