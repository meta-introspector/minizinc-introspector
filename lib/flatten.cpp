/* -*- mode: C++; c-basic-offset: 2; indent-tabs-mode: nil -*- */

/*
 *  Main authors:
 *     Guido Tack <guido.tack@monash.edu>
 */

/* This Source Code Form is subject to the terms of the Mozilla Public
 * License, v. 2.0. If a copy of the MPL was not distributed with this
 * file, You can obtain one at http://mozilla.org/MPL/2.0/. */

#include <minizinc/flatten.hh>
#include <minizinc/eval_par.hh>
#include <minizinc/copy.hh>
#include <minizinc/hash.hh>
#include <minizinc/astexception.hh>
#include <minizinc/optimize.hh>
#include <minizinc/astiterator.hh>

#include <minizinc/stl_map_set.hh>

#include <minizinc/flatten_internal.hh>

// temporary
#include <minizinc/prettyprinter.hh>

namespace MiniZinc {

  /// Output operator for contexts
  template<class Char, class Traits>
  std::basic_ostream<Char,Traits>&
  operator <<(std::basic_ostream<Char,Traits>& os, Ctx& ctx) {
    switch (ctx.b) {
    case C_ROOT: os << "R"; break;
    case C_POS: os << "+"; break;
    case C_NEG: os << "-"; break;
    case C_MIX: os << "M"; break;
    default: assert(false); break;
    }
    switch (ctx.i) {
    case C_ROOT: os << "R"; break;
    case C_POS: os << "+"; break;
    case C_NEG: os << "-"; break;
    case C_MIX: os << "M"; break;
    default: assert(false); break;
    }
    if (ctx.neg) os << "!";
    return os;
  }

  BCtx operator +(const BCtx& c) {
    switch (c) {
    case C_ROOT: return C_POS;
    case C_POS: return C_POS;
    case C_NEG: return C_NEG;
    case C_MIX: return C_MIX;
    default: assert(false); return C_ROOT;
    }
  }

  BCtx operator -(const BCtx& c) {
    switch (c) {
    case C_ROOT: return C_NEG;
    case C_POS: return C_NEG;
    case C_NEG: return C_POS;
    case C_MIX: return C_MIX;
    default: assert(false); return C_ROOT;
    }
  }

  /// Check if \a c is non-positive
  bool nonpos(const BCtx& c) {
    return c==C_NEG || c==C_MIX;
  }
  /// Check if \a c is non-negative
  bool nonneg(const BCtx& c) {
    return c==C_ROOT || c==C_POS;
  }

  void dumpEEb(const std::vector<EE>& ee) {
    for (unsigned int i=0; i<ee.size(); i++)
      std::cerr << *ee[i].b() << "\n";
  }
  void dumpEEr(const std::vector<EE>& ee) {
    for (unsigned int i=0; i<ee.size(); i++)
      std::cerr << *ee[i].r() << "\n";
  }
  std::vector<Expression*> toExpVec(std::vector<KeepAlive>& v) {
    std::vector<Expression*> r(v.size());
    for (unsigned int i=v.size(); i--;)
      r[i] = v[i]();
    return r;
  }

  void addCtxAnn(VarDecl* vd, BCtx& c) {
    if (vd) {
      Id* ctx_id = NULL;
      switch (c) {
        case C_ROOT: ctx_id=constants().ctx.root; break;
        case C_POS: ctx_id=constants().ctx.pos; break;
        case C_NEG: ctx_id=constants().ctx.neg; break;
        case C_MIX: ctx_id=constants().ctx.mix; break;
        default: assert(false);;
      }
      vd->addAnnotation(ctx_id);
    }
  }

  Expression* definesVarAnn(Id* id) {
    std::vector<Expression*> args(1);
    args[0] = id;
    Call* c = new Call(Location().introduce(),constants().ann.defines_var,args);
    c->type(Type::ann());
    return c;
  }

  bool isDefinesVarAnn(Expression* e) {
    return e->isa<Call>() && e->cast<Call>()->id()==constants().ann.defines_var;
  }
  
  /// Check if \a e is NULL or true
  bool istrue(EnvI& env, Expression* e) {
    return e==NULL || (e->type().ispar() && e->type().isbool()
                       && eval_bool(env,e));
  }  
  /// Check if \a e is non-NULL and false
  bool isfalse(EnvI& env, Expression* e) {
    return e!=NULL && e->type().ispar() && e->type().isbool()
           && !eval_bool(env,e);
  }  

  EE flat_exp(EnvI& env, Ctx ctx, Expression* e, VarDecl* r, VarDecl* b);
  KeepAlive bind(EnvI& env, Ctx ctx, VarDecl* vd, Expression* e);

  VarDecl* newVarDecl(EnvI& env, Ctx ctx, TypeInst* ti, Id* id, VarDecl* origVd, Expression* rhs) {
    VarDecl* vd;
    if (id == NULL)
      vd = new VarDecl(rhs ? rhs->loc().introduce() : Location().introduce(), ti, env.genId());
    else
      vd = new VarDecl(rhs ? rhs->loc().introduce() : Location().introduce(), ti, id);
    if (vd->e()) {
      bind(env, ctx, vd, rhs);
    } else {
      vd->e(rhs);
    }
    assert(!vd->type().isbot());
    if (origVd && (origVd->id()->idn()!=-1 || origVd->toplevel())) {
      vd->introduced(origVd->introduced());
    } else {
      vd->introduced(true);
    }
    
    vd->flat(vd);

    if (origVd) {
      for (ExpressionSetIter it = origVd->ann().begin(); it != origVd->ann().end(); ++it) {
        EE ee_ann = flat_exp(env, Ctx(), *it, NULL, constants().var_true);
        vd->addAnnotation(ee_ann.r());
      }
    }
    
    VarDeclI* ni = new VarDeclI(Location().introduce(),vd);
    env.flat_addItem(ni);
    EE ee(vd,NULL);
    env.map_insert(vd->id(),ee);
    
    return vd;
  }

#define MZN_FILL_REIFY_MAP(T,ID) reifyMap.insert(std::pair<ASTString,ASTString>(constants().ids.T.ID,constants().ids.T ## reif.ID));

  EnvI::EnvI(Model* orig0) : orig(orig0), output(new Model), ignorePartial(false), collect_vardecls(false), _flat(new Model), ids(0) {
    MZN_FILL_REIFY_MAP(int_,lin_eq);
    MZN_FILL_REIFY_MAP(int_,lin_le);
    MZN_FILL_REIFY_MAP(int_,lin_ne);
    MZN_FILL_REIFY_MAP(int_,plus);
    MZN_FILL_REIFY_MAP(int_,minus);
    MZN_FILL_REIFY_MAP(int_,times);
    MZN_FILL_REIFY_MAP(int_,div);
    MZN_FILL_REIFY_MAP(int_,mod);
    MZN_FILL_REIFY_MAP(int_,lt);
    MZN_FILL_REIFY_MAP(int_,le);
    MZN_FILL_REIFY_MAP(int_,gt);
    MZN_FILL_REIFY_MAP(int_,ge);
    MZN_FILL_REIFY_MAP(int_,eq);
    MZN_FILL_REIFY_MAP(int_,ne);
    MZN_FILL_REIFY_MAP(float_,lin_eq);
    MZN_FILL_REIFY_MAP(float_,lin_le);
    MZN_FILL_REIFY_MAP(float_,lin_lt);
    MZN_FILL_REIFY_MAP(float_,lin_ne);
    MZN_FILL_REIFY_MAP(float_,plus);
    MZN_FILL_REIFY_MAP(float_,minus);
    MZN_FILL_REIFY_MAP(float_,times);
    MZN_FILL_REIFY_MAP(float_,div);
    MZN_FILL_REIFY_MAP(float_,mod);
    MZN_FILL_REIFY_MAP(float_,lt);
    MZN_FILL_REIFY_MAP(float_,le);
    MZN_FILL_REIFY_MAP(float_,gt);
    MZN_FILL_REIFY_MAP(float_,ge);
    MZN_FILL_REIFY_MAP(float_,eq);
    MZN_FILL_REIFY_MAP(float_,ne);
    reifyMap.insert(std::pair<ASTString,ASTString>(constants().ids.forall,constants().ids.forall_reif));
    reifyMap.insert(std::pair<ASTString,ASTString>(constants().ids.bool_eq,constants().ids.bool_eq_reif));
    reifyMap.insert(std::pair<ASTString,ASTString>(constants().ids.bool_clause,constants().ids.bool_clause_reif));
    reifyMap.insert(std::pair<ASTString,ASTString>(constants().ids.clause,constants().ids.bool_clause_reif));
  }
  EnvI::~EnvI(void) {
    delete _flat;
    delete output;
  }
  long long int
  EnvI::genId(void) {
      return ids++;
    }
  void EnvI::map_insert(Expression* e, const EE& ee) {
      KeepAlive ka(e);
      map.insert(ka,WW(ee.r(),ee.b()));
    }
  EnvI::Map::iterator EnvI::map_find(Expression* e) {
    KeepAlive ka(e);
    Map::iterator it = map.find(ka);
    if (it != map.end()) {
      if (it->second.r()) {
        if (it->second.r()->isa<VarDecl>()) {
          int idx = vo.find(it->second.r()->cast<VarDecl>());
          if (idx == -1 || (*_flat)[idx]->removed())
            return map.end();
        }
      } else {
        return map.end();
      }
    }
    return it;
  }
  void EnvI::map_remove(Expression* e) {
    KeepAlive ka(e);
    map.remove(ka);
  }
  EnvI::Map::iterator EnvI::map_end(void) {
    return map.end();
  }
  void EnvI::dump(void) {
    struct EED {
      static std::string d(const WW& ee) {
        std::ostringstream oss;
        oss << ee.r() << " " << ee.b();
        return oss.str();
      }
    };
    map.dump<EED>();
  }
  
  void EnvI::flat_addItem(Item* i) {
    _flat->addItem(i);
    Expression* toAnnotate = NULL;
    Expression* toAdd = NULL;
    switch (i->iid()) {
      case Item::II_VD:
      {
        VarDeclI* vd = i->cast<VarDeclI>();
        toAnnotate = vd->e()->e();
        vo.add(vd, _flat->size()-1);
        toAdd = vd->e();
        break;
      }
      case Item::II_CON:
      {
        ConstraintI* ci = i->cast<ConstraintI>();
        toAnnotate = ci->e();
        if (ci->e()->isa<BoolLit>() && !ci->e()->cast<BoolLit>()->v()) {
          addWarning("model inconsistency detected");
          _flat->fail();
        }
        toAdd = ci->e();
        break;
      }
      case Item::II_SOL:
      {
        SolveI* si = i->cast<SolveI>();
        CollectOccurrencesE ce(vo,si);
        topDown(ce,si->e());
        for (ExpressionSetIter it = si->ann().begin(); it != si->ann().end(); ++it)
          topDown(ce,*it);
        break;
      }
      case Item::II_OUT:
      {
        OutputI* si = i->cast<OutputI>();
        toAdd = si->e();
        break;
      }
      default:
        break;
    }
    if (toAnnotate && toAnnotate->isa<Call>()) {
      int prev = idStack.size() > 0 ? idStack.back() : 0;
      for (int i = callStack.size()-1; i >= prev; i--) {
        for (ExpressionSetIter it = callStack[i]->ann().begin(); it != callStack[i]->ann().end(); ++it) {
          EE ee_ann = flat_exp(*this, Ctx(), *it, NULL, constants().var_true);
          if (i==callStack.size()-1 || !isDefinesVarAnn(ee_ann.r()))
            toAnnotate->addAnnotation(ee_ann.r());
        }
      }
    }
    if (toAdd) {
      CollectOccurrencesE ce(vo,i);
      topDown(ce,toAdd);
    }
  }
  
  void EnvI::flat_removeItem(MiniZinc::Item* i) {
    i->remove();
  }
  void EnvI::flat_removeItem(int i) {
    (*_flat)[i]->remove();
  }
  
  void EnvI::collectVarDecls(bool b) {
    collect_vardecls = b;
  }
  void EnvI::vo_add_exp(VarDecl* vd) {
    if (vd->e() && vd->e()->isa<Call>()) {
      int prev = idStack.size() > 0 ? idStack.back() : 0;
      for (int i = callStack.size()-1; i >= prev; i--) {
        for (ExpressionSetIter it = callStack[i]->ann().begin(); it != callStack[i]->ann().end(); ++it) {
          EE ee_ann = flat_exp(*this, Ctx(), *it, NULL, constants().var_true);
          vd->e()->addAnnotation(ee_ann.r());
        }
      }
    }
    int idx = vo.find(vd);
    CollectOccurrencesE ce(vo,(*_flat)[idx]);
    topDown(ce, vd->e());
    if (collect_vardecls)
      modifiedVarDecls.push_back(idx);
  }
  Model* EnvI::flat(void) {
    return _flat;
  }
  ASTString EnvI::reifyId(const ASTString& id) {
    ASTStringMap<ASTString>::t::iterator it = reifyMap.find(id);
    if (it == reifyMap.end()) {
      return id.str()+"_reif";
    } else {
      return it->second;
    }
  }
#undef MZN_FILL_REIFY_MAP
  
  void EnvI::addWarning(const std::string& msg) {
    if (warnings.size()>20)
      return;
    if (warnings.size()==20) {
      warnings.push_back("Further warnings have been suppressed.\n");
    } else {
      std::ostringstream oss;
      dumpStack(oss, false);
      warnings.push_back(msg+"\n"+oss.str());
    }
  }
  
  class CallStackItem {
  public:
    EnvI& env;
    CallStackItem(EnvI& env0, Expression* e) : env(env0) {
      env.errorStack.clear();
      if (e->isa<VarDecl>())
        env.idStack.push_back(env.callStack.size());
      env.callStack.push_back(e);
    }
    ~CallStackItem(void) {
      env.errorStack.push_back(env.callStack.back());
      if (env.callStack.back()->isa<VarDecl>())
        env.idStack.pop_back();
      env.callStack.pop_back();
    }
  };
  class CallArgItem {
  public:
    EnvI& env;
    CallArgItem(EnvI& env0) : env(env0) {
      env.idStack.push_back(env.callStack.size());
    }
    ~CallArgItem(void) {
      env.idStack.pop_back();
    }
  };
  
  FlatteningError::FlatteningError(EnvI& env, const Location& loc, const std::string& msg)
  : LocationException(loc,msg) {
    env.errorStack.clear();
  }

  
  Env::Env(Model* m) : e(new EnvI(m)) {}
  Env::~Env(void) {
    delete e;
  }
  
  Model*
  Env::model(void) { return e->orig; }
  Model*
  Env::flat(void) { return e->flat(); }
  Model*
  Env::output(void) { return e->output; }
  EnvI&
  Env::envi(void) { return *e; }
  std::ostream&
  Env::dumpErrorStack(std::ostream& os) {
    return e->dumpStack(os, true);
  }
  std::ostream&
  EnvI::dumpStack(std::ostream& os, bool errStack) {
    int lastError = 0;
    
    std::vector<const Expression*>& stack = errStack ? errorStack : callStack;
    
    for (; lastError < stack.size(); lastError++) {
      if (stack[lastError]->loc().is_introduced)
        continue;
      if (stack[lastError]->isa<Id>()) {
        break;
      }
    }

    ASTString curloc_f;
    int curloc_l = -1;

    for (int i=lastError-1; i>=0; i--) {
      ASTString newloc_f = stack[i]->loc().filename;
      if (stack[i]->loc().is_introduced)
        continue;
      int newloc_l = stack[i]->loc().first_line;
      if (newloc_f != curloc_f || newloc_l != curloc_l) {
        os << "  " << newloc_f << ":" << newloc_l << ":" << std::endl;
        curloc_f = newloc_f;
        curloc_l = newloc_l;
      }
      os << "  in ";
      switch (stack[i]->eid()) {
        case Expression::E_INTLIT:
          os << "integer literal" << std::endl;
          break;
        case Expression::E_FLOATLIT:
          os << "float literal" << std::endl;
          break;
        case Expression::E_SETLIT:
          os << "set literal" << std::endl;
          break;
        case Expression::E_BOOLLIT:
          os << "bool literal" << std::endl;
          break;
        case Expression::E_STRINGLIT:
          os << "string literal" << std::endl;
          break;
        case Expression::E_ID:
          os << "identifier" << std::endl;
          break;
        case Expression::E_ANON:
          os << "anonymous variable" << std::endl;
          break;
        case Expression::E_ARRAYLIT:
          os << "array literal" << std::endl;
          break;
        case Expression::E_ARRAYACCESS:
          os << "array access" << std::endl;
          break;
        case Expression::E_COMP:
        {
          const Comprehension* cmp = stack[i]->cast<Comprehension>();
          if (cmp->set())
            os << "set ";
          else
            os << "array ";
          os << "comprehension expression with" << std::endl;
          for (unsigned int i=0; i<cmp->n_generators(); i++) {
            for (unsigned int j=0; j<cmp->n_decls(i); j++) {
<<<<<<< HEAD
              if (cmp->decl(i, j)->e()) {
                os << "    " << cmp->decl(i, j)->id()->str() << " = " << eval_int(cmp->decl(i, j)->e()) << std::endl;
              } else {
                os << "    " << cmp->decl(i, j)->id()->str() << " = unknown" << std::endl;
              }
=======
              os << "    " << cmp->decl(i, j)->id()->str() << " = " << eval_int(*this,cmp->decl(i, j)->e()) << std::endl;
>>>>>>> f16e9ac5
            }
          }
        }
          break;
        case Expression::E_ITE:
          os << "if-then-else expression" << std::endl;
          break;
        case Expression::E_BINOP:
          os << "binary '" << stack[i]->cast<BinOp>()->opToString() << "' operator expression" << std::endl;
          break;
        case Expression::E_UNOP:
          os << "unary '" << stack[i]->cast<UnOp>()->opToString() << "' operator expression" << std::endl;
          break;
        case Expression::E_CALL:
          os << "call '" << stack[i]->cast<Call>()->id() << "'" << std::endl;
          break;
        case Expression::E_VARDECL:
        {
          GCLock lock;
          os << "variable declaration for '" << stack[i]->cast<VarDecl>()->id()->str() << "'" << std::endl;
        }
          break;
        case Expression::E_LET:
          os << "let expression" << std::endl;
          break;
        case Expression::E_TI:
          os << "type-inst expression" << std::endl;
          break;
        case Expression::E_TIID:
          os << "type identifier" << std::endl;
          break;
        default:
          assert(false);
          os << "unknown expression (internal error)" << std::endl;
          break;
      }
    }
    return os;
  }

  const std::vector<std::string>& Env::warnings(void) {
    return envi().warnings;
  }
  
  void Env::clearWarnings(void) {
    envi().warnings.clear();
  }
  
  bool isTotal(FunctionI* fi) {
    return fi->ann().contains(constants().ann.promise_total);
  }

  bool isReverseMap(BinOp* e) {
    return e->ann().contains(constants().ann.is_reverse_map);
  }

  Expression* follow_id(Expression* e) {
    for (;;) {
      if (e==NULL)
        return NULL;
      if (e->eid()==Expression::E_ID && e != constants().absent) {
        e = e->cast<Id>()->decl()->e();
      } else {
        return e;
      }
    }
  }
  
  Expression* follow_id_to_decl(Expression* e) {
    for (;;) {
      if (e==NULL)
        return NULL;
      if (e==constants().absent)
        return e;
      switch (e->eid()) {
        case Expression::E_ID:
          e = e->cast<Id>()->decl();
          break;
        case Expression::E_VARDECL:
          if (e->cast<VarDecl>()->e() && e->cast<VarDecl>()->e()->isa<Id>())
            e = e->cast<VarDecl>()->e();
          else
            return e;
          break;
        default:
          return e;
      }
    }
  }

  Expression* follow_id_to_value(Expression* e) {
    Expression* decl = follow_id_to_decl(e);
    if (VarDecl* vd = decl->dyn_cast<VarDecl>()) {
      if (vd->e() && vd->e()->type().ispar())
        return vd->e();
      return vd->id();
    } else {
      return decl;
    }
  }

  void checkIndexSets(EnvI& env, VarDecl* vd, Expression* e) {
    ASTExprVec<TypeInst> tis = vd->ti()->ranges();
    std::vector<TypeInst*> newtis(tis.size());
    bool needNewTypeInst = false;
    GCLock lock;
    switch (e->eid()) {
      case Expression::E_ID:
      {
        Id* id = e->cast<Id>();
        ASTExprVec<TypeInst> e_tis = id->decl()->ti()->ranges();
        assert(tis.size()==e_tis.size());
        for (unsigned int i=0; i<tis.size(); i++) {
          if (tis[i]->domain()==NULL) {
            newtis[i] = e_tis[i];
            needNewTypeInst = true;
          } else {
            if (!eval_intset(env,tis[i]->domain())->equal(eval_intset(env,e_tis[i]->domain())))
              throw EvalError(vd->loc(), "Index set mismatch");
            newtis[i] = tis[i];
          }
        }
      }
        break;
      case Expression::E_ARRAYLIT:
      {
        ArrayLit* al = e->cast<ArrayLit>();
        for (unsigned int i=0; i<tis.size(); i++) {
          if (tis[i]->domain()==NULL) {
            newtis[i] = new TypeInst(Location().introduce(),Type(),new SetLit(Location().introduce(),IntSetVal::a(al->min(i),al->max(i))));
            needNewTypeInst = true;
          } else {
            IntSetVal* isv = eval_intset(env,tis[i]->domain());
            assert(isv->size()<=1);
            if ( (isv->size()==0 && al->min(i) <= al->max(i)) ||
                 (isv->size()!=0 && (isv->min(0) != al->min(i) || isv->max(0) != al->max(i))) )
              throw EvalError(vd->loc(), "Index set mismatch");
            newtis[i] = tis[i];
          }
        }
      }
        break;
      default:
        throw InternalError("not supported yet");
    }
    if (needNewTypeInst) {
      TypeInst* tic = copy(vd->ti())->cast<TypeInst>();
      tic->setRanges(newtis);
      vd->ti(tic);
    }
  }
  
  /// Turn \a c into domain constraints if possible.
  /// Return whether \a c is still required in the model.
  bool checkDomainConstraints(EnvI& env, Call* c) {
    if (c->id()==constants().ids.int_.le) {
      Expression* e0 = c->args()[0];
      Expression* e1 = c->args()[1];
      if (e0->type().ispar() && e1->isa<Id>()) {
        // greater than
        Id* id = e1->cast<Id>();
        IntVal lb = eval_int(env,e0);
        if (id->decl()->ti()->domain()) {
          IntSetVal* domain = eval_intset(env,id->decl()->ti()->domain());
          if (domain->min() >= lb)
            return false;
          IntSetRanges dr(domain);
          Ranges::Const cr(lb,IntVal::infinity);
          Ranges::Inter<IntSetRanges,Ranges::Const> i(dr,cr);
          IntSetVal* newibv = IntSetVal::ai(i);
          id->decl()->ti()->domain(new SetLit(Location().introduce(), newibv));
          id->decl()->ti()->setComputedDomain(false);
        } else {
          id->decl()->ti()->domain(new SetLit(Location().introduce(), IntSetVal::a(lb,IntVal::infinity)));
        }
        return false;
      } else if (e1->type().ispar() && e0->isa<Id>()) {
        // less than
        Id* id = e0->cast<Id>();
        IntVal ub = eval_int(env,e1);
        if (id->decl()->ti()->domain()) {
          IntSetVal* domain = eval_intset(env,id->decl()->ti()->domain());
          if (domain->max() <= ub)
            return false;
          IntSetRanges dr(domain);
          Ranges::Const cr(-IntVal::infinity, ub);
          Ranges::Inter<IntSetRanges,Ranges::Const> i(dr,cr);
          IntSetVal* newibv = IntSetVal::ai(i);
          id->decl()->ti()->domain(new SetLit(Location().introduce(), newibv));
          id->decl()->ti()->setComputedDomain(false);
        } else {
          id->decl()->ti()->domain(new SetLit(Location().introduce(), IntSetVal::a(-IntVal::infinity, ub)));
        }
      }
    } else if (c->id()==constants().ids.int_.lin_le) {
      ArrayLit* al_c = follow_id(c->args()[0])->cast<ArrayLit>();
      if (al_c->v().size()==1) {
        ArrayLit* al_x = follow_id(c->args()[1])->cast<ArrayLit>();
        IntVal coeff = eval_int(env,al_c->v()[0]);
        IntVal y = eval_int(env,c->args()[2]);
        IntVal lb = -IntVal::infinity;
        IntVal ub = IntVal::infinity;
        IntVal r = y % coeff;
        if (coeff >= 0) {
          ub = y / coeff;
          if (r<0) --ub;
        } else {
          lb = y / coeff;
          if (r<0) ++lb;
        }
        if (Id* id = al_x->v()[0]->dyn_cast<Id>()) {
          if (id->decl()->ti()->domain()) {
            IntSetVal* domain = eval_intset(env,id->decl()->ti()->domain());
            if (domain->max() <= ub && domain->min() >= lb)
              return false;
            IntSetRanges dr(domain);
            Ranges::Const cr(lb, ub);
            Ranges::Inter<IntSetRanges,Ranges::Const> i(dr,cr);
            IntSetVal* newibv = IntSetVal::ai(i);
            id->decl()->ti()->domain(new SetLit(Location().introduce(), newibv));
            id->decl()->ti()->setComputedDomain(false);
          } else {
            id->decl()->ti()->domain(new SetLit(Location().introduce(), IntSetVal::a(lb, ub)));
          }
          return false;
        }
      }
    }
    return true;
  }
  
  KeepAlive bind(EnvI& env, Ctx ctx, VarDecl* vd, Expression* e) {
    assert(e==NULL || !e->isa<VarDecl>());
    if (ctx.neg) {
      assert(e->type().bt() == Type::BT_BOOL);
      if (vd==constants().var_true) {
        if (!isfalse(env,e)) {
          if (Id* id = e->dyn_cast<Id>()) {
            while (id != NULL) {
              assert(id->decl() != NULL);
              if (id->decl()->ti()->domain() && istrue(env,id->decl()->ti()->domain())) {
                GCLock lock;
                env.flat_addItem(new ConstraintI(Location().introduce(),constants().lit_false));
              } else {
                id->decl()->ti()->domain(constants().lit_false);
                GCLock lock;
                std::vector<Expression*> args(2);
                args[0] = id;
                args[1] = constants().lit_false;
                Call* c = new Call(Location().introduce(),constants().ids.bool_eq,args);
                c->decl(env.orig->matchFn(c));
                c->type(c->decl()->rtype(args));
                if (c->decl()->e()) {
                  flat_exp(env, Ctx(), c, constants().var_true, constants().var_true);
                }
              }
              id = id->decl()->e() ? id->decl()->e()->dyn_cast<Id>() : NULL;
            }
            return constants().lit_true;
          } else {
            GC::lock();
            BinOp* bo = new BinOp(e->loc(),e,BOT_EQUIV,constants().lit_false);
            bo->type(e->type());
            KeepAlive ka(bo);
            GC::unlock();
            EE ee = flat_exp(env,Ctx(),bo,NULL,constants().var_true);
            return bind(env,Ctx(),vd,ee.r());
          }
        }
        return constants().lit_true;
      } else {
        GC::lock();
        BinOp* bo = new BinOp(e->loc(),e,BOT_EQUIV,constants().lit_false);
        bo->type(e->type());
        KeepAlive ka(bo);
        GC::unlock();
        EE ee = flat_exp(env,Ctx(),bo,NULL,constants().var_true);
        return bind(env,Ctx(),vd,ee.r());
      }
    } else {
      if (vd==constants().var_true) {
        if (!istrue(env,e)) {
          if (Id* id = e->dyn_cast<Id>()) {
            assert(id->decl() != NULL);
            while (id != NULL) {
              if (id->decl()->ti()->domain() && isfalse(env,id->decl()->ti()->domain())) {
                GCLock lock;
                env.flat_addItem(new ConstraintI(Location().introduce(),constants().lit_false));
              } else if (id->decl()->ti()->domain()==NULL) {
                id->decl()->ti()->domain(constants().lit_true);
                GCLock lock;
                std::vector<Expression*> args(2);
                args[0] = id;
                args[1] = constants().lit_true;
                Call* c = new Call(Location().introduce(),constants().ids.bool_eq,args);
                c->decl(env.orig->matchFn(c));
                c->type(c->decl()->rtype(args));
                if (c->decl()->e()) {
                  flat_exp(env, Ctx(), c, constants().var_true, constants().var_true);
                }
              }
              id = id->decl()->e() ? id->decl()->e()->dyn_cast<Id>() : NULL;
            }
          } else {
            GCLock lock;
            // extract domain information from added constraint if possible
            if (!e->isa<Call>() || checkDomainConstraints(env,e->cast<Call>())) {
              env.flat_addItem(new ConstraintI(Location().introduce(),e));
            }
          }
        }
        return constants().lit_true;
      } else if (vd==constants().var_false) {
        if (!isfalse(env,e)) {
          throw InternalError("not supported yet");
        }
        return constants().lit_true;
      } else if (vd==NULL) {
        if (e==NULL) return NULL;
        switch (e->eid()) {
        case Expression::E_INTLIT:
        case Expression::E_FLOATLIT:
        case Expression::E_BOOLLIT:
        case Expression::E_STRINGLIT:
        case Expression::E_ANON:
        case Expression::E_ID:
        case Expression::E_TIID:
        case Expression::E_SETLIT:
        case Expression::E_VARDECL:
          return e;
        case Expression::E_BINOP:
        case Expression::E_UNOP:
          return e; /// TODO: should not happen once operators are evaluated
        case Expression::E_ARRAYACCESS:
        case Expression::E_COMP:
        case Expression::E_ITE:
        case Expression::E_LET:
        case Expression::E_TI:
          throw InternalError("unevaluated expression");
        case Expression::E_ARRAYLIT:
          {
            GCLock lock;
            ArrayLit* al = e->cast<ArrayLit>();
            /// TODO: review if limit of 10 is a sensible choice
            if (al->v().size() <= 10)
              return e;

            std::vector<TypeInst*> ranges(al->dims());
            for (unsigned int i=0; i<ranges.size(); i++) {
              ranges[i] = new TypeInst(e->loc(),
                                       Type(),
                                       new SetLit(Location().introduce(),IntSetVal::a(al->min(i),al->max(i))));
            }
            ASTExprVec<TypeInst> ranges_v(ranges);
            assert(!al->type().isbot());
            Expression* domain = NULL;
            if (al->v().size() > 0 && al->v()[0]->type().isint()) {
              IntVal min = IntVal::infinity;
              IntVal max = -IntVal::infinity;
              for (unsigned int i=0; i<al->v().size(); i++) {
                IntBounds ib = compute_int_bounds(env,al->v()[i]);
                if (!ib.valid) {
                  min = -IntVal::infinity;
                  max = IntVal::infinity;
                  break;
                }
                min = std::min(min, ib.l);
                max = std::max(max, ib.u);
              }
              if (min != -IntVal::infinity && max != IntVal::infinity) {
                domain = new SetLit(Location().introduce(), IntSetVal::a(min,max));
              }
            }
            TypeInst* ti = new TypeInst(e->loc(),al->type(),ranges_v,domain);
            if (domain)
              ti->setComputedDomain(true);
            
            VarDecl* vd = newVarDecl(env, ctx, ti, NULL, NULL, al);
            EE ee(vd,NULL);
            env.map_insert(al,ee);
            env.map_insert(vd->e(),ee);
            return vd->id();
          }
        case Expression::E_CALL:
          {
            if (e->type().isann())
              return e;
            GCLock lock;
            /// TODO: handle array types
            TypeInst* ti = new TypeInst(Location().introduce(),e->type());
            VarDecl* vd = newVarDecl(env, ctx, ti, NULL, NULL, e);
            
            if (vd->e()->type().bt()==Type::BT_INT && vd->e()->type().dim()==0) {
              IntSetVal* ibv = NULL;
              if (vd->e()->type().is_set()) {
                ibv = compute_intset_bounds(env,vd->e());
              } else {
                IntBounds ib = compute_int_bounds(env,vd->e());
                if (ib.valid) {
                  ibv = IntSetVal::a(ib.l,ib.u);
                }
              }
              if (ibv) {
                Id* id = vd->id();
                while (id != NULL) {
                  if (id->decl()->ti()->domain()) {
                    IntSetVal* domain = eval_intset(env,id->decl()->ti()->domain());
                    IntSetRanges dr(domain);
                    IntSetRanges ibr(ibv);
                    Ranges::Inter<IntSetRanges,IntSetRanges> i(dr,ibr);
                    IntSetVal* newibv = IntSetVal::ai(i);
                    if (ibv->card() == newibv->card()) {
                      id->decl()->ti()->setComputedDomain(true);
                    } else {
                      ibv = newibv;
                    }
                  } else {
                    id->decl()->ti()->setComputedDomain(true);
                  }
                  if (id->type().st()==Type::ST_PLAIN && ibv->size()==0) {
                    env.addWarning("model inconsistency detected");
                    env.flat()->fail();
                  } else {
                    id->decl()->ti()->domain(new SetLit(Location().introduce(),ibv));
                  }
                  id = id->decl()->e() ? id->decl()->e()->dyn_cast<Id>() : NULL;
                }
              }
            } else if (vd->e()->type().isbool()) {
              addCtxAnn(vd, ctx.b);
            } else if (vd->e()->type().bt()==Type::BT_FLOAT && vd->e()->type().dim()==0) {
              FloatBounds fb = compute_float_bounds(env,vd->e());
              BinOp* ibv = LinearTraits<FloatLit>::intersect_domain(NULL, fb.l, fb.u);
              if (fb.valid) {
                Id* id = vd->id();
                while (id != NULL) {
                  if (id->decl()->ti()->domain()) {
                    BinOp* domain = Expression::cast<BinOp>(id->decl()->ti()->domain());
                    BinOp* ndomain = LinearTraits<FloatLit>::intersect_domain(domain, fb.l, fb.u);
                    if (ibv && ndomain==domain) {
                      id->decl()->ti()->setComputedDomain(true);
                    } else {
                      ibv = ndomain;
                    }
                  } else {
                    id->decl()->ti()->setComputedDomain(true);
                  }
                  if (LinearTraits<FloatLit>::domain_empty(ibv)) {
                    env.addWarning("model inconsistency detected");
                    env.flat()->fail();
                  } else {
                    id->decl()->ti()->domain(ibv);
                  }
                  id = id->decl()->e() ? id->decl()->e()->dyn_cast<Id>() : NULL;
                }
              }
            }

            return vd->id();
          }
        default:
          assert(false); return NULL;
        }
      } else {
        if (vd->e()==NULL) {
          Expression* ret = e;
          if (e==NULL || (e->type().ispar() && e->type().isbool())) {
            if (e==NULL || eval_bool(env,e)) {
              vd->e(constants().lit_true);
            } else {
              vd->e(constants().lit_false);
            }
            GCLock lock;
            std::vector<Expression*> args(2);
            args[0] = vd->id();
            args[1] = vd->e();
            Call* c = new Call(Location().introduce(),constants().ids.bool_eq,args);
            c->decl(env.orig->matchFn(c));
            c->type(c->decl()->rtype(args));
            if (c->decl()->e()) {
              flat_exp(env, Ctx(), c, constants().var_true, constants().var_true);
              return vd->id();
            }            
          } else {
            if (e->type().dim() > 0) {
              // Check that index sets match
              env.errorStack.clear();
              checkIndexSets(env,vd,e);
            } else if (Id* e_id = e->dyn_cast<Id>()) {
              if (e_id == vd->id()) {
                ret = vd->id();
              } else {
                ASTString cid;
                if (e->type().isint()) {
                  cid = constants().ids.int_.eq;
                } else if (e->type().isbool()) {
                  cid = constants().ids.bool_eq;
                } else if (e->type().is_set()) {
                  cid = constants().ids.set_eq;
                } else if (e->type().isfloat()) {
                  cid = constants().ids.float_.eq;
                }
                if (cid != "") {
                  GCLock lock;
                  std::vector<Expression*> args(2);
                  args[0] = vd->id();
                  args[1] = e_id;
                  Call* c = new Call(Location().introduce(),cid,args);
                  c->decl(env.orig->matchFn(c));
                  c->type(c->decl()->rtype(args));
                  if (c->decl()->e()) {
                    flat_exp(env, Ctx(), c, constants().var_true, constants().var_true);
                    ret = vd->id();
                    vd->e(e);
                    env.vo_add_exp(vd);
                  }
                }
              }
            }
            
            if (ret != vd->id()) {
              vd->e(ret);
              env.vo_add_exp(vd);
              ret = vd->id();
            }
            if (vd->e() && vd->e()->type().bt()==Type::BT_INT && vd->e()->type().dim()==0) {
              GCLock lock;
              IntSetVal* ibv = NULL;
              if (vd->e()->type().is_set()) {
                ibv = compute_intset_bounds(env,vd->e());
              } else {
                IntBounds ib = compute_int_bounds(env,vd->e());
                if (ib.valid)
                  ibv = IntSetVal::a(ib.l,ib.u);
              }
              if (ibv) {
                if (vd->ti()->domain()) {
                  IntSetVal* domain = eval_intset(env,vd->ti()->domain());
                  IntSetRanges dr(domain);
                  IntSetRanges ibr(ibv);
                  Ranges::Inter<IntSetRanges,IntSetRanges> i(dr,ibr);
                  IntSetVal* newibv = IntSetVal::ai(i);
                  if (ibv->card() == newibv->card()) {
                    vd->ti()->setComputedDomain(true);
                  } else {
                    ibv = newibv;
                  }
                } else {
                  vd->ti()->setComputedDomain(true);
                }
                vd->ti()->domain(new SetLit(Location().introduce(),ibv));
              }
            }
          }
          return ret;
        } else if (vd == e) {
          return vd->id();
        } else if (vd->e() != e) {
          e = follow_id_to_decl(e);
          if (vd == e)
            return vd->id();
          switch (e->eid()) {
          case Expression::E_BOOLLIT:
            {
              Id* id = vd->id();
              while (id != NULL) {
                if (id->decl()->ti()->domain() && eval_bool(env,id->decl()->ti()->domain()) == e->cast<BoolLit>()->v()) {
                  return constants().lit_true;
                } else if (id->decl()->ti()->domain() && eval_bool(env,id->decl()->ti()->domain()) != e->cast<BoolLit>()->v()) {
                  GCLock lock;
                  env.flat_addItem(new ConstraintI(Location().introduce(),constants().lit_false));
                } else {
                  id->decl()->ti()->domain(e);
                  GCLock lock;
                  std::vector<Expression*> args(2);
                  args[0] = id;
                  args[1] = e;
                  Call* c = new Call(Location().introduce(),constants().ids.bool_eq,args);
                  c->decl(env.orig->matchFn(c));
                  c->type(c->decl()->rtype(args));
                  if (c->decl()->e()) {
                    flat_exp(env, Ctx(), c, constants().var_true, constants().var_true);
                  }
                }
                id = id->decl()->e() ? id->decl()->e()->dyn_cast<Id>() : NULL;
              }
              return constants().lit_true;
            }
          case Expression::E_VARDECL:
            {
              VarDecl* e_vd = e->cast<VarDecl>();
              if (vd->e()==e_vd->id() || e_vd->e()==vd->id())
                return vd->id();
              if (e->type().dim() != 0)
                throw InternalError("not supported yet");
              GCLock lock;
              ASTString cid;
              if (e->type().isint()) {
                cid = constants().ids.int_.eq;
              } else if (e->type().isbool()) {
                cid = constants().ids.bool_eq;
              } else if (e->type().is_set()) {
                cid = constants().ids.set_eq;
              } else if (e->type().isfloat()) {
                cid = constants().ids.float_.eq;
              } else {
                throw InternalError("not yet implemented");
              }
              std::vector<Expression*> args(2);
              args[0] = vd->id();
              args[1] = e_vd->id();
              Call* c = new Call(Location().introduce(),cid,args);
              c->decl(env.orig->matchFn(c));
              c->type(c->decl()->rtype(args));
              flat_exp(env, Ctx(), c, constants().var_true, constants().var_true);
              return vd->id();
            }
          case Expression::E_CALL:
            {
              Call* c = e->cast<Call>();
              GCLock lock;
              Call* nc;
              std::vector<Expression*> args;
              if (c->id() == constants().ids.lin_exp) {
                ArrayLit* le_c = follow_id(c->args()[0])->cast<ArrayLit>();
                std::vector<Expression*> ncoeff(le_c->v().size());
                std::copy(le_c->v().begin(),le_c->v().end(),ncoeff.begin());
                ncoeff.push_back(new IntLit(Location().introduce(),-1));
                args.push_back(new ArrayLit(Location().introduce(),ncoeff));
                args[0]->type(le_c->type());
                ArrayLit* le_x = follow_id(c->args()[1])->cast<ArrayLit>();
                std::vector<Expression*> nx(le_x->v().size());
                std::copy(le_x->v().begin(),le_x->v().end(),nx.begin());
                nx.push_back(vd->id());
                args.push_back(new ArrayLit(Location().introduce(),nx));
                args[1]->type(le_x->type());
                if (c->type().bt()==Type::BT_INT) {
                  IntVal d = c->args()[2]->cast<IntLit>()->v();
                  args.push_back(new IntLit(Location().introduce(),-d));
                  nc = new Call(c->loc().introduce(), constants().ids.int_.lin_eq, args);
                } else {
                  FloatVal d = c->args()[2]->cast<FloatLit>()->v();
                  args.push_back(new FloatLit(Location().introduce(),-d));
                  nc = new Call(c->loc().introduce(), constants().ids.float_.lin_eq, args);
                }
              } else {
                args.resize(c->args().size());
                std::copy(c->args().begin(),c->args().end(),args.begin());
                args.push_back(vd->id());
                ASTString nid = c->id();

                if (c->id() == constants().ids.exists) {
                  nid = constants().ids.array_bool_or;
                } else if (c->id() == constants().ids.forall) {
                  nid = constants().ids.array_bool_and;
                } else if (vd->type().isbool()) {
                  nid = env.reifyId(c->id());
                }
                nc = new Call(c->loc().introduce(), nid, args);
              }
              nc->decl(env.orig->matchFn(nc));
              if (nc->decl() == NULL) {
                throw InternalError("undeclared function or predicate "
                                    +nc->id().str());
              }
              nc->type(nc->decl()->rtype(args));
              nc->addAnnotation(definesVarAnn(vd->id()));
              vd->addAnnotation(constants().ann.is_defined_var);
              flat_exp(env, Ctx(), nc, constants().var_true, constants().var_true);
              return vd->id();
            }
            break;
          default:
            throw InternalError("not supported yet");
          }
        } else {
          return e;
        }
      }
    }
  }

  KeepAlive conj(EnvI& env,VarDecl* b,Ctx ctx,const std::vector<EE>& e) {
    if (!ctx.neg) {
      std::vector<Expression*> nontrue;
      for (unsigned int i=0; i<e.size(); i++) {
        if (istrue(env,e[i].b()))
          continue;
        if (isfalse(env,e[i].b())) {
          return bind(env,Ctx(),b,constants().lit_false);
        }
        nontrue.push_back(e[i].b());
      }
      if (nontrue.empty()) {
        return bind(env,Ctx(),b,constants().lit_true);
      } else if (nontrue.size()==1) {
        return bind(env,ctx,b,nontrue[0]);
      } else {
        if (b==constants().var_true) {
          for (unsigned int i=0; i<nontrue.size(); i++)
            bind(env,ctx,b,nontrue[i]);
          return constants().lit_true;
        } else {
          GC::lock();
          std::vector<Expression*> args;
          ArrayLit* al = new ArrayLit(Location().introduce(),nontrue);
          al->type(Type::varbool(1));
          args.push_back(al);
          Call* ret = new Call(Location().introduce(),constants().ids.forall,args);
          ret->decl(env.orig->matchFn(ret));
          ret->type(ret->decl()->rtype(args));
          KeepAlive ka(ret);
          GC::unlock();
          return flat_exp(env,ctx,ret,b,constants().var_true).r;
        }
      }
    } else {
      Ctx nctx = ctx;
      nctx.neg = false;
      // negated
      std::vector<Expression*> nonfalse;
      for (unsigned int i=0; i<e.size(); i++) {
        if (istrue(env,e[i].b()))
          continue;
        if (isfalse(env,e[i].b())) {
          return bind(env,Ctx(),b,constants().lit_true);
        }
        nonfalse.push_back(e[i].b());
      }
      if (nonfalse.empty()) {
        return bind(env,Ctx(),b,constants().lit_false);
      } else if (nonfalse.size()==1) {
        GC::lock();
        UnOp* uo = new UnOp(nonfalse[0]->loc(),UOT_NOT,nonfalse[0]);
        uo->type(Type::varbool());
        KeepAlive ka(uo);
        GC::unlock();
        return flat_exp(env,nctx,uo,b,constants().var_true).r;
      } else {
        if (b==constants().var_false) {
          for (unsigned int i=0; i<nonfalse.size(); i++)
            bind(env,nctx,b,nonfalse[i]);
          return constants().lit_false;
        } else {
          GC::lock();
          std::vector<Expression*> args;
          for (unsigned int i=0; i<nonfalse.size(); i++) {
            UnOp* uo = new UnOp(nonfalse[i]->loc(),UOT_NOT,nonfalse[i]);
            uo->type(Type::varbool());
            nonfalse[i] = uo;
          }
          ArrayLit* al = new ArrayLit(Location().introduce(),nonfalse);
          al->type(Type::varbool(1));
          args.push_back(al);
          Call* ret = new Call(Location().introduce().introduce(),constants().ids.exists,args);
          ret->decl(env.orig->matchFn(ret));
          ret->type(ret->decl()->rtype(args));
          assert(ret->decl());
          KeepAlive ka(ret);
          GC::unlock();
          return flat_exp(env,nctx,ret,b,constants().var_true).r;
        }
      }
      
    }
  }

  TypeInst* eval_typeinst(EnvI& env, VarDecl* vd) {
    bool hasTiVars = vd->ti()->domain() && vd->ti()->domain()->isa<TIId>();
    for (unsigned int i=0; i<vd->ti()->ranges().size(); i++) {
      hasTiVars = hasTiVars || (vd->ti()->ranges()[i]->domain() && vd->ti()->ranges()[i]->domain()->isa<TIId>());
    }
    if (hasTiVars) {
      assert(vd->e());
      if (vd->e()->type().dim()==0)
        return new TypeInst(Location().introduce(),vd->e()->type());
      ArrayLit* al = eval_array_lit(env,vd->e());
      std::vector<TypeInst*> dims(al->dims());
      for (unsigned int i=0; i<dims.size(); i++) {
        dims[i] = new TypeInst(Location().introduce(), Type(), new SetLit(Location().introduce(),IntSetVal::a(al->min(i),al->max(i))));
      }
      return new TypeInst(Location().introduce(), vd->e()->type(), dims, eval_par(env,vd->ti()->domain()));
    } else {
      std::vector<TypeInst*> dims(vd->ti()->ranges().size());
      for (unsigned int i=0; i<vd->ti()->ranges().size(); i++) {
        if (vd->ti()->ranges()[i]->domain()) {
          IntSetVal* isv = eval_intset(env,vd->ti()->ranges()[i]->domain());
          if (isv->size() > 1)
            throw EvalError(vd->ti()->ranges()[i]->domain()->loc(),
                            "array index set must be contiguous range");
          SetLit* sl = new SetLit(vd->ti()->ranges()[i]->loc(),isv);
          sl->type(Type::parsetint());
          dims[i] = new TypeInst(vd->ti()->ranges()[i]->loc(), Type(),sl);
        } else {
          dims[i] = new TypeInst(vd->ti()->ranges()[i]->loc(), Type(), NULL);
        }
      }
      Type t = (vd->e() && !vd->e()->type().isbot()) ? vd->e()->type() : vd->ti()->type();
      return new TypeInst(vd->ti()->loc(), t, dims, eval_par(env,vd->ti()->domain()));
    }
  }
  
  ASTString opToBuiltin(BinOp* op, BinOpType bot) {
    std::string builtin;
    if (op->rhs()->type().isint()) {
      switch (bot) {
        case BOT_PLUS: return constants().ids.int_.plus;
        case BOT_MINUS: return constants().ids.int_.minus;
        case BOT_MULT: return constants().ids.int_.times;
        case BOT_IDIV: return constants().ids.int_.div;
        case BOT_MOD: return constants().ids.int_.mod;
        case BOT_LE: return constants().ids.int_.lt;
        case BOT_LQ: return constants().ids.int_.le;
        case BOT_GR: return constants().ids.int_.gt;
        case BOT_GQ: return constants().ids.int_.ge;
        case BOT_EQ: return constants().ids.int_.eq;
        case BOT_NQ: return constants().ids.int_.ne;
        default:
          throw InternalError("not yet implemented");
      }
    } else if (op->rhs()->type().isbool()) {
      if (bot==BOT_EQ || bot==BOT_EQUIV)
        return constants().ids.bool_eq;
      builtin = "bool_";
    } else if (op->rhs()->type().is_set()) {
      builtin = "set_";
    } else if (op->rhs()->type().isfloat()) {
      switch (bot) {
        case BOT_PLUS: return constants().ids.float_.plus;
        case BOT_MINUS: return constants().ids.float_.minus;
        case BOT_MULT: return constants().ids.float_.times;
        case BOT_DIV: return constants().ids.float_.div;
        case BOT_MOD: return constants().ids.float_.mod;
        case BOT_LE: return constants().ids.float_.lt;
        case BOT_LQ: return constants().ids.float_.le;
        case BOT_GR: return constants().ids.float_.gt;
        case BOT_GQ: return constants().ids.float_.ge;
        case BOT_EQ: return constants().ids.float_.eq;
        case BOT_NQ: return constants().ids.float_.ne;
        default:
          throw InternalError("not yet implemented");
      }
    } else if (op->rhs()->type().isopt() &&
               (bot==BOT_EQUIV || bot==BOT_EQ)) {
      /// TODO: extend to all option type operators
      switch (op->lhs()->type().bt()) {
        case Type::BT_BOOL: return constants().ids.bool_eq;
        case Type::BT_FLOAT: return constants().ids.float_.eq;
        case Type::BT_INT:
          if (op->lhs()->type().st()==Type::ST_PLAIN)
            return constants().ids.int_.eq;
          else
            return constants().ids.set_eq;
        default:
          throw InternalError("not yet implemented");
      }
      
    } else {
      throw InternalError(op->opToString().str()+" not yet implemented");
    }
    switch (bot) {
    case BOT_PLUS:
      return builtin+"plus";
    case BOT_MINUS:
      return builtin+"minus";
    case BOT_MULT:
      return builtin+"times";
    case BOT_DIV:
      return builtin+"div";
    case BOT_IDIV:
      return builtin+"div";
    case BOT_MOD:
      return builtin+"mod";
    case BOT_LE:
      return builtin+"lt";
    case BOT_LQ:
      return builtin+"le";
    case BOT_GR:
      return builtin+"gt";
    case BOT_GQ:
      return builtin+"ge";
    case BOT_EQ:
      return builtin+"eq";
    case BOT_NQ:
      return builtin+"ne";
    case BOT_IN:
      return constants().ids.set_in;
    case BOT_SUBSET:
      return builtin+"subset";
    case BOT_SUPERSET:
      return builtin+"superset";
    case BOT_UNION:
      return builtin+"union";
    case BOT_DIFF:
      return builtin+"diff";
    case BOT_SYMDIFF:
      return builtin+"symdiff";
    case BOT_INTERSECT:
      return builtin+"intersect";
    case BOT_PLUSPLUS:
    case BOT_DOTDOT:
      throw InternalError("not yet implemented");
    case BOT_EQUIV:
      return builtin+"eq";
    case BOT_IMPL:
      return builtin+"le";
    case BOT_RIMPL:
      return builtin+"ge";
    case BOT_OR:
      return builtin+"or";
    case BOT_AND:
      return builtin+"and";
    case BOT_XOR:
      return constants().ids.bool_xor;
    default:
      assert(false); return ASTString("");
    }
  }
  
  Call* same_call(Expression* e, const ASTString& id) {
    Expression* ce = follow_id(e);
    if (ce && ce->isa<Call>() && ce->cast<Call>()->id() == id)
      return ce->cast<Call>();
    return NULL;
  }
  
  template<class Lit>
  void collectLinExps(EnvI& env,
                      typename LinearTraits<Lit>::Val c, Expression* exp,
                      std::vector<typename LinearTraits<Lit>::Val>& coeffs,
                      std::vector<KeepAlive>& vars,
                      typename LinearTraits<Lit>::Val& constval) {
    typedef typename LinearTraits<Lit>::Val Val;
    struct StackItem {
      Expression* e;
      Val c;
      StackItem(Expression* e0, Val c0) : e(e0), c(c0) {}
    };
    std::vector<StackItem> stack;
    stack.push_back(StackItem(exp,c));
    while (!stack.empty()) {
      Expression* e = stack.back().e;
      Val c = stack.back().c;
      stack.pop_back();
      if (e==NULL)
        continue;
      if (e->type().ispar()) {
        constval += c * LinearTraits<Lit>::eval(env,e);
      } else if (Lit* l = e->dyn_cast<Lit>()) {
        constval += c * l->v();
      } else if (BinOp* bo = e->dyn_cast<BinOp>()) {
        switch (bo->op()) {
          case BOT_PLUS:
            stack.push_back(StackItem(bo->lhs(),c));
            stack.push_back(StackItem(bo->rhs(),c));
            break;
          case BOT_MINUS:
            stack.push_back(StackItem(bo->lhs(),c));
            stack.push_back(StackItem(bo->rhs(),-c));
            break;
          case BOT_MULT:
            if (bo->lhs()->type().ispar()) {
              stack.push_back(StackItem(bo->rhs(),c*LinearTraits<Lit>::eval(env,bo->lhs())));
            } else if (bo->rhs()->type().ispar()) {
              stack.push_back(StackItem(bo->lhs(),c*LinearTraits<Lit>::eval(env,bo->rhs())));
            } else {
              coeffs.push_back(c);
              vars.push_back(e);
            }
            break;
          case BOT_DIV:
            if (bo->rhs()->isa<FloatLit>() && bo->rhs()->cast<FloatLit>()->v()==1.0) {
              stack.push_back(StackItem(bo->lhs(),c));
            } else {
              coeffs.push_back(c);
              vars.push_back(e);
            }
            break;
          case BOT_IDIV:
            if (bo->rhs()->isa<IntLit>() && bo->rhs()->cast<IntLit>()->v()==1) {
              stack.push_back(StackItem(bo->lhs(),c));
            } else {
              coeffs.push_back(c);
              vars.push_back(e);
            }
            break;
          default:
            coeffs.push_back(c);
            vars.push_back(e);
            break;
        }
//      } else if (Call* call = e->dyn_cast<Call>()) {
//        /// TODO! Handle sum, lin_exp (maybe not that important?)
      } else {
        coeffs.push_back(c);
        vars.push_back(e);
      }
    }
  }

  template<class Lit>
  KeepAlive mklinexp(EnvI& env, typename LinearTraits<Lit>::Val c0, typename LinearTraits<Lit>::Val c1,
                     Expression* e0, Expression* e1) {
    typedef typename LinearTraits<Lit>::Val Val;
    GCLock lock;
    
    std::vector<Val> coeffs;
    std::vector<KeepAlive> vars;
    Val constval = 0;
    collectLinExps<Lit>(env, c0, e0, coeffs, vars, constval);
    collectLinExps<Lit>(env, c1, e1, coeffs, vars, constval);
    simplify_lin<Lit>(coeffs, vars, constval);
    KeepAlive ka;
    if (coeffs.size()==0) {
      ka = new Lit(e0->loc(),constval);
    } else if (coeffs.size()==1 && coeffs[0]==1 && constval==0) {
      ka = vars[0];
    } else {
      std::vector<Expression*> coeffs_e(coeffs.size());
      for (unsigned int i=coeffs.size(); i--;) {
        if (!LinearTraits<Lit>::finite(coeffs[i])) {
          throw FlatteningError(env,e0->loc(), "unbounded coefficient in linear expression");
        }
        coeffs_e[i] = new Lit(e0->loc(),coeffs[i]);
      }
      std::vector<Expression*> vars_e(vars.size());
      for (unsigned int i=vars.size(); i--;)
        vars_e[i] = vars[i]();
      
      std::vector<Expression*> args(3);
      args[0]=new ArrayLit(e0->loc(),coeffs_e);
      Type t = coeffs_e[0]->type();
      t.dim(1);
      args[0]->type(t);
      args[1]=new ArrayLit(e0->loc(),vars_e);
      Type tt = vars_e[0]->type();
      tt.dim(1);
      args[1]->type(tt);
      args[2] = new Lit(e0->loc(),constval);
      Call* c = new Call(e0->loc().introduce(),constants().ids.lin_exp,args);
      tt = args[1]->type();
      tt.dim(0);
      c->decl(env.orig->matchFn(c));
      if (c->decl()==NULL) {
        throw FlatteningError(env,c->loc(), "cannot find matching declaration");
      }
      c->type(c->decl()->rtype(args));
      ka = c;
    }
    assert(ka());
    return ka;
  }

  class CmpExp {
  public:
    bool operator ()(const KeepAlive& i, const KeepAlive& j) const {
      if (Expression::equal(i(),j()))
        return false;
      return i()<j();
    }
  };

  bool remove_dups(std::vector<KeepAlive>& x, bool identity) {
    for (unsigned int i=0; i<x.size(); i++) {
      x[i] = follow_id_to_value(x[i]());
    }
    std::sort(x.begin(),x.end(),CmpExp());
    int ci = 0;
    Expression* prev = NULL;
    for (unsigned int i=0; i<x.size(); i++) {
      if (!Expression::equal(x[i](),prev)) {
        prev = x[i]();
        if (x[i]()->isa<BoolLit>()) {
          if (x[i]()->cast<BoolLit>()->v()==identity) {
            // skip
          } else {
            return true;
          }
        } else {
          x[ci++] = x[i];
        }
      }
    }
    x.resize(ci);
    return false;
  }

  /// Return a lin_exp or id if \a e is a lin_exp or id
  template<class Lit>
  Expression* get_linexp(Expression* e) {
    for (;;) {
      if (e && e->eid()==Expression::E_ID && e != constants().absent) {
        if (e->cast<Id>()->decl()->e()) {
          e = e->cast<Id>()->decl()->e();
        } else {
          break;
        }
      } else {
        break;
      }
    }
    if (e && (e->isa<Id>() || e->isa<Lit>() ||
              (e->isa<Call>() && e->cast<Call>()->id() == constants().ids.lin_exp)))
      return e;
    return NULL;
  }

  
  Expression* createImplication(EnvI& env, const std::vector<Expression*>& elseconds, Expression* ifcond, Expression* then) {
    std::vector<Expression*> clauseArgs(2);
    std::vector<Expression*> pos = elseconds;
    pos.push_back(then);
    std::vector<Expression*> neg;
    if (ifcond)
      neg.push_back(ifcond);
    clauseArgs[0] = new ArrayLit(Location().introduce(), pos);
    clauseArgs[0]->type(Type::varbool(1));
    clauseArgs[1] = new ArrayLit(Location().introduce(), neg);
    clauseArgs[1]->type(Type::varbool(1));
    Call* clause = new Call(Location().introduce(), constants().ids.clause, clauseArgs);
    clause->decl(env.orig->matchFn(clause));
    clause->type(clause->decl()->rtype(clauseArgs));
    return clause;
  }

  /// TODO: check if all expressions are total
  /// If yes, use element encoding
  /// If not, use implication encoding
  EE flat_ite(EnvI& env,Ctx ctx, ITE* ite, VarDecl* r, VarDecl* b) {
    
    std::vector<Expression*> clauses;
    std::vector<Expression*> elseconds;
    
    GC::lock();
    
    IntBounds r_bounds(IntVal::infinity,-IntVal::infinity,true);
    if (r && r->type().isint()) {
      r_bounds = compute_int_bounds(env,r);
    }
    
    VarDecl* nr = r;
    
    for (int i=0; i<ite->size(); i++) {
      bool cond = true;
      if (ite->e_if(i)->type()==Type::parbool()) {
        cond = eval_bool(env,ite->e_if(i));
        if (cond) {
          if (nr==NULL || elseconds.size()==0) {
            GC::unlock();
            return flat_exp(env,ctx,ite->e_then(i),r,b);
          }
          Expression* eq_then;
          if (nr == constants().var_true) {
            eq_then = ite->e_then(i);
          } else {
            eq_then = new BinOp(Location().introduce(),nr->id(),BOT_EQ,ite->e_then(i));
            eq_then->type(Type::varbool());
          }
          clauses.push_back(createImplication(env, elseconds, NULL, eq_then));
          break;
        }
      } else {
        if (nr==NULL) {
          TypeInst* ti = new TypeInst(Location().introduce(),ite->type(),NULL);
          nr = new VarDecl(ite->loc(),ti,env.genId());
          nr->introduced(true);
          nr->flat(nr);
          nr->addAnnotation(constants().ann.promise_total);
          clauses.push_back(nr);
        }
        Expression* eq_then;
        if (nr == constants().var_true) {
          eq_then = ite->e_then(i);
        } else {
          eq_then = new BinOp(Location().introduce(),nr->id(),BOT_EQ,ite->e_then(i));
          eq_then->type(Type::varbool());
        }
        clauses.push_back(createImplication(env, elseconds, ite->e_if(i), eq_then));
        elseconds.push_back(ite->e_if(i));
      }

      if (cond && r_bounds.valid && ite->e_then(i)->type().isint()) {
        IntBounds ib_then = compute_int_bounds(env,ite->e_then(i));
        if (ib_then.valid) {
          IntVal lb = std::min(r_bounds.l, ib_then.l);
          IntVal ub = std::max(r_bounds.u, ib_then.u);
          r_bounds = IntBounds(lb,ub,true);
        } else {
          r_bounds = IntBounds(0,0,false);
        }
      }
    
    }
    if (nr==NULL || elseconds.size()==0) {
      GC::unlock();
      return flat_exp(env,ctx,ite->e_else(),r,b);
    }

    if (r_bounds.valid && ite->e_else()->type().isint()) {
      IntBounds ib_else = compute_int_bounds(env,ite->e_else());
      if (ib_else.valid) {
        IntVal lb = std::min(r_bounds.l, ib_else.l);
        IntVal ub = std::max(r_bounds.u, ib_else.u);
        SetLit* r_dom = new SetLit(Location().introduce(), IntSetVal::a(lb,ub));
        nr->ti()->domain(r_dom);
      }
    }

    Expression* eq_else;
    if (nr == constants().var_true) {
      eq_else = ite->e_else();
    } else {
      eq_else = new BinOp(Location().introduce(),nr->id(),BOT_EQ,ite->e_else());
      eq_else->type(Type::varbool());
    }
    clauses.push_back(createImplication(env, elseconds, NULL, eq_else));
    
    Let* let = new Let(Location().introduce(),clauses,nr->id());
    let->type(nr->id()->type());
    KeepAlive ka = let;
    GC::unlock();
    return flat_exp(env, ctx, ka(), r, b);
  }

  template<class Lit>
  void flatten_linexp_binop(EnvI& env, Ctx ctx, VarDecl* r, VarDecl* b, EE& ret,
                            Expression* le0, Expression* le1, BinOpType& bot, bool doubleNeg,
                            std::vector<EE>& ees, std::vector<KeepAlive>& args, ASTString& callid) {
    typedef typename LinearTraits<Lit>::Val Val;
    std::vector<Val> coeffv;
    std::vector<KeepAlive> alv;
    Val d = 0;
    Expression* le[2] = {le0,le1};
    
    Id* assignTo = NULL;
    if (bot==BOT_EQ && ctx.b == C_ROOT) {
      if (le0->isa<Id>()) {
        assignTo = le0->cast<Id>();
      } else if (le1->isa<Id>()) {
        assignTo = le1->cast<Id>();
      }
    }
    
    for (unsigned int i=0; i<2; i++) {
      Val sign = (i==0 ? 1 : -1);
      if (Lit* l = le[i]->dyn_cast<Lit>()) {
        d += sign*l->v();
      } else if (le[i]->isa<Id>()) {
        coeffv.push_back(sign);
        alv.push_back(le[i]);
      } else if (Call* sc = le[i]->dyn_cast<Call>()) {
        GCLock lock;
        ArrayLit* sc_coeff = eval_array_lit(env,sc->args()[0]);
        ArrayLit* sc_al = eval_array_lit(env,sc->args()[1]);
        d += sign*LinearTraits<Lit>::eval(env,sc->args()[2]);
        for (unsigned int j=0; j<sc_coeff->v().size(); j++) {
          coeffv.push_back(sign*LinearTraits<Lit>::eval(env,sc_coeff->v()[j]));
          alv.push_back(sc_al->v()[j]);
        }
      } else {
        throw EvalError(le[i]->loc(), "Internal error, unexpected expression inside linear expression");
      }
    }
    simplify_lin<Lit>(coeffv,alv,d);
    if (coeffv.size()==0) {
      bool result;
      switch (bot) {
        case BOT_LE: result = (0<-d); break;
        case BOT_LQ: result = (0<=-d); break;
        case BOT_GR: result = (0>-d); break;
        case BOT_GQ: result = (0>=-d); break;
        case BOT_EQ: result = (0==-d); break;
        case BOT_NQ: result = (0!=-d); break;
        default: assert(false); break;
      }
      if (doubleNeg)
        result = !result;
      ees[2].b = constants().boollit(result);
      ret.r = conj(env,r,ctx,ees);
      return;
    } else if (coeffv.size()==1 &&
               std::abs(coeffv[0])==1) {
      if (coeffv[0]==-1) {
        switch (bot) {
          case BOT_LE: bot = BOT_GR; break;
          case BOT_LQ: bot = BOT_GQ; break;
          case BOT_GR: bot = BOT_LE; break;
          case BOT_GQ: bot = BOT_LQ; break;
          default: break;
        }
      } else {
        d = -d;
      }
      typename LinearTraits<Lit>::Bounds ib = LinearTraits<Lit>::compute_bounds(env,alv[0]());
      if (ib.valid) {
        bool failed = false;
        bool subsumed = false;
        switch (bot) {
          case BOT_LE:
            subsumed = ib.u < d;
            failed = ib.l >= d;
            break;
          case BOT_LQ:
            subsumed = ib.u <= d;
            failed = ib.l > d;
            break;
          case BOT_GR:
            subsumed = ib.l > d;
            failed = ib.u <= d;
            break;
          case BOT_GQ:
            subsumed = ib.l >= d;
            failed = ib.u < d;
            break;
          case BOT_EQ:
            subsumed = ib.l==d && ib.u==d;
            failed = ib.u < d || ib.l > d;
            break;
          case BOT_NQ:
            subsumed = ib.u < d || ib.l > d;
            failed = ib.l==d && ib.u==d;
            break;
          default: break;
        }
        if (doubleNeg) {
          std::swap(subsumed, failed);
        }
        if (subsumed) {
          ees[2].b = constants().lit_true;
          ret.r = conj(env,r,ctx,ees);
          return;
        } else if (failed) {
          ees[2].b = constants().lit_false;
          ret.r = conj(env,r,ctx,ees);
          return;
        }
      }
      
      if (ctx.b == C_ROOT && alv[0]()->isa<Id>() && bot==BOT_EQ) {
        GCLock lock;
        VarDecl* vd = alv[0]()->cast<Id>()->decl();
        if (vd->ti()->domain()) {
          typename LinearTraits<Lit>::Domain domain = LinearTraits<Lit>::eval_domain(env,vd->ti()->domain());
          if (LinearTraits<Lit>::domain_contains(domain,d)) {
            if (!LinearTraits<Lit>::domain_equals(domain,d)) {
              vd->ti()->setComputedDomain(false);
              vd->ti()->domain(LinearTraits<Lit>::new_domain(d));
            }
            ret.r = bind(env,ctx,r,constants().lit_true);
          } else {
            ret.r = bind(env,ctx,r,constants().lit_false);
          }
        } else {
          vd->ti()->setComputedDomain(false);
          vd->ti()->domain(LinearTraits<Lit>::new_domain(d));
          ret.r = bind(env,ctx,r,constants().lit_true);
        }
      } else {
        
        GCLock lock;
        Expression* e0;
        Expression* e1;
        BinOpType old_bot = bot;
        Val old_d = d;
        switch (bot) {
          case BOT_LE:
            e0 = alv[0]();
            if (e0->type().isint()) {
              d--;
              bot = BOT_LQ;
            }
            e1 = new Lit(Location().introduce(),d);
            break;
          case BOT_GR:
            e1 = alv[0]();
            if (e1->type().isint()) {
              d++;
              bot = BOT_LQ;
            } else {
              bot = BOT_LE;
            }
            e0 = new Lit(Location().introduce(),d);
            break;
          case BOT_GQ:
            e0 = new Lit(Location().introduce(),d);
            e1 = alv[0]();
            bot = BOT_LQ;
            break;
          default:
            e0 = alv[0]();
            e1 = new Lit(Location().introduce(),d);
        }
        if (ctx.b == C_ROOT && alv[0]()->isa<Id>() && alv[0]()->cast<Id>()->decl()->ti()->domain()) {
          VarDecl* vd = alv[0]()->cast<Id>()->decl();
          typename LinearTraits<Lit>::Domain domain = LinearTraits<Lit>::eval_domain(env,vd->ti()->domain());
          typename LinearTraits<Lit>::Domain ndomain = LinearTraits<Lit>::limit_domain(old_bot,domain,old_d);
          if (domain && ndomain) {
            if (LinearTraits<Lit>::domain_empty(ndomain)) {
              ret.r = bind(env,ctx,r,constants().lit_false);
              return;
            } else if (!LinearTraits<Lit>::domain_equals(domain,ndomain)) {
              ret.r = bind(env,ctx,r,constants().lit_true);
              vd->ti()->setComputedDomain(false);
              vd->ti()->domain(LinearTraits<Lit>::new_domain(ndomain));

              if (r==constants().var_true) {
                BinOp* bo = new BinOp(Location().introduce(), e0, bot, e1);
                bo->type(Type::varbool());
                std::vector<Expression*> boargs(2);
                boargs[0] = e0;
                boargs[1] = e1;
                Call* c = new Call(Location(), opToBuiltin(bo, bot), boargs);
                c->type(Type::varbool());
                c->decl(env.orig->matchFn(c));
                EnvI::Map::iterator it = env.map_find(c);
                if (it != env.map_end()) {
                  if (Id* ident = it->second.r()->template dyn_cast<Id>()) {
                    bind(env, Ctx(), ident->decl(), constants().lit_true);
                    it->second.r = constants().lit_true;
                  }
                  if (Id* ident = it->second.b()->template dyn_cast<Id>()) {
                    bind(env, Ctx(), ident->decl(), constants().lit_true);
                    it->second.b = constants().lit_true;
                  }
                } else {
                  env.map_insert(c, EE(constants().lit_true,constants().lit_true));
                }
              }
            }
            return;
          }
        }
        args.push_back(e0);
        args.push_back(e1);
      }
    } else if (bot==BOT_EQ && coeffv.size()==2 && coeffv[0]==-coeffv[1] && d==0) {
      Id* id0 = alv[0]()->cast<Id>();
      Id* id1 = alv[1]()->cast<Id>();
      if (ctx.b == C_ROOT && r==constants().var_true &&
          (id0->decl()->e()==NULL || id1->decl()->e()==NULL)) {
        if (id0->decl()->e())
          (void) bind(env,ctx,id1->decl(),id0);
        else
          (void) bind(env,ctx,id0->decl(),id1);
      } else {
        callid = LinearTraits<Lit>::id_eq();
        args.push_back(alv[0]());
        args.push_back(alv[1]());
      }
    } else {
      GCLock lock;
      if (assignTo != NULL) {
        Val resultCoeff;
        typename LinearTraits<Lit>::Bounds bounds(d,d,true);
        for (unsigned int i=coeffv.size(); i--;) {
          if (alv[i]()==assignTo) {
            resultCoeff = coeffv[i];
            continue;
          }
          typename LinearTraits<Lit>::Bounds b = LinearTraits<Lit>::compute_bounds(env,alv[i]());

          if (b.valid && LinearTraits<Lit>::finite(b)) {
            if (coeffv[i] > 0) {
              bounds.l += coeffv[i]*b.l;
              bounds.u += coeffv[i]*b.u;
            } else {
              bounds.l += coeffv[i]*b.u;
              bounds.u += coeffv[i]*b.l;
            }
          } else {
            bounds.valid = false;
            break;
          }
        }
        if (bounds.valid) {
          if (resultCoeff < 0) {
            bounds.l = LinearTraits<Lit>::floor_div(bounds.l,-resultCoeff);
            bounds.u = LinearTraits<Lit>::ceil_div(bounds.u,-resultCoeff);
          } else {
            Val bl = bounds.l;
            bounds.l = LinearTraits<Lit>::ceil_div(bounds.u,-resultCoeff);
            bounds.u = LinearTraits<Lit>::floor_div(bl,-resultCoeff);
          }
          VarDecl* vd = assignTo->decl();
          if (vd->ti()->domain()) {
            typename LinearTraits<Lit>::Domain domain = LinearTraits<Lit>::eval_domain(env,vd->ti()->domain());
            if (LinearTraits<Lit>::domain_intersects(domain,bounds.l,bounds.u)) {
              typename LinearTraits<Lit>::Domain new_domain = LinearTraits<Lit>::intersect_domain(domain,bounds.l,bounds.u);
              if (!LinearTraits<Lit>::domain_equals(domain,new_domain)) {
                vd->ti()->setComputedDomain(false);
                vd->ti()->domain(LinearTraits<Lit>::new_domain(new_domain));
              }
            } else {
              ret.r = bind(env,ctx,r,constants().lit_false);
            }
          } else {
            vd->ti()->setComputedDomain(true);
            vd->ti()->domain(LinearTraits<Lit>::new_domain(bounds.l,bounds.u));
          }
        }
      }

      int coeff_sign;
      LinearTraits<Lit>::constructLinBuiltin(bot,callid,coeff_sign,d);
      std::vector<Expression*> coeff_ev(coeffv.size());
      for (unsigned int i=coeff_ev.size(); i--;)
        coeff_ev[i] = new Lit(Location().introduce(),coeff_sign*coeffv[i]);
      ArrayLit* ncoeff = new ArrayLit(Location().introduce(),coeff_ev);
      Type t = coeff_ev[0]->type();
      t.dim(1);
      ncoeff->type(t);
      args.push_back(ncoeff);
      std::vector<Expression*> alv_e(alv.size());
      Type tt = alv[0]()->type();
      tt.dim(1);
      for (unsigned int i=alv.size(); i--;) {
        if (alv[i]()->type().isvar())
          tt.ti(Type::TI_VAR);
        alv_e[i] = alv[i]();
      }
      ArrayLit* nal = new ArrayLit(Location().introduce(),alv_e);
      nal->type(tt);
      args.push_back(nal);
      Lit* il = new Lit(Location().introduce(),-d);
      args.push_back(il);
    }
  }
  
  template<class Lit>
  void flatten_linexp_call(EnvI& env, Ctx ctx, Ctx nctx, ASTString& cid, Call* c,
                           EE& ret, VarDecl* b, VarDecl* r,
                           std::vector<EE>& args_ee, std::vector<KeepAlive>& args) {
    typedef typename LinearTraits<Lit>::Val Val;
    Expression* al_arg = (cid==constants().ids.sum ? c->args()[0] : c->args()[1]);
    EE flat_al = flat_exp(env,nctx,al_arg,NULL,NULL);
    ArrayLit* al = follow_id(flat_al.r())->template cast<ArrayLit>();
    if (al->dims()>1) {
      Type alt = al->type();
      alt.dim(1);
      al = new ArrayLit(al->loc(),al->v());
      al->type(alt);
    }
    Val d = (cid == constants().ids.sum ? Val(0) : LinearTraits<Lit>::eval(env,c->args()[2]));
    
    std::vector<Val> c_coeff(al->v().size());
    if (cid==constants().ids.sum) {
      for (unsigned int i=al->v().size(); i--;)
        c_coeff[i] = 1;
    } else {
      EE flat_coeff = flat_exp(env,nctx,c->args()[0],NULL,NULL);
      ArrayLit* coeff = follow_id(flat_coeff.r())->template cast<ArrayLit>();
      for (unsigned int i=coeff->v().size(); i--;)
        c_coeff[i] = LinearTraits<Lit>::eval(env,coeff->v()[i]);
    }
    cid = constants().ids.lin_exp;
    std::vector<Val> coeffv;
    std::vector<KeepAlive> alv;
    for (unsigned int i=0; i<al->v().size(); i++) {
      if (Call* sc = same_call(al->v()[i],cid)) {
        Val cd = c_coeff[i];
        GCLock lock;
        ArrayLit* sc_coeff = eval_array_lit(env,sc->args()[0]);
        ArrayLit* sc_al = eval_array_lit(env,sc->args()[1]);
        Val sc_d = LinearTraits<Lit>::eval(env,sc->args()[2]);
        assert(sc_coeff->v().size() == sc_al->v().size());
        for (unsigned int j=0; j<sc_coeff->v().size(); j++) {
          coeffv.push_back(cd*LinearTraits<Lit>::eval(env,sc_coeff->v()[j]));
          alv.push_back(sc_al->v()[j]);
        }
        d += cd*sc_d;
      } else {
        coeffv.push_back(c_coeff[i]);
        alv.push_back(al->v()[i]);
      }
    }
    simplify_lin<Lit>(coeffv,alv,d);
    if (coeffv.size()==0) {
      GCLock lock;
      ret.b = conj(env,b,Ctx(),args_ee);
      ret.r = bind(env,ctx,r,new Lit(Location().introduce(),d));
      return;
    } else if (coeffv.size()==1 && coeffv[0]==1 && d==0) {
      ret.b = conj(env,b,Ctx(),args_ee);
      ret.r = bind(env,ctx,r,alv[0]());
      return;
    }
    GCLock lock;
    std::vector<Expression*> coeff_ev(coeffv.size());
    for (unsigned int i=coeff_ev.size(); i--;)
      coeff_ev[i] = new Lit(Location().introduce(),coeffv[i]);
    ArrayLit* ncoeff = new ArrayLit(Location().introduce(),coeff_ev);
    Type t = coeff_ev[0]->type();
    t.dim(1);
    ncoeff->type(t);
    args.push_back(ncoeff);
    std::vector<Expression*> alv_e(alv.size());
    bool al_same_as_before = alv.size()==al->v().size();
    for (unsigned int i=alv.size(); i--;) {
      alv_e[i] = alv[i]();
      al_same_as_before = al_same_as_before && Expression::equal(alv_e[i],al->v()[i]);
    }
    if (al_same_as_before) {
      Expression* rd = follow_id_to_decl(flat_al.r());
      if (rd->isa<VarDecl>())
        rd = rd->cast<VarDecl>()->id();
      if (rd->type().dim()>1) {
        ArrayLit* al = eval_array_lit(env,rd);
        std::vector<std::pair<int,int> > dims(1);
        dims[0].first = 1;
        dims[0].second = al->v().size();
        rd = new ArrayLit(al->loc(),al->v(),dims);
        Type t = al->type();
        t.dim(1);
        rd->type(t);
      }
      args.push_back(rd);
    } else {
      ArrayLit* nal = new ArrayLit(al->loc(),alv_e);
      nal->type(al->type());
      args.push_back(nal);
    }
    Lit* il = new Lit(Location().introduce(),d);
    args.push_back(il);
  }

  Call* aggregateAndOrOps(EnvI& env, BinOp* bo, bool negateArgs, BinOpType bot) {
    assert(bot == BOT_AND || bot == BOT_OR);
    BinOpType negbot = (bot == BOT_AND ? BOT_OR : BOT_AND);
    typedef std::pair<Expression*,bool> arg_literal;
    std::vector<arg_literal> bo_args(2);
    bo_args[0] = arg_literal(bo->lhs(), !negateArgs);
    bo_args[1] = arg_literal(bo->rhs(), !negateArgs);
    std::vector<Expression*> output_pos;
    std::vector<Expression*> output_neg;
    unsigned int processed = 0;
    while (processed < bo_args.size()) {
      BinOp* bo_arg = bo_args[processed].first->dyn_cast<BinOp>();
      UnOp* uo_arg = bo_args[processed].first->dyn_cast<UnOp>();
      bool positive = bo_args[processed].second;
      if (bo_arg && positive && bo_arg->op() == bot) {
        bo_args[processed].first = bo_arg->lhs();
        bo_args.push_back(arg_literal(bo_arg->rhs(),true));
      } else if (bo_arg && !positive && bo_arg->op() == negbot) {
        bo_args[processed].first = bo_arg->lhs();
        bo_args.push_back(arg_literal(bo_arg->rhs(),false));
      } else if (uo_arg && !positive && uo_arg->op() == UOT_NOT) {
        bo_args[processed].first = uo_arg->e();
        bo_args[processed].second = true;
      } else if (bot==BOT_OR && uo_arg && positive && uo_arg->op() == UOT_NOT) {
        output_neg.push_back(uo_arg->e());
        processed++;
      } else {
        if (positive) {
          output_pos.push_back(bo_args[processed].first);
        } else {
          output_neg.push_back(bo_args[processed].first);
        }
        processed++;
      }
    }
    Call* c;
    std::vector<Expression*> c_args(1);
    if (bot == BOT_AND) {
      for (unsigned int i=0; i<output_neg.size(); i++) {
        UnOp* neg_arg = new UnOp(output_neg[i]->loc(),UOT_NOT,output_neg[i]);
        neg_arg->type(output_neg[i]->type());
        output_pos.push_back(neg_arg);
      }
      ArrayLit* al = new ArrayLit(Location().introduce(), output_pos);
      Type al_t = bo->type();
      al_t.dim(1);
      al->type(al_t);
      c_args[0] = al;
      c = new Call(bo->loc().introduce(), bot==BOT_AND ? constants().ids.forall : constants().ids.exists, c_args);
    } else {
      ArrayLit* al_pos = new ArrayLit(Location().introduce(), output_pos);
      Type al_t = bo->type();
      al_t.dim(1);
      al_pos->type(al_t);
      c_args[0] = al_pos;
      if (output_neg.size() > 0) {
        ArrayLit* al_neg = new ArrayLit(Location().introduce(), output_neg);
        al_neg->type(al_t);
        c_args.push_back(al_neg);
      }
      c = new Call(bo->loc().introduce(), output_neg.empty() ? constants().ids.exists : constants().ids.clause, c_args);
    }
    c->decl(env.orig->matchFn(c));
    assert(c->decl());
    c->type(c->decl()->rtype(c_args));
    return c;
  }
  
  EE flat_exp(EnvI& env, Ctx ctx, Expression* e, VarDecl* r, VarDecl* b) {
    if (e==NULL) return EE();
    CallStackItem _csi(env,e);
    EE ret;
    assert(!e->type().isunknown());
    if (e->type().ispar() && !e->type().cv() && !e->isa<Let>() && !e->isa<VarDecl>() && e->type().bt()!=Type::BT_ANN) {
      ret.b = bind(env,Ctx(),b,constants().lit_true);
      if (e->type().dim() > 0) {
        EnvI::Map::iterator it;
        Id* id = e->dyn_cast<Id>();
        if (id && (id->decl()->flat()==NULL || id->decl()->toplevel())) {
          VarDecl* vd = id->decl()->flat();
          if (vd==NULL) {
            vd = flat_exp(env,Ctx(),id->decl(),NULL,constants().var_true).r()->cast<Id>()->decl();
            id->decl()->flat(vd);
            ArrayLit* al = id->decl()->e()->cast<ArrayLit>();
            if (al->v().size()==0) {
              if (r==NULL)
                ret.r = al;
              else
                ret.r = bind(env,ctx,r,al);
              return ret;
            }
          }
          ret.r = bind(env,ctx,r,e->cast<Id>()->decl()->flat()->id());
          return ret;
        } else if ( (it = env.map_find(e)) != env.map_end()) {
          ret.r = bind(env,ctx,r,it->second.r()->cast<VarDecl>()->id());
          return ret;
        } else {
          GCLock lock;
          ArrayLit* al = follow_id(eval_par(env,e))->cast<ArrayLit>();
          if (al->v().size()==0 || (r && r->e()==NULL)) {
            if (r==NULL)
              ret.r = al;
            else
              ret.r = bind(env,ctx,r,al);
            return ret;
          }
          if ( (it = env.map_find(al)) != env.map_end()) {
            ret.r = bind(env,ctx,r,it->second.r()->cast<VarDecl>()->id());
            return ret;
          }
          std::vector<TypeInst*> ranges(al->dims());
          for (unsigned int i=0; i<ranges.size(); i++) {
            ranges[i] = new TypeInst(e->loc(),
                                     Type(),
                                     new SetLit(Location().introduce(),IntSetVal::a(al->min(i),al->max(i))));
          }
          ASTExprVec<TypeInst> ranges_v(ranges);
          assert(!al->type().isbot());
          TypeInst* ti = new TypeInst(e->loc(),al->type(),ranges_v,NULL);
          VarDecl* vd = newVarDecl(env, ctx, ti, NULL, NULL, al);
          EE ee(vd,NULL);
          env.map_insert(al,ee);
          env.map_insert(vd->e(),ee);
          
          ret.r = bind(env,ctx,r,vd->id());
          return ret;
        }
      }
      GCLock lock;
      ret.r = bind(env,ctx,r,eval_par(env,e));
      return ret;
    }
    switch (e->eid()) {
    case Expression::E_INTLIT:
    case Expression::E_FLOATLIT:
    case Expression::E_STRINGLIT:
      {
        GCLock lock;
        ret.b = bind(env,Ctx(),b,constants().lit_true);
        ret.r = bind(env,Ctx(),r,e);
        return ret;
      }
    case Expression::E_SETLIT:
      {
        SetLit* sl = e->cast<SetLit>();
        assert(sl->isv()==NULL);
        std::vector<EE> elems_ee(sl->v().size());
        for (unsigned int i=sl->v().size(); i--;)
          elems_ee[i] = flat_exp(env,ctx,sl->v()[i],NULL,NULL);
        std::vector<Expression*> elems(elems_ee.size());
        bool allPar = true;
        for (unsigned int i=elems.size(); i--;) {
          elems[i] = elems_ee[i].r();
          allPar = allPar && elems[i]->type().ispar();
        }

        ret.b = conj(env,b,Ctx(),elems_ee);
        if (allPar) {
          GCLock lock;
          Expression* ee = eval_par(env,e);
          ret.r = bind(env,Ctx(),r,ee);
        } else {
          GCLock lock;
          ArrayLit* al = new ArrayLit(sl->loc(),elems);
          al->type(Type::varint(1));
          std::vector<Expression*> args(1);
          args[0] = al;
          Call* cc = new Call(sl->loc().introduce(), "array2set", args);
          cc->type(Type::varsetint());
          FunctionI* fi = env.orig->matchFn(cc->id(),args);
          if (fi==NULL) {
            throw FlatteningError(env,cc->loc(), "cannot find matching declaration");
          }
          assert(fi);
          assert(fi->rtype(args).isSubtypeOf(cc->type()));
          cc->decl(fi);
          EE ee = flat_exp(env, Ctx(), cc, NULL, constants().var_true);
          ret.r = bind(env,Ctx(),r,ee.r());
        }
      }
      break;
    case Expression::E_BOOLLIT:
      {
        GCLock lock;
        ret.b = bind(env,Ctx(),b,constants().lit_true);
        ret.r = bind(env,ctx,r,e);
        return ret;
      }
      break;
    case Expression::E_ID:
      {
        Id* id = e->cast<Id>();
        if (id->decl()==NULL) {
          if (id->type().isann()) {
            ret.b = bind(env,Ctx(),b,constants().lit_true);
            ret.r = bind(env,ctx,r,e);
            return ret;
          } else {
            throw FlatteningError(env,e->loc(), "undefined identifier");
          }
        }
        if (ctx.neg && id->type().dim() > 0) {
          if (id->type().dim() > 1)
            throw InternalError("multi-dim arrays in negative positions not supported yet");
          KeepAlive ka;
          {
            GCLock lock;
            std::vector<VarDecl*> gen_id(1);
            gen_id[0] = new VarDecl(id->loc(), new TypeInst(id->loc(),Type::parint()),env.genId(),
                                    new IntLit(id->loc(),0));
            
            /// TODO: support arbitrary dimensions
            std::vector<Expression*> idxsetargs(1);
            idxsetargs[0] = id;
            Call* idxset = new Call(id->loc().introduce(),"index_set",idxsetargs);
            idxset->decl(env.orig->matchFn(idxset));
            idxset->type(idxset->decl()->rtype(idxsetargs));
            Generator gen(gen_id,idxset);
            std::vector<Expression*> idx(1);
            Generators gens;
            gens._g.push_back(gen);
            gens._w = NULL;
            UnOp* aanot = new UnOp(id->loc(),UOT_NOT,NULL);
            Comprehension* cp = new Comprehension(id->loc(),
              aanot, gens, false);
            Id* bodyidx = cp->decl(0,0)->id();
            idx[0] = bodyidx;
            ArrayAccess* aa = new ArrayAccess(id->loc(),id,idx);
            aanot->e(aa);
            Type tt = id->type();
            tt.dim(0);
            aa->type(tt);
            aanot->type(aa->type());
            cp->type(id->type());
            ctx.neg = false;
            ka = cp;
          }
          ret = flat_exp(env,ctx,ka(),r,b);
        } else {
          GCLock lock;
          VarDecl* vd = id->decl()->flat();
          Expression* rete = NULL;
          if (vd==NULL) {
            // New top-level id, need to copy into env.m
            vd = flat_exp(env,Ctx(),id->decl(),NULL,constants().var_true).r()
                 ->cast<Id>()->decl();
          }
          ret.b = bind(env,Ctx(),b,constants().lit_true);
          if (vd && vd->e()!=NULL) {
            switch (vd->e()->eid()) {
            case Expression::E_INTLIT:
            case Expression::E_BOOLLIT:
            case Expression::E_FLOATLIT:
            case Expression::E_ID:
              rete = vd->e();
              break;
            default: break;
            }
          } else if (vd && vd->ti()->ranges().size() > 0) {
            // create fresh variables and array literal
            std::vector<std::pair<int,int> > dims;
            IntVal asize = 1;
            for (unsigned int i=0; i<vd->ti()->ranges().size(); i++) {
              TypeInst* ti = vd->ti()->ranges()[i];
              if (ti->domain()==NULL)
                throw FlatteningError(env,ti->loc(),"array dimensions unknown");
              IntSetVal* isv = eval_intset(env,ti->domain());
              if (isv->size() == 0) {
                dims.push_back(std::pair<int,int>(1,0));
                asize = 0;
              } else {
                if (isv->size() != 1)
                  throw FlatteningError(env,ti->loc(),"invalid array index set");
                asize *= (isv->max(0)-isv->min(0)+1);
                dims.push_back(std::pair<int,int>(static_cast<int>(isv->min(0).toInt()),
					          static_cast<int>(isv->max(0).toInt())));
              }
            }
            Type tt = vd->ti()->type();
            tt.dim(0);
            
            std::vector<Expression*> elems(static_cast<int>(asize.toInt()));
            for (int i=0; i<static_cast<int>(asize.toInt()); i++) {
              TypeInst* vti = new TypeInst(Location().introduce(),tt,vd->ti()->domain());
              VarDecl* nvd = newVarDecl(env, Ctx(), vti, NULL, vd, NULL);
              elems[i] = nvd->id();
            }
            // After introducing variables for each array element, the original domain can be
            // set to "computed" (since it is a consequence of the individual variable domains)
            vd->ti()->setComputedDomain(true);

            ArrayLit* al = new ArrayLit(Location().introduce(),elems,dims);
            al->type(vd->type());
            vd->e(al);
            env.vo_add_exp(vd);
            EE ee;
            ee.r = vd;
            env.map_insert(vd->e(), ee);
          }
          if (rete==NULL) {
            if (!vd->toplevel()) {
              // create new VarDecl in toplevel, if decl doesnt exist yet
              EnvI::Map::iterator it = env.map_find(vd->e());
              if (it==env.map_end()) {
                Expression* vde = follow_id(vd->e());
                ArrayLit* vdea = vde ? vde->dyn_cast<ArrayLit>() : NULL;
                if (vdea && vdea->v().size()==0) {
                  // Do not create names for empty arrays but return array literal directly
                  rete = vdea;
                } else {
                  VarDecl* nvd = newVarDecl(env, ctx, eval_typeinst(env,vd), NULL, vd, NULL);
                  
                  if (vd->e()) {
                    (void) flat_exp(env, Ctx(), vd->e(), nvd, constants().var_true);
                  }
                  vd = nvd;
                  EE ee(vd,NULL);
                  if (vd->e())
                    env.map_insert(vd->e(),ee);
                }
              } else {
                vd = it->second.r()->cast<VarDecl>();
              }
            }
            if (rete==NULL) {
              if (id->type().bt() == Type::BT_ANN && vd->e()) {
                rete = vd->e();
              } else {
                ArrayLit* vda = vd->dyn_cast<ArrayLit>();
                if (vda && vda->v().size()==0) {
                  // Do not create names for empty arrays but return array literal directly
                  rete = vda;
                } else {
                  rete = vd->id();
                }
              }
            }
          }
          ret.r = bind(env,ctx,r,rete);
        }
      }
      break;
    case Expression::E_ANON:
      {
        AnonVar* av = e->cast<AnonVar>();
        if (av->type().isbot()) {
          throw InternalError("type of anonymous variable could not be inferred");
        }
        GCLock lock;
        VarDecl* vd = new VarDecl(Location().introduce(), new TypeInst(Location().introduce(), av->type()),
                                  env.genId());
        ret = flat_exp(env,Ctx(),vd,NULL,constants().var_true);
      }
      break;
    case Expression::E_ARRAYLIT:
      {
        ArrayLit* al = e->cast<ArrayLit>();
        if (al->flat()) {
          ret.b = bind(env,Ctx(),b,constants().lit_true);
          ret.r = bind(env,Ctx(),r,al);
        } else {
          std::vector<EE> elems_ee(al->v().size());
          for (unsigned int i=al->v().size(); i--;)
            elems_ee[i] = flat_exp(env,ctx,al->v()[i],NULL,NULL);
          std::vector<Expression*> elems(elems_ee.size());
          for (unsigned int i=elems.size(); i--;)
            elems[i] = elems_ee[i].r();
          std::vector<std::pair<int,int> > dims(al->dims());
          for (unsigned int i=al->dims(); i--;)
            dims[i] = std::pair<int,int>(al->min(i), al->max(i));
          KeepAlive ka;
          {
            GCLock lock;
            ArrayLit* alr = new ArrayLit(Location().introduce(),elems,dims);
            alr->type(al->type());
            alr->flat(true);
            ka = alr;
          }
          ret.b = conj(env,b,Ctx(),elems_ee);
          ret.r = bind(env,Ctx(),r,ka());
        }
      }
      break;
    case Expression::E_ARRAYACCESS:
      {
        ArrayAccess* aa = e->cast<ArrayAccess>();
        
        std::vector<EE> ees(aa->idx().size());
        Ctx dimctx = ctx;
        dimctx.neg = false;
        for (unsigned int i=0; i<aa->idx().size(); i++) {
          Expression* tmp = follow_id_to_decl(aa->idx()[i]);
          if (VarDecl* vd = tmp->dyn_cast<VarDecl>())
            tmp = vd->id();
          ees[i] = flat_exp(env, dimctx, tmp, NULL, NULL);
        }
        
        bool parAccess=true;
        for (unsigned int i=0; i<aa->idx().size(); i++) {
          if (!ees[i].r()->type().ispar()) {
            parAccess = false;
            break;
          }
        }
        Ctx nctx = ctx;
        nctx.b = +nctx.b;
        nctx.neg = false;
        EE eev = flat_exp(env,nctx,aa->v(),NULL,NULL);
        ees.push_back(EE(NULL,eev.b()));

        if (parAccess) {
          ArrayLit* al;
          if (eev.r()->isa<ArrayLit>()) {
            al = eev.r()->cast<ArrayLit>();
          } else {
            Id* id = eev.r()->cast<Id>();
            if (id->decl()==NULL) {
              throw InternalError("undefined identifier");
            }
            if (id->decl()->e()==NULL) {
              throw InternalError("array without initialiser not supported");
            }
            al = follow_id(id)->cast<ArrayLit>();
          }
          KeepAlive ka;
          bool success;
          {
            GCLock lock;
            std::vector<IntVal> dims(aa->idx().size());
            for (unsigned int i=aa->idx().size(); i--;)
              dims[i] = eval_int(env,ees[i].r());
            ka = eval_arrayaccess(env,al,dims,success);
          }
          if (!success && ctx.b==C_ROOT && b==constants().var_true) {
            throw FlatteningError(env,e->loc(),"array access out of bounds");
          }
          ees.push_back(EE(NULL,constants().boollit(success)));
          if (aa->type().isbool() && !aa->type().isopt()) {
            ret.b = bind(env,Ctx(),b,constants().lit_true);
            ees.push_back(EE(NULL,ka()));
            ret.r = conj(env,r,ctx,ees);
          } else {
            ret.b = conj(env,b,ctx,ees);
            ret.r = bind(env,ctx,r,ka());
          }
        } else {
          std::vector<Expression*> args(aa->idx().size()+1);
          for (unsigned int i=aa->idx().size(); i--;)
            args[i] = ees[i].r();
          args[aa->idx().size()] = eev.r();
          KeepAlive ka;
          {
            GCLock lock;
            Call* cc = new Call(e->loc().introduce(),constants().ids.element,args);
            cc->type(aa->type());
            FunctionI* fi = env.orig->matchFn(cc->id(),args);
            if (fi==NULL) {
              throw FlatteningError(env,cc->loc(), "cannot find matching declaration");
            }
            assert(fi);
            assert(fi->rtype(args).isSubtypeOf(cc->type()));
            cc->decl(fi);
            ka = cc;
          }
          Ctx elemctx = ctx;
          elemctx.neg = false;
          EE ee = flat_exp(env,elemctx,ka(),NULL,NULL);
          ees.push_back(ee);
          if (aa->type().isbool() && !aa->type().isopt()) {
            ee.b = ee.r;
            ees.push_back(ee);
            ret.r = conj(env,r,ctx,ees);
            ret.b = bind(env,ctx,b,constants().boollit(!ctx.neg));
          } else {
            ret.r = bind(env,ctx,r,ee.r());
            ret.b = conj(env,b,ctx,ees);
          }
        }
      }
      break;
    case Expression::E_COMP:
      {
        Comprehension* c = e->cast<Comprehension>();
        KeepAlive c_ka(c);
        
        if (c->type().isopt()) {
          std::vector<Expression*> in(c->n_generators());
          std::vector<Expression*> where;
          GCLock lock;
          for (int i=0; i<c->n_generators(); i++) {
            if (c->in(i)->type().isvar()) {
              std::vector<Expression*> args(1);
              args[0] = c->in(i);
              Call* ub = new Call(Location().introduce(),"ub",args);
              ub->type(Type::parsetint());
              ub->decl(env.orig->matchFn(ub));
              in[i] = ub;
              for (int j=0; j<c->n_decls(i); j++) {
                BinOp* bo = new BinOp(Location().introduce(),c->decl(i,j)->id(), BOT_IN, c->in(i));
                bo->type(Type::varbool());
                where.push_back(bo);
              }
            } else {
              in[i] = c->in(i);
            }
          }
          if (where.size() > 0 || (c->where() && c->where()->type().isvar())) {
            Generators gs;
            if (c->where()==NULL || c->where()->type().ispar())
              gs._w = c->where();
            else
              where.push_back(c->where());
            for (int i=0; i<c->n_generators(); i++) {
              std::vector<VarDecl*> vds(c->n_decls(i));
              for (int j=0; j<c->n_decls(i); j++)
                vds[j] = c->decl(i, j);
              gs._g.push_back(Generator(vds,in[i]));
            }
            Expression* cond;
            if (where.size() > 1) {
              ArrayLit* al = new ArrayLit(Location().introduce(), where);
              al->type(Type::varbool(1));
              std::vector<Expression*> args(1);
              args[0] = al;
              Call* forall = new Call(Location().introduce(), constants().ids.forall, args);
              forall->type(Type::varbool());
              forall->decl(env.orig->matchFn(forall));
              cond = forall;
            } else {
              cond = where[0];
            }
            

            Expression* r_bounds = NULL;
            if (c->e()->type().bt()==Type::BT_INT && c->e()->type().dim() == 0) {
              std::vector<Expression*> ubargs(1);
              ubargs[0] = c->e();
              if (c->e()->type().st()==Type::ST_SET) {
                Call* bc = new Call(Location().introduce(),"ub",ubargs);
                bc->type(Type::parsetint());
                bc->decl(env.orig->matchFn(bc));
                r_bounds = bc;
              } else {
                Call* lbc = new Call(Location().introduce(),"lb",ubargs);
                lbc->type(Type::parint());
                lbc->decl(env.orig->matchFn(lbc));
                Call* ubc = new Call(Location().introduce(),"ub",ubargs);
                ubc->type(Type::parint());
                ubc->decl(env.orig->matchFn(ubc));
                r_bounds = new BinOp(Location().introduce(),lbc,BOT_DOTDOT,ubc);
                r_bounds->type(Type::parsetint());
              }
            }
            Type tt;
            tt = c->e()->type();
            tt.ti(Type::TI_VAR);
            tt.ot(Type::OT_OPTIONAL);
            
            TypeInst* ti = new TypeInst(Location().introduce(),tt,r_bounds);
            VarDecl* r = new VarDecl(c->loc(),ti,env.genId());
            r->addAnnotation(constants().ann.promise_total);
            r->introduced(true);
            r->flat(r);

            std::vector<Expression*> let_exprs(3);
            let_exprs[0] = r;
            BinOp* r_eq_e = new BinOp(Location().introduce(),r->id(),BOT_EQ,c->e());
            r_eq_e->type(Type::varbool());
            let_exprs[1] = new BinOp(Location().introduce(),cond,BOT_IMPL,r_eq_e);
            let_exprs[1]->type(Type::varbool());
            std::vector<Expression*> absent_r_args(1);
            absent_r_args[0] = r->id();
            Call* absent_r = new Call(Location().introduce(), "absent", absent_r_args);
            absent_r->type(Type::varbool());
            absent_r->decl(env.orig->matchFn(absent_r));
            let_exprs[2] = new BinOp(Location().introduce(),cond,BOT_OR,absent_r);
            let_exprs[2]->type(Type::varbool());
            Let* let = new Let(Location().introduce(), let_exprs, r->id());
            let->type(r->type());
            Comprehension* nc = new Comprehension(c->loc(),let,gs,c->set());
            nc->type(c->type());
            c = nc;
            c_ka = c;
          }
        }
        
        class EvalF {
        public:
          Ctx ctx;
          EvalF(Ctx ctx0) : ctx(ctx0) {}
          typedef EE ArrayVal;
          EE e(EnvI& env, Expression* e) {
            VarDecl* b = ctx.b==C_ROOT ? constants().var_true : NULL;
            VarDecl* r = (ctx.b == C_ROOT && e->type().isbool() && !e->type().isopt()) ? constants().var_true : NULL;
            return flat_exp(env,ctx,e,r,b);
          }
        } _evalf(ctx);
        std::vector<EE> elems_ee = eval_comp<EvalF>(env,_evalf,c);
        std::vector<Expression*> elems(elems_ee.size());
        bool allPar = true;
        for (unsigned int i=elems.size(); i--;) {
          elems[i] = elems_ee[i].r();
          if (!elems[i]->type().ispar())
            allPar = false;
        }
        KeepAlive ka;
        {
          GCLock lock;
          if (c->set()) {
            if (c->type().ispar() && allPar) {
              SetLit* sl = new SetLit(c->loc(), elems);
              sl->type(c->type());
              Expression* slr = eval_par(env,sl);
              slr->type(c->type());
              ka = slr;
            } else {
              throw InternalError("var set comprehensions not supported yet");
            }
          } else {
            ArrayLit* alr = new ArrayLit(Location().introduce(),elems);
            Type alt = c->type();
            if (allPar)
              alt.ti(Type::TI_PAR);
            alr->type(alt);
            alr->flat(true);
            ka = alr;
          }
        }
        ret.b = conj(env,b,Ctx(),elems_ee);
        ret.r = bind(env,Ctx(),r,ka());
      }
      break;
    case Expression::E_ITE:
      {
        ITE* ite = e->cast<ITE>();
        ret = flat_ite(env,ctx,ite,r,b);
      }
      break;
    case Expression::E_BINOP:
      {
        BinOp* bo = e->cast<BinOp>();
        if (isReverseMap(bo)) {
          CallArgItem cai(env);
          Id* id = bo->lhs()->dyn_cast<Id>();
          if (id==NULL)
            throw EvalError(bo->lhs()->loc(), "Reverse mappers are only defined for identifiers");
          if (bo->op() != BOT_EQ && bo->op() != BOT_EQUIV)
            throw EvalError(bo->loc(), "Reverse mappers have to use `=` as the operator");
          Call* c = bo->rhs()->dyn_cast<Call>();
          if (c==NULL)
            throw EvalError(bo->rhs()->loc(), "Reverse mappers require call on right hand side");

          std::vector<Expression*> args(c->args().size());
          for (unsigned int i=0; i<c->args().size(); i++) {
            Id* idi = c->args()[i]->dyn_cast<Id>();
            if (idi==NULL)
              throw EvalError(c->args()[i]->loc(), "Reverse mapper calls require identifiers as arguments");
            EE ee = flat_exp(env, Ctx(), idi, NULL, constants().var_true);
            args[i] = ee.r();
          }
          
          EE ee = flat_exp(env, Ctx(), id, NULL, constants().var_true);
          
          GCLock lock;
          Call* revMap = new Call(Location().introduce(),c->id(),args);
          
          args.push_back(ee.r());
          Call* keepAlive = new Call(Location().introduce(),constants().var_redef->id(),args);
          keepAlive->type(Type::varbool());
          keepAlive->decl(constants().var_redef);
          ret = flat_exp(env, Ctx(), keepAlive, constants().var_true, constants().var_true);
          
          env.reverseMappers.insert(ee.r()->cast<Id>(),revMap);
          
          break;
        }
        if ( (bo->op()==BOT_EQ ||  bo->op()==BOT_EQUIV) && (bo->lhs()==constants().absent || bo->rhs()==constants().absent) ) {
          GCLock lock;
          std::vector<Expression*> args(1);
          args[0] = bo->lhs()==constants().absent ? bo->rhs() : bo->lhs();
          if (args[0] != constants().absent) {
            Call* cr = new Call(bo->loc().introduce(),"absent",args);
            cr->decl(env.orig->matchFn(cr));
            cr->type(cr->decl()->rtype(args));
            ret = flat_exp(env, ctx, cr, r, b);
          } else {
            ret.b = bind(env,Ctx(),b,constants().lit_true);
            ret.r = bind(env,ctx,r,constants().lit_true);
          }
          break;
        }
        Ctx ctx0 = ctx;
        ctx0.neg = false;
        Ctx ctx1 = ctx;
        ctx1.neg = false;
        BinOpType bot = bo->op();
        if (bo->lhs()->type().isbool()) {
          switch (bot) {
            case BOT_EQ: bot = BOT_EQUIV; break;
            case BOT_NQ: bot = BOT_XOR; break;
            case BOT_LQ: bot = BOT_IMPL; break;
            case BOT_GQ: bot = BOT_RIMPL; break;
            default: break;
          }
        }
        bool negArgs = false;
        bool doubleNeg = false;
        if (ctx.neg) {
          switch (bot) {
            case BOT_AND:
              ctx.b = -ctx.b;
              ctx.neg = false;
              negArgs = true;
              bot = BOT_OR;
              break;
            case BOT_OR:
              ctx.b = -ctx.b;
              ctx.neg = false;
              negArgs = true;
              bot = BOT_AND;
              break;
            default: break;
          }
        }
        Expression* boe0 = bo->lhs();
        Expression* boe1 = bo->rhs();
        switch (bot) {
          case BOT_PLUS:
          {
            KeepAlive ka;
            if (boe0->type().isint()) {
              ka = mklinexp<IntLit>(env,1,1,boe0,boe1);
            } else {
              ka = mklinexp<FloatLit>(env,1.0,1.0,boe0,boe1);
            }
            ret = flat_exp(env,ctx,ka(),r,b);
          }
            break;
          case BOT_MINUS:
          {
            KeepAlive ka;
            if (boe0->type().isint()) {
              ka = mklinexp<IntLit>(env,1,-1,boe0,boe1);
            } else {
              ka = mklinexp<FloatLit>(env,1.0,-1.0,boe0,boe1);
            }
            ret = flat_exp(env,ctx,ka(),r,b);
          }
            break;
          case BOT_MULT:
          case BOT_IDIV:
          case BOT_MOD:
          case BOT_DIV:
          case BOT_UNION:
          case BOT_DIFF:
          case BOT_SYMDIFF:
          case BOT_INTERSECT:
          {
            assert(!ctx0.neg);
            assert(!ctx1.neg);
            EE e0 = flat_exp(env,ctx0,boe0,NULL,b);
            EE e1 = flat_exp(env,ctx1,boe1,NULL,b);
            
            if (e0.r()->type().ispar() && e1.r()->type().ispar()) {
              GCLock lock;
              BinOp* parbo = new BinOp(bo->loc(),e0.r(),bo->op(),e1.r());
              Type tt = bo->type();
              tt.ti(Type::TI_PAR);
              parbo->type(tt);
              Expression* res = eval_par(env,parbo);
              assert(!res->type().isunknown());
              ret.r = bind(env,ctx,r,res);
              std::vector<EE> ees(2);
              ees[0].b = e0.b; ees[1].b = e1.b;
              ret.b = conj(env,b,Ctx(),ees);
              break;
            }
            
            if (bot==BOT_MULT) {
              Expression* e0r = e0.r();
              Expression* e1r = e1.r();
              if (e0r->type().ispar())
                std::swap(e0r,e1r);
              if (e1r->type().ispar() && e1r->type().isint()) {
                IntVal coeff = eval_int(env,e1r);
                KeepAlive ka = mklinexp<IntLit>(env,coeff,0,e0r,NULL);
                ret = flat_exp(env,ctx,ka(),r,b);
                break;
              } else if (e1r->type().ispar() && e1r->type().isfloat()) {
                FloatVal coeff = eval_float(env,e1r);
                KeepAlive ka = mklinexp<FloatLit>(env,coeff,0.0,e0r,NULL);
                ret = flat_exp(env,ctx,ka(),r,b);
                break;
              }
            } else if (bot==BOT_DIV) {
              Expression* e0r = e0.r();
              Expression* e1r = e1.r();
              if (e1r->type().ispar() && e1r->type().isint()) {
                IntVal coeff = eval_int(env,e1r);
                if (coeff==1) {
                  ret = flat_exp(env,ctx,e0r,r,b);
                  break;
                }
              } else if (e1r->type().ispar() && e1r->type().isfloat()) {
                FloatVal coeff = eval_float(env,e1r);
                if (coeff==1.0) {
                  ret = flat_exp(env,ctx,e0r,r,b);
                  break;
                } else {
                  KeepAlive ka = mklinexp<FloatLit>(env,1.0/coeff,0.0,e0r,NULL);
                  ret = flat_exp(env,ctx,ka(),r,b);
                  break;
                }
              }
            }

            
            GC::lock();
            std::vector<Expression*> args(2);
            args[0] = e0.r(); args[1] = e1.r();
            Call* cc;
            if (bo->decl()) {
              cc = new Call(bo->loc().introduce(),bo->opToString(),args);
            } else {
              cc = new Call(bo->loc().introduce(),opToBuiltin(bo,bot),args);
            }
            cc->type(bo->type());

            EnvI::Map::iterator cit;
            if ( (cit = env.map_find(cc)) != env.map_end()) {
              ret.b = bind(env,Ctx(),b,env.ignorePartial ? constants().lit_true : cit->second.b());
              ret.r = bind(env,ctx,r,cit->second.r());
            } else {
              if (FunctionI* fi = env.orig->matchFn(cc->id(),args)) {
                assert(cc->type() == fi->rtype(args));
                cc->decl(fi);
                cc->type(cc->decl()->rtype(args));
                KeepAlive ka(cc);
                GC::unlock();
                EE ee = flat_exp(env,ctx,cc,r,NULL);
                GC::lock();
                ret.r = ee.r;
                std::vector<EE> ees(3);
                ees[0].b = e0.b; ees[1].b = e1.b; ees[2].b = ee.b;
                ret.b = conj(env,b,Ctx(),ees);
              } else {
                ret.r = bind(env,ctx,r,cc);
                std::vector<EE> ees(2);
                ees[0].b = e0.b; ees[1].b = e1.b;
                ret.b = conj(env,b,Ctx(),ees);
                if (!ctx.neg)
                  env.map_insert(cc,ret);
              }
            }
          }
            GC::unlock();
            break;
            
          case BOT_AND:
          {
            if (r==constants().var_true) {
              Ctx nctx;
              nctx.neg = negArgs;
              nctx.b = negArgs ? C_NEG : C_ROOT;
              (void) flat_exp(env,nctx,boe0,constants().var_true,constants().var_true);
              (void) flat_exp(env,nctx,boe1,constants().var_true,constants().var_true);
              ret.r = bind(env,ctx,r,constants().lit_true);
              break;
            } else {
              GC::lock();
              Call* c = aggregateAndOrOps(env, bo, negArgs, bot);
              KeepAlive ka(c);
              GC::unlock();
              ret = flat_exp(env,ctx,c,r,b);
              if (Id* id = ret.r()->dyn_cast<Id>()) {
                addCtxAnn(id->decl(), ctx.b);
              }
            }
            break;
          }
          case BOT_OR:
          {
            GC::lock();
            Call* c = aggregateAndOrOps(env, bo, negArgs, bot);
            KeepAlive ka(c);
            GC::unlock();
            ret = flat_exp(env,ctx,c,r,b);
            if (Id* id = ret.r()->dyn_cast<Id>()) {
              addCtxAnn(id->decl(), ctx.b);
            }
          }
            break;
          case BOT_RIMPL:
          {
            std::swap(boe0,boe1);
          }
            // fall through
          case BOT_IMPL:
          {
            if (ctx.b==C_ROOT && r==constants().var_true && boe0->type().ispar()) {
              if (eval_bool(env,boe0)) {
                Ctx nctx = ctx;
                nctx.neg = negArgs;
                nctx.b = negArgs ? C_NEG : C_ROOT;
                ret = flat_exp(env,nctx,boe1,constants().var_true,constants().var_true);
              } else {
                Ctx nctx = ctx;
                nctx.neg = negArgs;
                nctx.b = negArgs ? C_NEG : C_ROOT;
                ret = flat_exp(env,nctx,constants().lit_true,constants().var_true,constants().var_true);
              }
              break;
            }
            if (ctx.b==C_ROOT && r==constants().var_true && boe1->type().ispar()) {
              if (eval_bool(env,boe1)) {
                Ctx nctx = ctx;
                nctx.neg = negArgs;
                nctx.b = negArgs ? C_NEG : C_ROOT;
                ret = flat_exp(env,nctx,constants().lit_true,constants().var_true,constants().var_true);
                break;
              } else {
                Ctx nctx = ctx;
                nctx.neg = !negArgs;
                nctx.b = !negArgs ? C_NEG : C_ROOT;
                ret = flat_exp(env,nctx,boe0,constants().var_true,constants().var_true);
                break;
              }
            }
            GC::lock();
            std::vector<Expression*> bo_args(2);
            ASTString id;
            if (ctx.neg) {
              bo_args[0] = boe0;
              bo_args[1] = new UnOp(bo->loc(),UOT_NOT,boe1);
              bo_args[1]->type(boe1->type());
              id = constants().ids.forall;
            } else {
              bo_args[0] = new UnOp(bo->loc(),UOT_NOT,boe0);
              bo_args[0]->type(boe0->type());
              bo_args[1] = boe1;
              id = constants().ids.exists;
            }
            ctx.neg = false;
            std::vector<Expression*> args(1);
            args[0]= new ArrayLit(bo->loc(),bo_args);
            args[0]->type(Type::varbool(1));
            Call* c = new Call(bo->loc().introduce(),id,args);
            c->decl(env.orig->matchFn(c));
            c->type(c->decl()->rtype(args));
            KeepAlive ka(c);
            GC::unlock();
            ret = flat_exp(env,ctx,c,r,b);
            if (Id* id = ret.r()->dyn_cast<Id>()) {
              addCtxAnn(id->decl(),ctx.b);
            }
          }
            break;
          case BOT_EQUIV:
            if (ctx.neg) {
              ctx.neg = false;
              ctx.b = -ctx.b;
              bot = BOT_XOR;
              ctx0.b = ctx1.b = C_MIX;
              goto flatten_bool_op;
            } else {
              if (r && r==constants().var_true) {
                if (boe1->type().ispar() || boe1->isa<Id>())
                  std::swap(boe0,boe1);
                if (istrue(env,boe0)) {
                  return flat_exp(env,ctx1,boe1,r,b);
                } else if (isfalse(env,boe0)) {
                  ctx1.neg = true;
                  ctx1.b = -ctx1.b;
                  return flat_exp(env,ctx1,boe1,r,b);
                } else {
                  ctx0.b = C_MIX;
                  EE e0 = flat_exp(env,ctx0,boe0,NULL,NULL);
                  if (istrue(env,e0.r())) {
                    return flat_exp(env,ctx1,boe1,r,b);
                  } else if (isfalse(env,e0.r())) {
                    ctx1.neg = true;
                    ctx1.b = -ctx1.b;
                    return flat_exp(env,ctx1,boe1,r,b);
                  } else {
                    Id* id = e0.r()->cast<Id>();
                    ctx1.b = C_MIX;
                    (void) flat_exp(env,ctx1,boe1,id->decl(),constants().var_true);
                    ret.b = bind(env,Ctx(),b,constants().lit_true);
                    ret.r = bind(env,Ctx(),r,constants().lit_true);
                  }
                }
                break;
              } else {
                ctx0.b = ctx1.b = C_MIX;
                goto flatten_bool_op;
              }
            }
          case BOT_XOR:
            if (ctx.neg) {
              ctx.neg = false;
              ctx.b = -ctx.b;
              bot = BOT_EQUIV;
              ctx0.b = ctx1.b = C_MIX;
            }
            goto flatten_bool_op;
          case BOT_LE:
            if (ctx.neg) {
              doubleNeg = true;
              bot = BOT_GQ;
              if (boe0->type().isbool()) {
                ctx0.b = +ctx0.b;
                ctx1.b = -ctx1.b;
              } else if (boe0->type().isint()) {
                ctx0.i = +ctx0.i;
                ctx1.i = -ctx1.i;
              }
            } else {
              if (boe0->type().isbool()) {
                ctx0.b = -ctx0.b;
                ctx1.b = +ctx1.b;
              } else if (boe0->type().isint()) {
                ctx0.i = -ctx0.i;
                ctx1.i = +ctx1.i;
              }
            }
            goto flatten_bool_op;
          case BOT_LQ:
            if (ctx.neg) {
              doubleNeg = true;
              bot = BOT_GR;
              if (boe0->type().isbool()) {
                ctx0.b = +ctx0.b;
                ctx1.b = -ctx1.b;
              } else if (boe0->type().isint()) {
                ctx0.i = +ctx0.i;
                ctx1.i = -ctx1.i;
              }
            } else {
              if (boe0->type().isbool()) {
                ctx0.b = -ctx0.b;
                ctx1.b = +ctx1.b;
              } else if (boe0->type().isint()) {
                ctx0.i = -ctx0.i;
                ctx1.i = +ctx1.i;
              }
            }
            goto flatten_bool_op;
          case BOT_GR:
            if (ctx.neg) {
              doubleNeg = true;
              bot = BOT_LQ;
              if (boe0->type().isbool()) {
                ctx0.b = -ctx0.b;
                ctx1.b = +ctx1.b;
              } else if (boe0->type().isint()) {
                ctx0.i = -ctx0.i;
                ctx1.i = +ctx1.i;
              }
            } else {
              if (boe0->type().isbool()) {
                ctx0.b = +ctx0.b;
                ctx1.b = -ctx1.b;
              } else if (boe0->type().isint()) {
                ctx0.i = +ctx0.i;
                ctx1.i = -ctx1.i;
              }
            }
            goto flatten_bool_op;
          case BOT_GQ:
            if (ctx.neg) {
              doubleNeg = true;
              bot = BOT_LE;
              if (boe0->type().isbool()) {
                ctx0.b = -ctx0.b;
                ctx1.b = +ctx1.b;
              } else if (boe0->type().isint()) {
                ctx0.i = -ctx0.i;
                ctx1.i = +ctx1.i;
              }
            } else {
              if (boe0->type().isbool()) {
                ctx0.b = +ctx0.b;
                ctx1.b = -ctx1.b;
              } else if (boe0->type().isint()) {
                ctx0.i = +ctx0.i;
                ctx1.i = -ctx1.i;
              }
            }
            goto flatten_bool_op;
          case BOT_EQ:
            if (ctx.neg) {
              doubleNeg = true;
              bot = BOT_NQ;
            }
            if (boe0->type().isbool()) {
              ctx0.b = ctx1.b = C_MIX;
            } else if (boe0->type().isint()) {
              ctx0.i = ctx1.i = C_MIX;
            }
            goto flatten_bool_op;
          case BOT_NQ:
            if (ctx.neg) {
              doubleNeg = true;
              bot = BOT_EQ;
            }
            if (boe0->type().isbool()) {
              ctx0.b = ctx1.b = C_MIX;
            } else if (boe0->type().isint()) {
              ctx0.i = ctx1.i = C_MIX;
            }
            goto flatten_bool_op;
          case BOT_IN:
          case BOT_SUBSET:
          case BOT_SUPERSET:
            ctx0.i = ctx1.i = C_MIX;
          flatten_bool_op:
          {
            EE e0 = flat_exp(env,ctx0,boe0,NULL,NULL);
            EE e1 = flat_exp(env,ctx1,boe1,NULL,NULL);
            
            ret.b = bind(env,Ctx(),b,constants().lit_true);
            
            std::vector<EE> ees(3);
            ees[0].b = e0.b; ees[1].b = e1.b;
            
            if (e0.r()->type().ispar() && e1.r()->type().ispar()) {
              GCLock lock;
              BinOp* bo_par = new BinOp(e->loc(),e0.r(),bot,e1.r());
              bo_par->type(Type::parbool());
              bool bo_val = eval_bool(env,bo_par);
              if (doubleNeg)
                bo_val = !bo_val;
              ees[2].b = constants().boollit(bo_val);
              ret.r = conj(env,r,ctx,ees);
              break;
            }
            
            if (ctx.b==C_ROOT && r==constants().var_true && e1.r()->type().ispar() &&
                e0.r()->isa<Id>() && (bot==BOT_IN || bot==BOT_SUBSET) ) {
              VarDecl* vd = e0.r()->cast<Id>()->decl();
              if (vd->ti()->domain()==NULL) {
                vd->ti()->domain(e1.r());
              } else {
                GCLock lock;
                IntSetVal* newdom = eval_intset(env,e1.r());
                Id* id = vd->id();
                while (id != NULL) {
                  bool changeDom = false;
                  if (id->decl()->ti()->domain()) {
                    IntSetVal* domain = eval_intset(env,id->decl()->ti()->domain());
                    IntSetRanges dr(domain);
                    IntSetRanges ibr(newdom);
                    Ranges::Inter<IntSetRanges,IntSetRanges> i(dr,ibr);
                    IntSetVal* newibv = IntSetVal::ai(i);
                    if (domain->card() != newibv->card()) {
                      newdom = newibv;
                      changeDom = true;
                    }
                  } else {
                    changeDom = true;
                  }
                  if (id->type().st()==Type::ST_PLAIN && newdom->size()==0) {
                    env.addWarning("model inconsistency detected");
                    env.flat()->fail();
                  } else if (changeDom) {
                    id->decl()->ti()->setComputedDomain(false);
                    id->decl()->ti()->domain(new SetLit(Location().introduce(),newdom));
                  }
                  id = id->decl()->e() ? id->decl()->e()->dyn_cast<Id>() : NULL;
                }
              }
              ret.r = bind(env,ctx,r,constants().lit_true);
              break;
            }
            
            std::vector<KeepAlive> args;
            ASTString callid;
            
            Expression* le0 = NULL;
            Expression* le1 = NULL;
            
            if (boe0->type().isint() && !boe0->type().isopt() && bot != BOT_IN) {
              le0 = get_linexp<IntLit>(e0.r());
            } else if (boe0->type().isfloat() && !boe0->type().isopt() && bot != BOT_IN) {
              le0 = get_linexp<FloatLit>(e0.r());
            }
            if (le0) {
              if (boe1->type().isint() && !boe0->type().isopt()) {
                le1 = get_linexp<IntLit>(e1.r());
              } else if (boe1->type().isfloat() && !boe0->type().isopt()) {
                le1 = get_linexp<FloatLit>(e1.r());
              }
            }
            if (le1) {
              if (boe0->type().isint()) {
                flatten_linexp_binop<IntLit>(env,ctx,r,b,ret,le0,le1,bot,doubleNeg,ees,args,callid);
              } else {
                flatten_linexp_binop<FloatLit>(env,ctx,r,b,ret,le0,le1,bot,doubleNeg,ees,args,callid);
              }
            } else {
              switch (bot) {
                case BOT_GR:
                  std::swap(e0,e1);
                  bot = BOT_LE;
                  break;
                case BOT_GQ:
                  std::swap(e0,e1);
                  bot = BOT_LQ;
                  break;
                default:
                  break;
              }
              args.push_back(e0.r);
              args.push_back(e1.r);
            }
            
            if (args.size() > 0) {
              GC::lock();
              
              if (callid=="") {
                if (bo->decl()) {
                  callid = bo->decl()->id();
                } else {
                  callid = opToBuiltin(bo,bot);
                }
              }
              
              std::vector<Expression*> args_e(args.size());
              for (unsigned int i=args.size(); i--;)
                args_e[i] = args[i]();
              Call* cc = new Call(e->loc().introduce(),callid,args_e);
              cc->decl(env.orig->matchFn(cc->id(),args_e));
              if (cc->decl()==NULL) {
                throw FlatteningError(env,cc->loc(), "cannot find matching declaration");
              }
              cc->type(cc->decl()->rtype(args_e));

              // add defines_var annotation if applicable
              Id* assignTo = NULL;
              if (bot==BOT_EQ && ctx.b == C_ROOT) {
                if (le0 && le0->isa<Id>()) {
                  assignTo = le0->cast<Id>();
                } else if (le1 && le1->isa<Id>()) {
                  assignTo = le1->cast<Id>();
                }
                if (assignTo) {
                  cc->addAnnotation(definesVarAnn(assignTo));
                  assignTo->decl()->flat()->addAnnotation(constants().ann.is_defined_var);
                }
              }

              EnvI::Map::iterator cit = env.map_find(cc);
              if (cit != env.map_end()) {
                ees[2].b = cit->second.r();
                if (doubleNeg) {
                  Type t = ees[2].b()->type();
                  ees[2].b = new UnOp(Location().introduce(),UOT_NOT,ees[2].b());
                  ees[2].b()->type(t);
                }
                if (Id* id = ees[2].b()->dyn_cast<Id>()) {
                  addCtxAnn(id->decl(),ctx.b);
                }
                ret.r = conj(env,r,ctx,ees);
                GC::unlock();
              } else {
                bool singleExp = true;
                for (unsigned int i=0; i<ees.size(); i++) {
                  if (!istrue(env,ees[i].b())) {
                    singleExp = false;
                    break;
                  }
                }
                KeepAlive ka(cc);
                GC::unlock();
                if (singleExp) {
                  if (doubleNeg) {
                    ctx.b = -ctx.b;
                    ctx.neg = !ctx.neg;
                  }
                  ret.r = flat_exp(env,ctx,cc,r,NULL).r;
                } else {
                  ees[2].b = flat_exp(env,Ctx(),cc,NULL,NULL).r;
                  if (doubleNeg) {
                    GCLock lock;
                    Type t = ees[2].b()->type();
                    ees[2].b = new UnOp(Location().introduce(),UOT_NOT,ees[2].b());
                    ees[2].b()->type(t);
                  }
                  if (Id* id = ees[2].b()->dyn_cast<Id>()) {
                    addCtxAnn(id->decl(),ctx.b);
                  }
                  ret.r = conj(env,r,ctx,ees);
                }
                if (!ctx.neg)
                  env.map_insert(cc,ret);
              }
            } else {
              ret.r = conj(env,r,ctx,ees);
            }
          }
            break;
            
          case BOT_PLUSPLUS:
          {
            std::vector<EE> ee(2);
            EE eev = flat_exp(env,ctx,boe0,NULL,NULL);
            ee[0] = eev;
            ArrayLit* al;
            if (eev.r()->isa<ArrayLit>()) {
              al = eev.r()->cast<ArrayLit>();
            } else {
              Id* id = eev.r()->cast<Id>();
              if (id->decl()==NULL) {
                throw InternalError("undefined identifier");
              }
              if (id->decl()->e()==NULL) {
                throw InternalError("array without initialiser not supported");
              }
              al = follow_id(id)->cast<ArrayLit>();
            }
            ArrayLit* al0 = al;
            eev = flat_exp(env,ctx,boe1,NULL,NULL);
            ee[1] = eev;
            if (eev.r()->isa<ArrayLit>()) {
              al = eev.r()->cast<ArrayLit>();
            } else {
              Id* id = eev.r()->cast<Id>();
              if (id->decl()==NULL) {
                throw InternalError("undefined identifier");
              }
              if (id->decl()->e()==NULL) {
                throw InternalError("array without initialiser not supported");
              }
              al = follow_id(id)->cast<ArrayLit>();
            }
            ArrayLit* al1 = al;
            std::vector<Expression*> v(al0->v().size()+al1->v().size());
            for (unsigned int i=al0->v().size(); i--;)
              v[i] = al0->v()[i];
            for (unsigned int i=al1->v().size(); i--;)
              v[al0->v().size()+i] = al1->v()[i];
            GCLock lock;
            ArrayLit* alret = new ArrayLit(e->loc(),v);
            alret->type(e->type());
            ret.b = conj(env,b,Ctx(),ee);
            ret.r = bind(env,ctx,r,alret);
          }
            break;
            
          case BOT_DOTDOT:
          {
            if (bo->type().ispar()) {
              EE ee0 = flat_exp(env,ctx,boe0,NULL,constants().var_true);
              EE ee1 = flat_exp(env,ctx,boe1,NULL,constants().var_true);
              ret.b = bind(env,ctx,b,constants().lit_true);
              GCLock lock;
              BinOp* nbo = new BinOp(Location().introduce(),ee0.r(),BOT_DOTDOT,ee1.r());
              nbo->type(bo->type());
              Expression* nbo_eval = eval_par(env,nbo);
              ret.r = bind(env,ctx,r,nbo_eval);
            } else {
              throw InternalError("not yet implemented");
            }
          }
        }
      }
      break;
    case Expression::E_UNOP:
      {
        UnOp* uo = e->cast<UnOp>();
        switch (uo->op()) {
        case UOT_NOT:
          {
            Ctx nctx = ctx;
            nctx.b = -nctx.b;
            nctx.neg = !nctx.neg;
            ret = flat_exp(env,nctx,uo->e(),r,b);
          }
          break;
        case UOT_PLUS:
          ret = flat_exp(env,ctx,uo->e(),r,b);
          break;
        case UOT_MINUS:
          {
            GC::lock();
            if (UnOp* uo_inner = uo->e()->dyn_cast<UnOp>()) {
              if (uo_inner->op()==UOT_MINUS) {
                ret = flat_exp(env,ctx,uo_inner->e(),r,b);
                break;
              }
            }
            Expression* zero;
            if (uo->e()->type().bt()==Type::BT_INT)
              zero = new IntLit(Location().introduce(),0);
            else
              zero = new FloatLit(Location().introduce(),0.0);
            BinOp* bo = new BinOp(Location().introduce(),zero,BOT_MINUS,uo->e());
            bo->type(uo->type());
            KeepAlive ka(bo);
            GC::unlock();
            ret = flat_exp(env,ctx,ka(),r,b);
          }
          break;
        default: break;
        }
      }
      break;
    case Expression::E_CALL:
      {
        Call* c = e->cast<Call>();
        FunctionI* decl = env.orig->matchFn(c);
        if (decl == NULL) {
          throw InternalError("undeclared function or predicate "
                              +c->id().str());
        }

        Ctx nctx = ctx;
        nctx.neg = false;
        ASTString cid = c->id();
        if (decl->e()==NULL) {
          if (cid == constants().ids.forall) {
            nctx.b = +nctx.b;
            if (ctx.neg) {
              ctx.neg = false;
              nctx.neg = true;
              cid = constants().ids.exists;
            }
          } else if (cid == constants().ids.exists) {
            nctx.b = +nctx.b;
            if (ctx.neg) {
              ctx.neg = false;
              nctx.neg = true;
              cid = constants().ids.forall;
            }
          } else if (cid == constants().ids.bool2int) {
            if (ctx.neg) {
              ctx.neg = false;
              nctx.neg = true;
              nctx.b = -ctx.i;
            } else {
              nctx.b = ctx.i;
            }
          } else if (cid == constants().ids.assert || cid == constants().ids.trace) {
            if (cid == constants().ids.assert && c->args().size()==2) {
              (void) decl->_builtins.b(env,c);
              ret = flat_exp(env,ctx,constants().lit_true,r,b);
            } else {
              KeepAlive callres = decl->_builtins.e(env,c);
              ret = flat_exp(env,ctx,callres(),r,b);
              // This is all we need to do for assert, so break out of the E_CALL
            }
            break;
          }
        }

        if (ctx.b==C_ROOT && decl->e()==NULL &&
            cid == constants().ids.forall && r==constants().var_true) {
          /// TODO: need generic array evaluation function
          ret.b = bind(env,ctx,b,constants().lit_true);
          EE flat_al = flat_exp(env,Ctx(),c->args()[0],NULL,constants().var_true);
          ArrayLit* al = follow_id(flat_al.r())->cast<ArrayLit>();
          nctx.b = C_ROOT;
          for (unsigned int i=0; i<al->v().size(); i++)
            (void) flat_exp(env,nctx,al->v()[i],r,b);
          ret.r = bind(env,ctx,r,constants().lit_true);
        } else {
          std::vector<EE> args_ee(c->args().size());
          bool mixContext = decl->e()!=NULL ||
            (cid != constants().ids.forall && cid != constants().ids.exists && cid != constants().ids.bool2int &&
             cid != constants().ids.sum && cid != constants().ids.lin_exp && cid != "assert");
          for (unsigned int i=c->args().size(); i--;) {
            Ctx argctx = nctx;
            if (mixContext) {
              if (c->args()[i]->type().bt()==Type::BT_BOOL) {
                argctx.b = C_MIX;
              } else if (c->args()[i]->type().bt()==Type::BT_INT) {
                argctx.i = C_MIX;
              }
            }
            Expression* tmp = follow_id_to_decl(c->args()[i]);
            if (VarDecl* vd = tmp->dyn_cast<VarDecl>())
              tmp = vd->id();
            CallArgItem cai(env);
            args_ee[i] = flat_exp(env,argctx,tmp,NULL,NULL);
          }

          std::vector<KeepAlive> args;
          if (decl->e()==NULL && (cid == constants().ids.forall || cid == constants().ids.exists)) {
            ArrayLit* al = follow_id(args_ee[0].r())->cast<ArrayLit>();
            std::vector<KeepAlive> alv;
            for (unsigned int i=0; i<al->v().size(); i++) {
              if (Call* sc = same_call(al->v()[i],cid)) {
                GCLock lock;
                ArrayLit* sc_c = eval_array_lit(env,sc->args()[0]);
                for (unsigned int j=0; j<sc_c->v().size(); j++) {
                  alv.push_back(sc_c->v()[j]);
                }
              } else {
                alv.push_back(al->v()[i]);
              }
            }
            if (cid == constants().ids.exists) {
              std::vector<KeepAlive> pos_alv;
              std::vector<KeepAlive> neg_alv;
              for (unsigned int i=0; i<alv.size(); i++) {
                Call* neg_call = same_call(alv[i](),constants().ids.bool_eq);
                if (neg_call && 
                    Expression::equal(neg_call->args()[1],constants().lit_false)) {
                  neg_alv.push_back(neg_call->args()[0]);
                } else {
                  Call* clause = same_call(alv[i](),constants().ids.clause);
                  if (clause) {
                    ArrayLit* clause_pos = eval_array_lit(env,clause->args()[0]);
                    for (unsigned int j=0; j<clause_pos->v().size(); j++) {
                      pos_alv.push_back(clause_pos->v()[j]);
                    }
                    ArrayLit* clause_neg = eval_array_lit(env,clause->args()[1]);
                    for (unsigned int j=0; j<clause_neg->v().size(); j++) {
                      neg_alv.push_back(clause_neg->v()[j]);
                    }
                  } else {
                    pos_alv.push_back(alv[i]);
                  }
                }
              }
              bool subsumed = remove_dups(pos_alv,false);
              subsumed = subsumed || remove_dups(neg_alv,true);
              if (subsumed) {
                ret.b = bind(env,Ctx(),b,constants().lit_true);
                ret.r = bind(env,ctx,r,constants().lit_true);
                return ret;
              }
              if (neg_alv.empty()) {
                if (pos_alv.size()==0) {
                  ret.b = bind(env,Ctx(),b,constants().lit_true);
                  ret.r = bind(env,ctx,r,constants().lit_false);
                  return ret;
                } else if (pos_alv.size()==1) {
                  ret.b = bind(env,Ctx(),b,constants().lit_true);
                  ret.r = bind(env,ctx,r,pos_alv[0]());
                  return ret;
                }
                GCLock lock;
                ArrayLit* nal = new ArrayLit(al->loc(),toExpVec(pos_alv));
                nal->type(al->type());
                args.push_back(nal);
              } else {
                GCLock lock;
                ArrayLit* pos_al = new ArrayLit(al->loc(),toExpVec(pos_alv));
                pos_al->type(al->type());
                ArrayLit* neg_al = new ArrayLit(al->loc(),toExpVec(neg_alv));
                neg_al->type(al->type());
                cid = constants().ids.clause;
                args.push_back(pos_al);
                args.push_back(neg_al);
              }
            } else /* cid=="forall" */ {
              bool subsumed = remove_dups(alv,true);
              if (subsumed) {
                ret.b = bind(env,Ctx(),b,constants().lit_true);
                ret.r = bind(env,ctx,r,constants().lit_false);
                return ret;
              }
              if (alv.size()==0) {
                ret.b = bind(env,Ctx(),b,constants().lit_true);
                ret.r = bind(env,ctx,r,constants().lit_true);
                return ret;
              } else if (alv.size()==1) {
                ret.b = bind(env,Ctx(),b,constants().lit_true);
                ret.r = bind(env,ctx,r,alv[0]());
                return ret;
              }
              GCLock lock;
              ArrayLit* nal = new ArrayLit(al->loc(),toExpVec(alv));
              nal->type(al->type());
              args.push_back(nal);
            }
          } else if (decl->e()==NULL && (cid == constants().ids.lin_exp || cid==constants().ids.sum)) {
            if (e->type().isint()) {
              flatten_linexp_call<IntLit>(env,ctx,nctx,cid,c,ret,b,r,args_ee,args);
            } else {
              flatten_linexp_call<FloatLit>(env,ctx,nctx,cid,c,ret,b,r,args_ee,args);
            }
            if (args.size()==0)
              break;
          } else {
            for (unsigned int i=0; i<args_ee.size(); i++)
              args.push_back(args_ee[i].r());
          }
          KeepAlive cr;
          {
            GCLock lock;
            std::vector<Expression*> e_args = toExpVec(args);
            Call* cr_c = new Call(Location().introduce(),cid,e_args);
            decl = env.orig->matchFn(cr_c);
            if (decl==NULL)
              throw FlatteningError(env,cr_c->loc(), "cannot find matching declaration");
            cr_c->type(decl->rtype(e_args));
            assert(decl);
            cr_c->decl(decl);
            cr = cr_c;
          }
          EnvI::Map::iterator cit = env.map_find(cr());
          if (cit != env.map_end()) {
            ret.b = bind(env,Ctx(),b,env.ignorePartial ? constants().lit_true : cit->second.b());
            ret.r = bind(env,ctx,r,cit->second.r());
          } else {
            for (unsigned int i=0; i<decl->params().size(); i++) {
              if (Expression* dom = decl->params()[i]->ti()->domain()) {
                if (!dom->isa<TIId>()) {
                  // May have to constrain actual argument
                  if (args[i]()->type().bt() == Type::BT_INT) {
                    GCLock lock;
                    IntSetVal* isv = eval_intset(env,dom);
                    BinOpType bot;
                    bool needToConstrain;
                    if (args[i]()->type().st() == Type::ST_SET) {
                      bot = BOT_SUBSET;
                      needToConstrain = true;
                    } else {
                      bot = BOT_IN;
                      if (args[i]()->type().dim() > 0) {
                        needToConstrain = true;
                      } else {
                        IntBounds ib = compute_int_bounds(env,args[i]());
                        needToConstrain = !ib.valid || isv->size()==0 || ib.l < isv->min(0) || ib.u > isv->max(isv->size()-1);
                      }
                    }
                    if (needToConstrain) {
                      GCLock lock;
                      Expression* domconstraint;
                      if (args[i]()->type().dim() > 0) {
                        std::vector<Expression*> domargs(2);
                        domargs[0] = args[i]();
                        domargs[1] = dom;
                        Call* c = new Call(Location().introduce(),"var_dom",domargs);
                        c->type(Type::varbool());
                        c->decl(env.orig->matchFn(c));
                        domconstraint = c;
                      } else {
                        domconstraint = new BinOp(Location().introduce(),args[i](),bot,dom);
                      }
                      domconstraint->type(args[i]()->type().ispar() ? Type::parbool() : Type::varbool());
                      if (ctx.b == C_ROOT) {
                        (void) flat_exp(env, Ctx(), domconstraint, constants().var_true, constants().var_true);
                      } else {
                        EE ee = flat_exp(env, Ctx(), domconstraint, NULL, constants().var_true);
                        ee.b = ee.r;
                        args_ee.push_back(ee);
                      }
                    }
                  } else if (args[i]()->type().bt() == Type::BT_FLOAT) {
                    GCLock lock;
                    BinOp* bo = dom->cast<BinOp>();
                    FloatVal dom_min = eval_float(env,bo->lhs());
                    FloatVal dom_max = eval_float(env,bo->rhs());
                    bool needToConstrain;
                    if (args[i]()->type().dim() > 0) {
                      needToConstrain = true;
                    } else {
                      FloatBounds fb = compute_float_bounds(env,args[i]());
                      needToConstrain = !fb.valid || dom_min > dom_max || fb.l < dom_min || fb.u > dom_max;
                    }
                    if (needToConstrain) {
                      GCLock lock;
                      Expression* domconstraint;
                      std::vector<Expression*> domargs(3);
                      domargs[0] = args[i]();
                      domargs[1] = bo->lhs();
                      domargs[2] = bo->rhs();
                      Call* c = new Call(Location().introduce(),"var_dom",domargs);
                      c->type(Type::varbool());
                      c->decl(env.orig->matchFn(c));
                      domconstraint = c;
                      domconstraint->type(args[i]()->type().ispar() ? Type::parbool() : Type::varbool());
                      if (ctx.b == C_ROOT) {
                        (void) flat_exp(env, Ctx(), domconstraint, constants().var_true, constants().var_true);
                      } else {
                        EE ee = flat_exp(env, Ctx(), domconstraint, NULL, constants().var_true);
                        ee.b = ee.r;
                        args_ee.push_back(ee);
                      }
                    }
                  } else if (args[i]()->type().bt() == Type::BT_BOT) {
                    // Nothing to be done for empty arrays/sets
                  } else {
                    throw EvalError(decl->params()[i]->loc(),"domain restrictions other than int not supported yet");
                  }
                }
              }
            }
            if (cr()->type().isbool() && !cr()->type().isopt() && (ctx.b != C_ROOT || r != constants().var_true)) {
              std::vector<Type> argtypes(args.size());
              for (unsigned int i=0; i<args.size(); i++)
                argtypes[i] = args[i]()->type();
              argtypes.push_back(Type::varbool());
              GCLock lock;
              ASTString r_cid = env.reifyId(cid);
              FunctionI* reif_decl = env.orig->matchFn(r_cid, argtypes);
              if (reif_decl && reif_decl->e()) {
                VarDecl* reif_b;
                if (r==NULL || (r != NULL && r->e() != NULL)) {
                  reif_b = newVarDecl(env, Ctx(), new TypeInst(Location().introduce(),Type::varbool()), NULL, NULL, NULL);
                  if (reif_b->ti()->domain()) {
                    if (reif_b->ti()->domain() == constants().lit_true) {
                      bind(env,ctx,r,constants().lit_true);
                      r = constants().var_true;
                      ctx.b = C_ROOT;
                      goto call_nonreif;
                    } else {
                      std::vector<Expression*> args_e(args.size()+1);
                      for (unsigned int i=0; i<args.size(); i++)
                        args_e[i] = args[i]();
                      args_e[args.size()] = constants().lit_false;
                      Call* reif_call = new Call(Location().introduce(), r_cid, args_e);
                      reif_call->type(Type::varbool());
                      reif_call->decl(reif_decl);
                      flat_exp(env, Ctx(), reif_call, constants().var_true, constants().var_true);
                      args_ee.push_back(EE(NULL,constants().lit_false));
                      ret.r = conj(env,r,ctx,args_ee);
                      ret.b = bind(env,ctx,b,constants().lit_true);
                      return ret;
                    }
                  }
                } else {
                  reif_b = r;
                }
                reif_b->e(cr());
                if (r != NULL && r->e() != NULL) {
                  bind(env,Ctx(),r,reif_b->id());
                }
                env.vo_add_exp(reif_b);
                ret.b = bind(env,Ctx(),b,constants().lit_true);
                args_ee.push_back(EE(NULL,reif_b->id()));
                ret.r = conj(env,NULL,ctx,args_ee);
                return ret;
              }
            }
          call_nonreif:
            if (decl->e()==NULL) {
              Call* cr_c = cr()->cast<Call>();
              /// All builtins are total
              std::vector<Type> argt(cr_c->args().size());
              for (unsigned int i=argt.size(); i--;)
                argt[i] = cr_c->args()[i]->type();
              Type callt = decl->rtype(argt);
              if (callt.ispar() && callt.bt()!=Type::BT_ANN) {
                GCLock lock;
                ret.b = conj(env,b,Ctx(),args_ee);
                ret.r = bind(env,ctx,r,eval_par(env,cr_c));
                // Do not insert into map, since par results will quickly become
                // garbage anyway and then disappear from the map
              } else if (decl->_builtins.e) {
                KeepAlive callres = decl->_builtins.e(env,cr_c);
                EE res = flat_exp(env,ctx,callres(),r,b);
                args_ee.push_back(res);
                ret.b = conj(env,b,Ctx(),args_ee);
                ret.r = bind(env,ctx,r,res.r());
                if (!ctx.neg)
                  env.map_insert(cr_c,ret);
              } else {
                ret.b = conj(env,b,Ctx(),args_ee);
                ret.r = bind(env,ctx,r,cr_c);
                if (!ctx.neg)
                  env.map_insert(cr_c,ret);
              }
            } else {
              std::vector<KeepAlive> previousParameters(decl->params().size());
              for (unsigned int i=decl->params().size(); i--;) {
                VarDecl* vd = decl->params()[i];
                previousParameters[i] = vd->e();
                vd->flat(vd);
                vd->e(args[i]());
              }
              
              if (decl->e()->type().isbool() && !decl->e()->type().isopt()) {
                ret.b = bind(env,Ctx(),b,constants().lit_true);
                if (ctx.b==C_ROOT && r==constants().var_true) {
                  (void) flat_exp(env,Ctx(),decl->e(),r,constants().var_true);
                } else {
                  Ctx nctx;
                  if (!isTotal(decl)) {
                    nctx = ctx;
                    nctx.neg = false;
                  }
                  EE ee = flat_exp(env,nctx,decl->e(),NULL,constants().var_true);
                  ee.b = ee.r;
                  args_ee.push_back(ee);
                }
                ret.r = conj(env,r,ctx,args_ee);
              } else {
                if (isTotal(decl)) {
                  EE ee = flat_exp(env,Ctx(),decl->e(),r,constants().var_true);
                  ret.r = bind(env,ctx,r,ee.r());
                } else {
                  ret = flat_exp(env,ctx,decl->e(),r,NULL);
                  args_ee.push_back(ret);
                }
                ret.b = conj(env,b,Ctx(),args_ee);
              }
              if (!ctx.neg)
                env.map_insert(cr(),ret);

              // Restore previous mapping
              for (unsigned int i=decl->params().size(); i--;) {
                VarDecl* vd = decl->params()[i];
                vd->e(previousParameters[i]());
                vd->flat(vd->e() ? vd : NULL);
              }
            }
          }
        }
      }
      break;
    case Expression::E_VARDECL:
      {
        GCLock lock;
        if (ctx.b != C_ROOT)
          throw FlatteningError(env,e->loc(), "not in root context");
        VarDecl* v = e->cast<VarDecl>();
        VarDecl* it = v->flat();
        if (it==NULL) {
          TypeInst* ti = eval_typeinst(env,v);
          VarDecl* vd = newVarDecl(env, ctx, ti, v->id()->idn()==-1 && !v->toplevel() ? NULL : v->id(), v, NULL);
          v->flat(vd);
          Ctx nctx;
          if (v->e() && v->e()->type().bt() == Type::BT_BOOL)
            nctx.b = C_MIX;
          if (v->e()) {
            (void) flat_exp(env,nctx,v->e(),vd,constants().var_true);
            if (v->e()->type().bt()==Type::BT_INT && v->e()->type().dim()==0) {
              IntSetVal* ibv = NULL;
              if (v->e()->type().is_set()) {
                ibv = compute_intset_bounds(env,v->e());
              } else {
                IntBounds ib = compute_int_bounds(env,v->e());
                if (ib.valid)
                  ibv = IntSetVal::a(ib.l,ib.u);
              }
              if (ibv) {
                if (vd->ti()->domain()) {
                  IntSetVal* domain = eval_intset(env,vd->ti()->domain());
                  IntSetRanges dr(domain);
                  IntSetRanges ibr(ibv);
                  Ranges::Inter<IntSetRanges,IntSetRanges> i(dr,ibr);
                  IntSetVal* newibv = IntSetVal::ai(i);
                  if (ibv->card() == newibv->card()) {
                    vd->ti()->setComputedDomain(true);
                  } else {
                    ibv = newibv;
                  }
                } else {
                  vd->ti()->setComputedDomain(true);
                }
                if (!v->e()->type().is_set() && ibv->card()==0) {
                  env.addWarning("model inconsistency detected");
                  env.flat()->fail();
                } else {
                  vd->ti()->domain(new SetLit(Location().introduce(),ibv));
                }
              }
            } else if (v->e()->type().dim() > 0) {
              Expression* ee = follow_id_to_decl(vd->e());
              if (ee->isa<VarDecl>())
                ee = ee->cast<VarDecl>()->e();
              assert(ee && ee->isa<ArrayLit>());
              ArrayLit* al = ee->cast<ArrayLit>();
              if (vd->ti()->domain()) {
                for (unsigned int i=0; i<al->v().size(); i++) {
                  if (Id* ali_id = al->v()[i]->dyn_cast<Id>()) {
                    if (ali_id->decl()->ti()->domain()==NULL) {
                      ali_id->decl()->ti()->domain(vd->ti()->domain());
                    }
                  }
                }
              }
            }
          }

          ret.r = bind(env,Ctx(),r,vd->id());
        } else {
          ret.r = bind(env,Ctx(),r,it);
        }
        ret.b = bind(env,Ctx(),b,constants().lit_true);
      }
      break;
    case Expression::E_LET:
      {
        Let* let = e->cast<Let>();
        GC::mark();
        std::vector<EE> cs;
        std::vector<KeepAlive> flatmap;
        let->pushbindings();
        for (unsigned int i=0; i<let->let().size(); i++) {
          Expression* le = let->let()[i];
          if (VarDecl* vd = le->dyn_cast<VarDecl>()) {
            Expression* let_e = NULL;
            if (vd->e()) {
              Ctx nctx = ctx;
              nctx.neg = false;
              if (vd->e()->type().bt()==Type::BT_BOOL)
                nctx.b = C_MIX;

              EE ee = flat_exp(env,nctx,vd->e(),NULL,NULL);
              let_e = ee.r();
              cs.push_back(ee);
              if (vd->ti()->domain() != NULL) {
                GCLock lock;
                std::vector<Expression*> domargs(2);
                domargs[0] = ee.r();
                if (vd->ti()->type().isfloat()) {
                  BinOp* bo_dom = vd->ti()->domain()->cast<BinOp>();
                  domargs[1] = bo_dom->lhs();
                  domargs.push_back(bo_dom->rhs());
                } else {
                  domargs[1] = vd->ti()->domain();
                }
                Call* c = new Call(vd->ti()->loc().introduce(),"var_dom",domargs);
                c->type(Type::varbool());
                c->decl(env.orig->matchFn(c));
                VarDecl* b_b = (nctx.b==C_ROOT && b==constants().var_true) ? b : NULL;
                VarDecl* r_r = (nctx.b==C_ROOT && b==constants().var_true) ? b : NULL;
                ee = flat_exp(env, nctx, c, r_r, b_b);
                cs.push_back(ee);
                ee.b = ee.r;
                cs.push_back(ee);
              }
            } else {
              if ((ctx.b==C_NEG || ctx.b==C_MIX) && !vd->ann().contains(constants().ann.promise_total)) {
                CallStackItem csi_vd(env, vd);
                throw FlatteningError(env,vd->loc(),
                                      "free variable in non-positive context");
              }
              GCLock lock;
              TypeInst* ti = eval_typeinst(env,vd);
              VarDecl* nvd = newVarDecl(env, ctx, ti, NULL, vd, NULL);
              let_e = nvd->id();
            }
            vd->e(let_e);
            flatmap.push_back(vd->flat());
            if (Id* id = let_e->dyn_cast<Id>()) {
              vd->flat(id->decl());
            } else {
              vd->flat(vd);
            }
          } else {
            if (ctx.b==C_ROOT) {
              (void) flat_exp(env,Ctx(),le,constants().var_true,constants().var_true);
            } else {
              EE ee = flat_exp(env,ctx,le,NULL,constants().var_true);
              ee.b = ee.r;
              cs.push_back(ee);
            }
          }
        }
        if (r==constants().var_true && ctx.b==C_ROOT && !ctx.neg) {
          ret.b = bind(env,Ctx(),b,constants().lit_true);
          (void) flat_exp(env,ctx,let->in(),r,b);
          ret.r = conj(env,r,Ctx(),cs);
        } else {
          Ctx nctx = ctx;
          nctx.neg = false;
          EE ee = flat_exp(env,nctx,let->in(),NULL,NULL);
          if (let->type().isbool() && !let->type().isopt()) {
            ee.b = ee.r;
            cs.push_back(ee);
            ret.r = conj(env,r,ctx,cs);
            ret.b = bind(env,Ctx(),b,constants().lit_true);
          } else {
            cs.push_back(ee);
            ret.r = bind(env,Ctx(),r,ee.r());
            ret.b = conj(env,b,Ctx(),cs);
          }
        }
        let->popbindings();
        // Restore previous mapping
        for (unsigned int i=0; i<let->let().size(); i++) {
          if (VarDecl* vd = let->let()[i]->dyn_cast<VarDecl>()) {
            vd->flat(Expression::cast<VarDecl>(flatmap.back()()));
            flatmap.pop_back();
          }
        }
      }
      break;
    case Expression::E_TI:
      throw InternalError("not supported yet");
      break;
    case Expression::E_TIID:
      throw InternalError("not supported yet");
      break;
    }
    assert(ret.r());
    return ret;
  }
  
  bool isBuiltin(FunctionI* decl) {
    return (decl->loc().filename == "builtins.mzn" ||
            decl->loc().filename.endsWith("/builtins.mzn") ||
            decl->loc().filename == "stdlib.mzn" ||
            decl->loc().filename.endsWith("/stdlib.mzn") ||
            decl->loc().filename == "flatzinc_builtins.mzn" ||
            decl->loc().filename.endsWith("/flatzinc_builtins.mzn"));
  }
  
  void outputVarDecls(EnvI& env, Item* ci, Expression* e);

  bool cannotUseRHSForOutput(EnvI& env, Expression* e) {
    if (e==NULL)
      return true;

    class V : public EVisitor {
    public:
      EnvI& env;
      bool success;
      V(EnvI& env0) : env(env0), success(true) {}
      /// Visit anonymous variable
      void vAnonVar(const AnonVar&) { success = false; }
      /// Visit array literal
      void vArrayLit(const ArrayLit&) {}
      /// Visit array access
      void vArrayAccess(const ArrayAccess&) {}
      /// Visit array comprehension
      void vComprehension(const Comprehension&) {}
      /// Visit if-then-else
      void vITE(const ITE&) {}
      /// Visit binary operator
      void vBinOp(const BinOp&) {}
      /// Visit unary operator
      void vUnOp(const UnOp&) {}
      /// Visit call
      void vCall(Call& c) {
        std::vector<Type> tv(c.args().size());
        for (unsigned int i=c.args().size(); i--;) {
          tv[i] = c.args()[i]->type();
          tv[i].ti(Type::TI_PAR);
        }
        FunctionI* decl = env.output->matchFn(c.id(), tv);
        Type t;
        if (decl==NULL) {
          FunctionI* origdecl = env.orig->matchFn(c.id(), tv);
          if (origdecl == NULL) {
            throw FlatteningError(env,c.loc(),"function is used in output, par version needed");
          }

          if (origdecl->e() && cannotUseRHSForOutput(env, origdecl->e())) {
            success = false;
          } else {
            if (!isBuiltin(origdecl)) {
              decl = copy(env.cmap,origdecl)->cast<FunctionI>();
              CollectOccurrencesE ce(env.output_vo,decl);
              topDown(ce, decl->e());
              topDown(ce, decl->ti());
              for (unsigned int i = decl->params().size(); i--;)
                topDown(ce, decl->params()[i]);
              env.output->registerFn(decl);
              env.output->addItem(decl);
              outputVarDecls(env,origdecl,decl->e());
            } else {
              decl = origdecl;
            }
            c.decl(decl);
          }
        }
        if (success) {
          t = decl->rtype(tv);
          if (!t.ispar())
            success = false;
        }
      }
      void vId(const Id& id) {}
      /// Visit let
      void vLet(const Let&) { success = false; }
      /// Visit variable declaration
      void vVarDecl(const VarDecl& vd) {}
      /// Visit type inst
      void vTypeInst(const TypeInst&) {}
      /// Visit TIId
      void vTIId(const TIId&) {}
      /// Determine whether to enter node
      bool enter(Expression* e) { return success; }
    } _v(env);
    topDown(_v, e);
    
    return !_v.success;
  }
  
  void removeIsOutput(VarDecl* vd) {
    if (vd==NULL)
      return;
    vd->ann().remove(constants().ann.output_var);
    vd->ann().removeCall(constants().ann.output_array);
  }
  
  void makePar(Expression* e) {
    class Par : public EVisitor {
    public:
      /// Visit variable declaration
      void vVarDecl(VarDecl& vd) {
        vd.ti()->type(vd.type());
      }
      /// Determine whether to enter node
      bool enter(Expression* e) {
        Type t = e->type();
        t.ti(Type::TI_PAR);
        e->type(t);
        return true;
      }
    } _par;
    topDown(_par, e);
  }
  
  void outputVarDecls(EnvI& env, Item* ci, Expression* e) {
    class O : public EVisitor {
    public:
      EnvI& env;
      Item* ci;
      O(EnvI& env0, Item* ci0) : env(env0), ci(ci0) {}
      void vId(Id& id) {
        if (&id==constants().absent)
          return;
        if (!id.decl()->toplevel())
          return;
        VarDecl* vd = id.decl();
        VarDecl* reallyFlat = vd->flat();
        while (reallyFlat != NULL && reallyFlat != reallyFlat->flat())
          reallyFlat = reallyFlat->flat();
        IdMap<int>::iterator idx = reallyFlat ? env.output_vo.idx.find(reallyFlat->id()) : env.output_vo.idx.end();
        IdMap<int>::iterator idx2 = env.output_vo.idx.find(vd->id());
        if (idx==env.output_vo.idx.end() && idx2==env.output_vo.idx.end()) {
          VarDeclI* nvi = new VarDeclI(Location().introduce(), copy(env.cmap,vd)->cast<VarDecl>());
          Type t = nvi->e()->ti()->type();
          if (t.ti() != Type::TI_PAR) {
            t.ti(Type::TI_PAR);
          }
          makePar(nvi->e());
          nvi->e()->ti()->domain(NULL);
          nvi->e()->flat(vd->flat());
          nvi->e()->ann().clear();
          nvi->e()->introduced(false);
          if (reallyFlat)
            env.output_vo.add(reallyFlat, env.output->size());
          env.output_vo.add(nvi, env.output->size());
          env.output_vo.add(nvi->e(), ci);
          env.output->addItem(nvi);
          
          IdMap<KeepAlive>::iterator it;
          if ( (it = env.reverseMappers.find(nvi->e()->id())) != env.reverseMappers.end()) {
            Call* rhs = copy(env.cmap,it->second())->cast<Call>();
            {
              std::vector<Type> tv(rhs->args().size());
              for (unsigned int i=rhs->args().size(); i--;) {
                tv[i] = rhs->args()[i]->type();
                tv[i].ti(Type::TI_PAR);
              }
              FunctionI* decl = env.output->matchFn(rhs->id(), tv);
              Type t;
              if (decl==NULL) {
                FunctionI* origdecl = env.orig->matchFn(rhs->id(), tv);
                if (origdecl == NULL) {
                  throw FlatteningError(env,rhs->loc(),"function is used in output, par version needed");
                }
                if (!isBuiltin(origdecl)) {
                  decl = copy(env.cmap,origdecl)->cast<FunctionI>();
                  CollectOccurrencesE ce(env.output_vo,decl);
                  topDown(ce, decl->e());
                  topDown(ce, decl->ti());
                  for (unsigned int i = decl->params().size(); i--;)
                    topDown(ce, decl->params()[i]);
                  env.output->registerFn(decl);
                  env.output->addItem(decl);
                } else {
                  decl = origdecl;
                }
              }
              rhs->decl(decl);
            }
            outputVarDecls(env,nvi,it->second());
            nvi->e()->e(rhs);
          } else if (reallyFlat && cannotUseRHSForOutput(env, reallyFlat->e())) {
            assert(nvi->e()->flat());
            nvi->e()->e(NULL);
            if (nvi->e()->type().dim() == 0) {
              reallyFlat->addAnnotation(constants().ann.output_var);
            } else {
              std::vector<Expression*> args(reallyFlat->e()->type().dim());
              for (unsigned int i=0; i<args.size(); i++) {
                if (nvi->e()->ti()->ranges()[i]->domain() == NULL) {
                  args[i] = new SetLit(Location().introduce(), eval_intset(env,reallyFlat->ti()->ranges()[i]->domain()));
                } else {
                  args[i] = new SetLit(Location().introduce(), eval_intset(env,nvi->e()->ti()->ranges()[i]->domain()));
                }
              }
              ArrayLit* al = new ArrayLit(Location().introduce(), args);
              args.resize(1);
              args[0] = al;
              reallyFlat->addAnnotation(new Call(Location().introduce(),constants().ann.output_array,args,NULL));
            }
          } else {
            outputVarDecls(env, nvi, nvi->e()->e());
          }
          CollectOccurrencesE ce(env.output_vo,nvi);
          topDown(ce, nvi->e());
        }
      }
    } _o(env,ci);
    topDown(_o, e);
  }

  
  void copyOutput(EnvI& e) {
    struct CopyOutput : public EVisitor {
      EnvI& env;
      CopyOutput(EnvI& env0) : env(env0) {}
      void vId(Id& _id) {
        _id.decl(_id.decl()->flat());
      }
      void vCall(Call& c) {
        std::vector<Type> tv(c.args().size());
        for (unsigned int i=c.args().size(); i--;) {
          tv[i] = c.args()[i]->type();
          tv[i].ti(Type::TI_PAR);
        }
        FunctionI* decl = c.decl();
        if (!isBuiltin(decl)) {
          env.flat_addItem(decl);
        }
      }
    };
    for (unsigned int i=e.orig->size(); i--;) {
      if (OutputI* oi = (*e.orig)[i]->dyn_cast<OutputI>()) {
        GCLock lock;
        OutputI* noi = copy(oi)->cast<OutputI>();
        CopyOutput co(e);
        topDown(co, noi->e());
        e.flat_addItem(noi);
        break;
      }
    }
  }
  
  void createOutput(EnvI& e) {
    if (e.output->size() > 0) {
      // Adapt existing output model
      // (generated by repeated flattening)
      e.output_vo.clear();
      for (unsigned int i=0; i<e.output->size(); i++) {
        Item* item = (*e.output)[i];
        switch (item->iid()) {
          case Item::II_VD:
          {
            VarDecl* vd = item->cast<VarDeclI>()->e();
            IdMap<KeepAlive>::iterator it;
            GCLock lock;
            VarDecl* reallyFlat = vd->flat();
            while (reallyFlat && reallyFlat!=reallyFlat->flat())
              reallyFlat=reallyFlat->flat();
            if (vd->e()==NULL) {
              if (vd->flat()->e() && vd->flat()->e()->type().ispar()) {
                VarDecl* reallyFlat = vd->flat();
                while (reallyFlat!=reallyFlat->flat())
                  reallyFlat=reallyFlat->flat();
                removeIsOutput(reallyFlat);
                Expression* flate = copy(e.cmap,follow_id(reallyFlat->id()));
                outputVarDecls(e,item,flate);
                vd->e(flate);
              } else if ( (it = e.reverseMappers.find(vd->id())) != e.reverseMappers.end()) {
                Call* rhs = copy(e.cmap,it->second())->cast<Call>();
                std::vector<Type> tv(rhs->args().size());
                for (unsigned int i=rhs->args().size(); i--;) {
                  tv[i] = rhs->args()[i]->type();
                  tv[i].ti(Type::TI_PAR);
                }
                FunctionI* decl = e.output->matchFn(rhs->id(), tv);
                if (decl==NULL) {
                  FunctionI* origdecl = e.orig->matchFn(rhs->id(), tv);
                  if (origdecl == NULL) {
                    throw FlatteningError(e,rhs->loc(),"function is used in output, par version needed");
                  }
                  if (!isBuiltin(origdecl)) {
                    decl = copy(e.cmap,origdecl)->cast<FunctionI>();
                    CollectOccurrencesE ce(e.output_vo,decl);
                    topDown(ce, decl->e());
                    topDown(ce, decl->ti());
                    for (unsigned int i = decl->params().size(); i--;)
                      topDown(ce, decl->params()[i]);
                    e.output->registerFn(decl);
                    e.output->addItem(decl);
                  } else {
                    decl = origdecl;
                  }
                }
                rhs->decl(decl);
                removeIsOutput(reallyFlat);
                
                outputVarDecls(e,item,rhs);
                vd->e(rhs);
              } else {
                // If the VarDecl does not have a usable right hand side, it needs to be
                // marked as output in the FlatZinc
                assert(vd->flat());

                bool needOutputAnn = true;
                if (reallyFlat->e() && reallyFlat->e()->isa<ArrayLit>()) {
                  ArrayLit* al = reallyFlat->e()->cast<ArrayLit>();
                  for (unsigned int i=0; i<al->v().size(); i++) {
                    if (Id* id = al->v()[i]->dyn_cast<Id>()) {
                      if (e.reverseMappers.find(id) != e.reverseMappers.end()) {
                        needOutputAnn = false;
                        break;
                      }
                    }
                  }
                  if (!needOutputAnn) {
                    removeIsOutput(vd);
                    outputVarDecls(e, item, al);
                    vd->e(copy(e.cmap,al));
                  }
                }
                if (needOutputAnn) {
                  if (!isOutput(vd->flat())) {
                    GCLock lock;
                    if (vd->type().dim() == 0) {
                      vd->flat()->addAnnotation(constants().ann.output_var);
                    } else {
                      std::vector<Expression*> args(vd->type().dim());
                      for (unsigned int i=0; i<args.size(); i++) {
                        if (vd->ti()->ranges()[i]->domain() == NULL) {
                          args[i] = new SetLit(Location().introduce(), eval_intset(e,vd->flat()->ti()->ranges()[i]->domain()));
                        } else {
                          args[i] = new SetLit(Location().introduce(), eval_intset(e,vd->ti()->ranges()[i]->domain()));
                        }
                      }
                      ArrayLit* al = new ArrayLit(Location().introduce(), args);
                      args.resize(1);
                      args[0] = al;
                      vd->flat()->addAnnotation(new Call(Location().introduce(),constants().ann.output_array,args,NULL));
                    }
                  }
                }
              }
            }
            e.output_vo.add(item->cast<VarDeclI>(), i);
            CollectOccurrencesE ce(e.output_vo,item);
            topDown(ce, vd);
          }
            break;
          case Item::II_OUT:
          {
            CollectOccurrencesE ce(e.output_vo,item);
            topDown(ce, item->cast<OutputI>()->e());
          }
            break;
          case Item::II_FUN:
          {
            CollectOccurrencesE ce(e.output_vo,item);
            topDown(ce, item->cast<FunctionI>()->e());
            topDown(ce, item->cast<FunctionI>()->ti());
            for (unsigned int i = item->cast<FunctionI>()->params().size(); i--;)
              topDown(ce, item->cast<FunctionI>()->params()[i]);
          }
            break;
          default:
            throw FlatteningError(e,item->loc(), "invalid item in output model");
        }
      }
    } else {
      // Create new output model
      OutputI* outputItem = NULL;
      
      class OV1 : public ItemVisitor {
      public:
        EnvI& env;
        VarOccurrences& vo;
        OutputI*& outputItem;
        OV1(EnvI& env0, VarOccurrences& vo0, OutputI*& outputItem0)
        : env(env0), vo(vo0), outputItem(outputItem0) {}
        void vOutputI(OutputI* oi) {
          GCLock lock;
          outputItem = copy(env.cmap, oi)->cast<OutputI>();
          env.output->addItem(outputItem);
        }
      } _ov1(e,e.output_vo,outputItem);
      iterItems(_ov1,e.orig);
      
      if (outputItem==NULL) {
        // Create output item for all variables defined at toplevel in the MiniZinc source
        GCLock lock;
        std::vector<Expression*> outputVars;
        for (unsigned int i=0; i<e.orig->size(); i++) {
          if (VarDeclI* vdi = (*e.orig)[i]->dyn_cast<VarDeclI>()) {
            VarDecl* vd = vdi->e();
            if (vd->type().isvar() && vd->e()==NULL) {
              std::ostringstream s;
              s << vd->id()->str().str() << " = ";
              if (vd->type().dim() > 0) {
                s << "array" << vd->type().dim() << "d(";
                for (unsigned int i=0; i<vd->type().dim(); i++) {
                  IntSetVal* idxset = eval_intset(e,vd->ti()->ranges()[i]->domain());
                  s << *idxset << ",";
                }
              }
              StringLit* sl = new StringLit(Location().introduce(),s.str());
              outputVars.push_back(sl);
              
              std::vector<Expression*> showArgs(1);
              showArgs[0] = vd->id();
              Call* show = new Call(Location().introduce(),constants().ids.show,showArgs);
              show->type(Type::parstring());
              FunctionI* fi = e.orig->matchFn(show);
              assert(fi);
              show->decl(fi);
              outputVars.push_back(show);
              std::string ends = vd->type().dim() > 0 ? ")" : "";
              ends += ";\n";
              StringLit* eol = new StringLit(Location().introduce(),ends);
              outputVars.push_back(eol);
            }
          }
        }
        OutputI* newOutputItem = new OutputI(Location().introduce(),new ArrayLit(Location().introduce(),outputVars));
        e.orig->addItem(newOutputItem);
        outputItem = copy(e.cmap, newOutputItem)->cast<OutputI>();
        e.output->addItem(outputItem);
      }
      
      class CollectFunctions : public EVisitor {
      public:
        EnvI& env;
        CollectFunctions(EnvI& env0) : env(env0) {}
        bool enter(Expression* e) {
          if (e->type().isvar()) {
            Type t = e->type();
            t.ti(Type::TI_PAR);
            e->type(t);
          }
          return true;
        }
        void vCall(Call& c) {
          std::vector<Type> tv(c.args().size());
          for (unsigned int i=c.args().size(); i--;) {
            tv[i] = c.args()[i]->type();
            tv[i].ti(Type::TI_PAR);
          }
          FunctionI* decl = env.output->matchFn(c.id(), tv);
          Type t;
          if (decl==NULL) {
            FunctionI* origdecl = env.orig->matchFn(c.id(), tv);
            if (origdecl == NULL || !origdecl->rtype(tv).ispar()) {
              throw FlatteningError(env,c.loc(),"function is used in output, par version needed");
            }
            if (!isBuiltin(origdecl)) {
              GCLock lock;
              decl = copy(env.cmap,origdecl)->cast<FunctionI>();
              CollectOccurrencesE ce(env.output_vo,decl);
              topDown(ce, decl->e());
              topDown(ce, decl->ti());
              for (unsigned int i = decl->params().size(); i--;)
                topDown(ce, decl->params()[i]);
              env.output->registerFn(decl);
              env.output->addItem(decl);
            } else {
              decl = origdecl;
            }
          }
          c.decl(decl);
        }
      } _cf(e);
      topDown(_cf, outputItem->e());
      
      class OV2 : public ItemVisitor {
      public:
        EnvI& env;
        OV2(EnvI& env0) : env(env0) {}
        void vVarDeclI(VarDeclI* vdi) {
          if (Expression* vd_e = env.cmap.find(vdi->e())) {
            VarDecl* vd = vd_e->cast<VarDecl>();
            GCLock lock;
            VarDeclI* vdi_copy = copy(env.cmap,vdi)->cast<VarDeclI>();
            Type t = vdi_copy->e()->ti()->type();
            t.ti(Type::TI_PAR);
            makePar(vdi_copy->e());
            vdi_copy->e()->ti()->domain(NULL);
            vdi_copy->e()->flat(vdi->e()->flat());
            vdi_copy->e()->ann().clear();
            vdi_copy->e()->introduced(false);
            IdMap<KeepAlive>::iterator it;
            if (!vdi->e()->type().ispar()) {
              VarDecl* reallyFlat = vd->flat();
              while (reallyFlat!=reallyFlat->flat())
                reallyFlat=reallyFlat->flat();
              if (vd->flat()->e() && vd->flat()->e()->type().ispar()) {
                Expression* flate = copy(env.cmap,follow_id(reallyFlat->id()));
                outputVarDecls(env,vdi_copy,flate);
                vd->e(flate);
              } else if ( (it = env.reverseMappers.find(vd->id())) != env.reverseMappers.end()) {
                Call* rhs = copy(env.cmap,it->second())->cast<Call>();
                {
                  std::vector<Type> tv(rhs->args().size());
                  for (unsigned int i=rhs->args().size(); i--;) {
                    tv[i] = rhs->args()[i]->type();
                    tv[i].ti(Type::TI_PAR);
                  }
                  FunctionI* decl = env.output->matchFn(rhs->id(), tv);
                  if (decl==NULL) {
                    FunctionI* origdecl = env.orig->matchFn(rhs->id(), tv);
                    if (origdecl == NULL) {
                      throw FlatteningError(env,rhs->loc(),"function is used in output, par version needed");
                    }
                    if (!isBuiltin(origdecl)) {
                      decl = copy(env.cmap,origdecl)->cast<FunctionI>();
                      CollectOccurrencesE ce(env.output_vo,decl);
                      topDown(ce, decl->e());
                      topDown(ce, decl->ti());
                      for (unsigned int i = decl->params().size(); i--;)
                        topDown(ce, decl->params()[i]);
                      env.output->registerFn(decl);
                      env.output->addItem(decl);
                    } else {
                      decl = origdecl;
                    }
                  }
                  rhs->decl(decl);
                }
                outputVarDecls(env,vdi_copy,rhs);
                vd->e(rhs);
              } else if (cannotUseRHSForOutput(env,vd->e())) {
                // If the VarDecl does not have a usable right hand side, it needs to be
                // marked as output in the FlatZinc
                vd->e(NULL);
                assert(vdi->e()->flat());
                if (vdi->e()->type().dim() == 0) {
                  vdi->e()->flat()->addAnnotation(constants().ann.output_var);
                } else {
                  bool needOutputAnn = true;
                  if (reallyFlat->e() && reallyFlat->e()->isa<ArrayLit>()) {
                    ArrayLit* al = reallyFlat->e()->cast<ArrayLit>();
                    for (unsigned int i=0; i<al->v().size(); i++) {
                      if (Id* id = al->v()[i]->dyn_cast<Id>()) {
                        if (env.reverseMappers.find(id) != env.reverseMappers.end()) {
                          needOutputAnn = false;
                          break;
                        }
                      }
                    }
                    if (!needOutputAnn) {
                      outputVarDecls(env, vdi_copy, al);
                      vd->e(copy(env.cmap,al));
                    }
                  }
                  if (needOutputAnn) {
                    std::vector<Expression*> args(vdi->e()->type().dim());
                    for (unsigned int i=0; i<args.size(); i++) {
                      if (vdi->e()->ti()->ranges()[i]->domain() == NULL) {
                        args[i] = new SetLit(Location().introduce(), eval_intset(env,vdi->e()->flat()->ti()->ranges()[i]->domain()));
                      } else {
                        args[i] = new SetLit(Location().introduce(), eval_intset(env,vdi->e()->ti()->ranges()[i]->domain()));
                      }
                    }
                    ArrayLit* al = new ArrayLit(Location().introduce(), args);
                    args.resize(1);
                    args[0] = al;
                    vdi->e()->flat()->addAnnotation(new Call(Location().introduce(),constants().ann.output_array,args,NULL));
                  }
                }
              }
              env.output_vo.add(reallyFlat, env.output->size());
            }
            env.output_vo.add(vdi_copy, env.output->size());
            CollectOccurrencesE ce(env.output_vo,vdi_copy);
            topDown(ce, vdi_copy->e());
            env.output->addItem(vdi_copy);
          }
        }
      } _ov2(e);
      iterItems(_ov2,e.orig);
      
      CollectOccurrencesE ce(e.output_vo,outputItem);
      topDown(ce, outputItem->e());

    }
    
    std::vector<VarDecl*> deletedVarDecls;
    for (unsigned int i=0; i<e.output->size(); i++) {
      if (VarDeclI* vdi = (*e.output)[i]->dyn_cast<VarDeclI>()) {
        if (e.output_vo.occurrences(vdi->e())==0) {
          CollectDecls cd(e.output_vo,deletedVarDecls,vdi);
          topDown(cd, vdi->e()->e());
          removeIsOutput(vdi->e()->flat());
          vdi->remove();
        }
      }
    }
    while (!deletedVarDecls.empty()) {
      VarDecl* cur = deletedVarDecls.back(); deletedVarDecls.pop_back();
      if (e.output_vo.occurrences(cur) == 0) {
        IdMap<int>::iterator cur_idx = e.output_vo.idx.find(cur->id());
        if (cur_idx != e.output_vo.idx.end()) {
          VarDeclI* vdi = (*e.output)[cur_idx->second]->cast<VarDeclI>();
          if (!vdi->removed()) {
            CollectDecls cd(e.output_vo,deletedVarDecls,vdi);
            topDown(cd,cur->e());
            removeIsOutput(vdi->e()->flat());
            vdi->remove();
          }
        }
      }
    }
    e.output->compact();
  }
  
  void cleanupOutput(EnvI& env) {
    for (unsigned int i=0; i<env.output->size(); i++) {
      if (VarDeclI* vdi = (*env.output)[i]->dyn_cast<VarDeclI>()) {
        vdi->e()->flat(NULL);
      }
    }
  }

  bool checkParDomain(EnvI& env, Expression* e, Expression* domain) {
    if (e->type()==Type::parint()) {
      IntSetVal* isv = eval_intset(env,domain);
      if (!isv->contains(eval_int(env,e)))
        return false;
    } else if (e->type()==Type::parfloat()) {
      BinOp* bo = domain->cast<BinOp>();
      assert(bo->op()==BOT_DOTDOT);
      FloatVal d_min = eval_float(env,bo->lhs());
      FloatVal d_max = eval_float(env,bo->rhs());
      FloatVal de = eval_float(env,e);
      if (de < d_min || de > d_max)
        return false;
    } else if (e->type()==Type::parsetint()) {
      IntSetVal* isv = eval_intset(env,domain);
      IntSetRanges ir(isv);
      IntSetVal* rsv = eval_intset(env,e);
      IntSetRanges rr(rsv);
      if (!Ranges::subset(rr, ir))
        return false;
    }
    return true;
  }
  
  void flatten(Env& e, FlatteningOptions opt) {
    EnvI& env = e.envi();

    class ExpandArrayDecls : public ItemVisitor {
    public:
      EnvI& env;
      ExpandArrayDecls(EnvI& env0) : env(env0) {}
      void vVarDeclI(VarDeclI* v) {
        if (v->e()->type().isvar() && v->e()->type().dim() > 0 && v->e()->e() == NULL) {
          (void) flat_exp(env,Ctx(),v->e()->id(),NULL,constants().var_true);
        }
      }
    } _ead(env);
    iterItems<ExpandArrayDecls>(_ead,e.model());;
    
    bool hadSolveItem = false;
    // Flatten main model
    class FV : public ItemVisitor {
    public:
      EnvI& env;
      bool& hadSolveItem;
      FV(EnvI& env0, bool& hadSolveItem0) : env(env0), hadSolveItem(hadSolveItem0) {}
      void vVarDeclI(VarDeclI* v) {
        if (v->e()->type().isvar() || v->e()->type().isann()) {
          (void) flat_exp(env,Ctx(),v->e()->id(),NULL,constants().var_true);
        } else {
          if (v->e()->e()==NULL) {
            if (!v->e()->type().isann())
              throw EvalError(v->e()->loc(), "Undefined parameter", v->e()->id()->v());
          } else {
            CallStackItem csi(env,v->e());
            GCLock lock;
            Location v_loc = v->e()->e()->loc();
            if (!v->e()->e()->type().cv()) {
              v->e()->e(eval_par(env,v->e()->e()));
            } else {
              EE ee = flat_exp(env, Ctx(), v->e()->e(), NULL, constants().var_true);
              v->e()->e(ee.r());
            }
            if (v->e()->type().dim() > 0) {
              checkIndexSets(env,v->e(), v->e()->e());
              if (v->e()->ti()->domain() != NULL) {
                ArrayLit* al = eval_array_lit(env,v->e()->e());
                for (unsigned int i=0; i<al->v().size(); i++) {
                  if (!checkParDomain(env,al->v()[i], v->e()->ti()->domain())) {
                    throw EvalError(v_loc, "parameter value out of range");
                  }
                }
              }
            } else {
              if (v->e()->ti()->domain() != NULL) {
                if (!checkParDomain(env,v->e()->e(), v->e()->ti()->domain())) {
                  throw EvalError(v_loc, "parameter value out of range");
                }
              }
            }
          }
        }
      }
      void vConstraintI(ConstraintI* ci) {
        (void) flat_exp(env,Ctx(),ci->e(),constants().var_true,constants().var_true);
      }
      void vSolveI(SolveI* si) {
        if (hadSolveItem)
          throw FlatteningError(env,si->loc(), "Only one solve item allowed");
        hadSolveItem = true;
        GCLock lock;
        SolveI* nsi = NULL;
        switch (si->st()) {
        case SolveI::ST_SAT:
          nsi = SolveI::sat(Location());
          break;
        case SolveI::ST_MIN:
          nsi = SolveI::min(Location().introduce(),flat_exp(env,Ctx(),si->e(),NULL,constants().var_true).r());
          break;
        case SolveI::ST_MAX:
          nsi = SolveI::max(Location().introduce(),flat_exp(env,Ctx(),si->e(),NULL,constants().var_true).r());
          break;
        }
        for (ExpressionSetIter it = si->ann().begin(); it != si->ann().end(); ++it) {
          nsi->ann().add(flat_exp(env,Ctx(),*it,NULL,constants().var_true).r());
        }
        env.flat_addItem(nsi);
      }
    } _fv(env,hadSolveItem);
    iterItems<FV>(_fv,e.model());

    if (!hadSolveItem) {
      e.envi().errorStack.clear();
      Location modelLoc;
      modelLoc.filename = e.model()->filepath();
      throw FlatteningError(e.envi(),modelLoc, "Model does not have a solve item");
    }
    
    // Create output model
    if (opt.keepOutputInFzn) {
      copyOutput(env);
    } else {
      createOutput(env);
    }
    
    // Flatten remaining redefinitions
    Model& m = *e.flat();
    int startItem = 0;
    int endItem = m.size()-1;
    
    FunctionI* int_lin_eq;
    {
      std::vector<Type> int_lin_eq_t(3);
      int_lin_eq_t[0] = Type::parint(1);
      int_lin_eq_t[1] = Type::varint(1);
      int_lin_eq_t[2] = Type::parint(0);
      GCLock lock;
      FunctionI* fi = env.orig->matchFn(constants().ids.int_.lin_eq, int_lin_eq_t);
      int_lin_eq = (fi && fi->e()) ? fi : NULL;
    }
    FunctionI* array_bool_and;
    FunctionI* array_bool_or;
    FunctionI* array_bool_clause;
    FunctionI* array_bool_clause_reif;
    {
      std::vector<Type> array_bool_andor_t(2);
      array_bool_andor_t[0] = Type::varbool(1);
      array_bool_andor_t[1] = Type::varbool(0);
      GCLock lock;
      FunctionI* fi = env.orig->matchFn(ASTString("array_bool_and"), array_bool_andor_t);
      array_bool_and = (fi && fi->e()) ? fi : NULL;
      fi = env.orig->matchFn(ASTString("array_bool_or"), array_bool_andor_t);
      array_bool_or = (fi && fi->e()) ? fi : NULL;

      array_bool_andor_t[1] = Type::varbool(1);
      fi = env.orig->matchFn(ASTString("bool_clause"), array_bool_andor_t);
      array_bool_clause = (fi && fi->e()) ? fi : NULL;

      array_bool_andor_t.push_back(Type::varbool());
      fi = env.orig->matchFn(ASTString("bool_clause_reif"), array_bool_andor_t);
      array_bool_clause_reif = (fi && fi->e()) ? fi : NULL;
    }
    
    std::vector<VarDecl*> deletedVarDecls;
    std::vector<VarDeclI*> removedItems;
    env.collectVarDecls(true);

    while (startItem <= endItem || !env.modifiedVarDecls.empty()) {
      std::vector<int> agenda;
      for (int i=startItem; i<=endItem; i++) {
        agenda.push_back(i);
      }
      for (unsigned int i=0; i<env.modifiedVarDecls.size(); i++) {
        agenda.push_back(env.modifiedVarDecls[i]);
      }
      env.modifiedVarDecls.clear();
      
      for (int ai=0; ai<agenda.size(); ai++) {
        int i=agenda[ai];
        VarDeclI* vdi = m[i]->dyn_cast<VarDeclI>();
        bool keptVariable = true;
        if (vdi!=NULL && !isOutput(vdi->e()) && env.vo.occurrences(vdi->e())==0 ) {
          if (vdi->e()->e() && vdi->e()->ti()->domain()) {
            if (vdi->e()->type().isvar() && vdi->e()->type().isbool() &&
                !vdi->e()->type().isopt() &&
                Expression::equal(vdi->e()->ti()->domain(),constants().lit_true)) {
              GCLock lock;
              ConstraintI* ci = new ConstraintI(vdi->loc(),vdi->e()->e());
              if (vdi->e()->introduced()) {
                removedItems.push_back(vdi);
                keptVariable = false;
              } else {
                vdi->e()->e(NULL);
              }
              env.flat_addItem(ci);
            } else if (vdi->e()->type().ispar() || vdi->e()->ti()->computedDomain()) {
              removedItems.push_back(vdi);
              keptVariable = false;
            }
          } else {
            removedItems.push_back(vdi);
            keptVariable = false;
          }
        }
        if (vdi && keptVariable &&
            vdi->e()->type().isint() && vdi->e()->type().isvar() &&
            vdi->e()->ti()->domain() != NULL) {

          GCLock lock;
          IntSetVal* dom = eval_intset(env,vdi->e()->ti()->domain());

          bool needRangeDomain = opt.onlyRangeDomains;
          if (!needRangeDomain && dom->size() > 0) {
            if (dom->min(0).isMinusInfinity() || dom->max(dom->size()-1).isPlusInfinity())
              needRangeDomain = true;
          }
          
          if (needRangeDomain) {
            if (dom->min(0).isMinusInfinity() || dom->max(dom->size()-1).isPlusInfinity()) {
              TypeInst* nti = copy(vdi->e()->ti())->cast<TypeInst>();
              nti->domain(NULL);
              vdi->e()->ti(nti);
              if (dom->min(0).isFinite()) {
                std::vector<Expression*> args(2);
                args[0] = new IntLit(Location().introduce(),dom->min(0));
                args[1] = vdi->e()->id();
                Call* call = new Call(Location().introduce(),constants().ids.int_.le,args);
                call->type(Type::varbool());
                call->decl(env.orig->matchFn(call));
                env.flat_addItem(new ConstraintI(Location().introduce(), call));
              } else if (dom->max(dom->size()-1).isFinite()) {
                std::vector<Expression*> args(2);
                args[0] = vdi->e()->id();
                args[1] = new IntLit(Location().introduce(),dom->max(dom->size()-1));
                Call* call = new Call(Location().introduce(),constants().ids.int_.le,args);
                call->type(Type::varbool());
                call->decl(env.orig->matchFn(call));
                env.flat_addItem(new ConstraintI(Location().introduce(), call));
              }
            } else if (dom->size() > 1) {
              SetLit* newDom = new SetLit(Location().introduce(),IntSetVal::a(dom->min(0),dom->max(dom->size()-1)));
              TypeInst* nti = copy(vdi->e()->ti())->cast<TypeInst>();
              nti->domain(newDom);
              vdi->e()->ti(nti);
            }
            if (dom->size() > 1) {
              IntVal firstHole = dom->max(0)+1;
              IntSetRanges domr(dom);
              ++domr;
              for (; domr(); ++domr) {
                for (IntVal i=firstHole; i<domr.min(); i++) {
                  std::vector<Expression*> args(2);
                  args[0] = vdi->e()->id();
                  args[1] = new IntLit(Location().introduce(),i);
                  Call* call = new Call(Location().introduce(),constants().ids.int_.ne,args);
                  call->type(Type::varbool());
                  call->decl(env.orig->matchFn(call));
                  env.flat_addItem(new ConstraintI(Location().introduce(), call));
                  firstHole = domr.max().plus(1);
                }
              }
            }
          }
        }
      }
      
      // rewrite some constraints if there are redefinitions
      for (int ai=0; ai<agenda.size(); ai++) {
        int i=agenda[ai];
        if (VarDeclI* vdi = m[i]->dyn_cast<VarDeclI>()) {
          VarDecl* vd = vdi->e();
          if (!vdi->removed() && vd->e()) {
            if (Call* c = vd->e()->dyn_cast<Call>()) {
              GCLock lock;
              Call* nc = NULL;
              if (c->id() == constants().ids.lin_exp) {
                if (int_lin_eq) {
                  std::vector<Expression*> args(c->args().size());
                  ArrayLit* le_c = follow_id(c->args()[0])->cast<ArrayLit>();
                  std::vector<Expression*> nc_c(le_c->v().size());
                  std::copy(le_c->v().begin(),le_c->v().end(),nc_c.begin());
                  nc_c.push_back(new IntLit(Location().introduce(),-1));
                  args[0] = new ArrayLit(Location().introduce(),nc_c);
                  args[0]->type(Type::parint(1));
                  ArrayLit* le_x = follow_id(c->args()[1])->cast<ArrayLit>();
                  std::vector<Expression*> nx(le_x->v().size());
                  std::copy(le_x->v().begin(),le_x->v().end(),nx.begin());
                  nx.push_back(vd->id());
                  args[1] = new ArrayLit(Location().introduce(),nx);
                  args[1]->type(Type::varint(1));
                  IntVal d = c->args()[2]->cast<IntLit>()->v();
                  args[2] = new IntLit(Location().introduce(),-d);
                  args[2]->type(Type::parint(0));
                  nc = new Call(c->loc().introduce(),ASTString("int_lin_eq"),args);
                  nc->type(Type::varbool());
                  nc->decl(int_lin_eq);
                }
              } else if (c->id() == constants().ids.exists) {
                if (array_bool_or) {
                  std::vector<Expression*> args(2);
                  args[0] = c->args()[0];
                  args[1] = vd->id();
                  nc = new Call(c->loc().introduce(),array_bool_or->id(),args);
                  nc->type(Type::varbool());
                  nc->decl(array_bool_or);
                }
              } else if (c->id() == constants().ids.forall) {
                if (array_bool_and) {
                  std::vector<Expression*> args(2);
                  args[0] = c->args()[0];
                  args[1] = vd->id();
                  nc = new Call(c->loc().introduce(),array_bool_and->id(),args);
                  nc->type(Type::varbool());
                  nc->decl(array_bool_and);
                }
              } else if (c->id() == constants().ids.clause && array_bool_clause_reif) {
                std::vector<Expression*> args(3);
                args[0] = c->args()[0];
                args[1] = c->args()[1];
                args[2] = vd->id();
                nc = new Call(c->loc().introduce(),array_bool_clause_reif->id(),args);
                nc->type(Type::varbool());
                nc->decl(array_bool_clause_reif);
              } else {
                if ( (!vd->type().isbool()) || (!Expression::equal(vd->ti()->domain(), constants().lit_true))) {
                  std::vector<Expression*> args(c->args().size());
                  std::copy(c->args().begin(),c->args().end(),args.begin());
                  args.push_back(vd->id());
                  ASTString cid = c->id();
                  if (cid == constants().ids.clause && array_bool_clause_reif) {
                    nc = new Call(c->loc().introduce(),array_bool_clause_reif->id(),args);
                    nc->type(Type::varbool());
                    nc->decl(array_bool_clause_reif);
                  } else {
                    if (c->type().isbool() && vd->type().isbool()) {
                      cid = env.reifyId(c->id());
                    }
                    FunctionI* decl = env.orig->matchFn(cid,args);
                    if (decl && decl->e()) {
                      nc = new Call(c->loc().introduce(),cid,args);
                      nc->type(Type::varbool());
                      nc->decl(decl);
                    }
                  }
                } else {
                  FunctionI* decl = env.orig->matchFn(c);
                  if (decl->e()) {
                    c->decl(decl);
                    nc = c;
                  }
                }
              }
              if (nc != NULL) {
                CollectDecls cd(env.vo,deletedVarDecls,vdi);
                topDown(cd,c);
                vd->e(NULL);
                if (nc != c) {
                  vd->addAnnotation(constants().ann.is_defined_var);
                  nc->addAnnotation(definesVarAnn(vd->id()));
                }
                (void) flat_exp(env, Ctx(), nc, constants().var_true, constants().var_true);
              }
            }
          }
        } else if (ConstraintI* ci = m[i]->dyn_cast<ConstraintI>()) {
          if (Call* c = ci->e()->dyn_cast<Call>()) {
            GCLock lock;
            Call* nc = NULL;
            if (c->id() == constants().ids.exists) {
              if (array_bool_or) {
                std::vector<Expression*> args(2);
                args[0] = c->args()[0];
                args[1] = constants().lit_true;
                nc = new Call(c->loc().introduce(),array_bool_or->id(),args);
                nc->type(Type::varbool());
                nc->decl(array_bool_or);
              }
            } else if (c->id() == constants().ids.forall) {
              if (array_bool_and) {
                std::vector<Expression*> args(2);
                args[0] = c->args()[0];
                args[1] = constants().lit_true;
                nc = new Call(c->loc().introduce(),array_bool_and->id(),args);
                nc->type(Type::varbool());
                nc->decl(array_bool_and);
              }
            } else if (c->id() == constants().ids.clause) {
              if (array_bool_clause) {
                std::vector<Expression*> args(2);
                args[0] = c->args()[0];
                args[1] = c->args()[1];
                nc = new Call(c->loc().introduce(),array_bool_clause->id(),args);
                nc->type(Type::varbool());
                nc->decl(array_bool_clause);
              }

            } else {
              FunctionI* decl = env.orig->matchFn(c);
              if (decl && decl->e()) {
                nc = c;
                nc->decl(decl);
              }
            }
            if (nc != NULL) {
              CollectDecls cd(env.vo,deletedVarDecls,ci);
              topDown(cd,c);
              ci->e(constants().lit_true);
              env.flat_removeItem(i);
              (void) flat_exp(env, Ctx(), nc, constants().var_true, constants().var_true);
            }
          }
          
        }
      }

      startItem = endItem+1;
      endItem = m.size()-1;
    }

    for (unsigned int i=0; i<removedItems.size(); i++) {
      if (env.vo.occurrences(removedItems[i]->e())==0) {
        CollectDecls cd(env.vo,deletedVarDecls,removedItems[i]);
        topDown(cd,removedItems[i]->e()->e());
        env.flat_removeItem(removedItems[i]);
      }
    }
    
    // Add redefinitions for output variables that may have been redefined since createOutput
    for (unsigned int i=0; i<env.output->size(); i++) {
      if (VarDeclI* vdi = (*env.output)[i]->dyn_cast<VarDeclI>()) {
        IdMap<KeepAlive>::iterator it;
        GCLock lock;
        if (!vdi->e()->type().ispar() &&
            vdi->e()->e()==NULL &&
            (it = env.reverseMappers.find(vdi->e()->id())) != env.reverseMappers.end()) {
          GCLock lock;
          Call* rhs = copy(env.cmap,it->second())->cast<Call>();
          std::vector<Type> tv(rhs->args().size());
          for (unsigned int i=rhs->args().size(); i--;) {
            tv[i] = rhs->args()[i]->type();
            tv[i].ti(Type::TI_PAR);
          }
          FunctionI* decl = env.output->matchFn(rhs->id(), tv);
          Type t;
          if (decl==NULL) {
            FunctionI* origdecl = env.orig->matchFn(rhs->id(), tv);
            if (origdecl == NULL) {
              throw FlatteningError(env,rhs->loc(),"function is used in output, par version needed");
            }
            if (!isBuiltin(origdecl)) {
              decl = copy(env.cmap,origdecl)->cast<FunctionI>();
              CollectOccurrencesE ce(env.output_vo,decl);
              topDown(ce, decl->e());
              topDown(ce, decl->ti());
              for (unsigned int i = decl->params().size(); i--;)
                topDown(ce, decl->params()[i]);
              env.output->registerFn(decl);
              env.output->addItem(decl);
            } else {
              decl = origdecl;
            }
          }
          rhs->decl(decl);
          outputVarDecls(env,vdi,rhs);
          
          removeIsOutput(vdi->e()->flat());
          vdi->e()->e(rhs);
        }
      }
    }

    for (unsigned int i=0; i<m.size(); i++) {
      if (ConstraintI* ci = m[i]->dyn_cast<ConstraintI>()) {
        if (Call* c = ci->e()->dyn_cast<Call>()) {
          if (c->decl()==constants().var_redef) {
            CollectDecls cd(env.vo,deletedVarDecls,ci);
            topDown(cd,c);
            env.flat_removeItem(i);
          }
        }
      }
    }
    
    while (!deletedVarDecls.empty()) {
      VarDecl* cur = deletedVarDecls.back(); deletedVarDecls.pop_back();
      if (env.vo.occurrences(cur) == 0 && !isOutput(cur)) {
        IdMap<int>::iterator cur_idx = env.vo.idx.find(cur->id());
        if (cur_idx != env.vo.idx.end() && !m[cur_idx->second]->removed()) {
          CollectDecls cd(env.vo,deletedVarDecls,m[cur_idx->second]->cast<VarDeclI>());
          topDown(cd,cur->e());
          env.flat_removeItem(cur_idx->second);
        }
      }
    }

    if (!opt.keepOutputInFzn) {
      createOutput(env);
    }
    cleanupOutput(env);
  }
  
  void oldflatzinc(Env& e) {
    Model* m = e.flat();
    for (unsigned int i=0; i<m->size(); i++) {
      Item* item = (*m)[i];
      if (item->isa<VarDeclI>() &&
          (item->cast<VarDeclI>()->e()->type().ot() == Type::OT_OPTIONAL ||
           item->cast<VarDeclI>()->e()->type().bt() == Type::BT_ANN) ) {
            e.envi().flat_removeItem(i);
          }
    }

    m->compact();
    
    int msize = m->size();
    UNORDERED_NAMESPACE::unordered_set<Item*> globals;
    std::vector<int> declsWithIds;
    for (int i=0; i<msize; i++) {
      if ((*m)[i]->removed())
        continue;
      if (VarDeclI* vdi = (*m)[i]->dyn_cast<VarDeclI>()) {
        GCLock lock;
        VarDecl* vd = vdi->e();
        if (vd->type().ispar()) {
          vd->ann().clear();
          vd->introduced(false);
          vd->ti()->domain(NULL);
        }
        vd->ann().remove(constants().ctx.mix);
        vd->ann().remove(constants().ctx.pos);
        vd->ann().remove(constants().ctx.neg);
        vd->ann().remove(constants().ctx.root);
        vd->ann().remove(constants().ann.promise_total);
        
        if (vd->e() && vd->e()->isa<Id>()) {
          declsWithIds.push_back(i);
          vdi->e()->payload(-static_cast<int>(i)-1);
        } else {
          vdi->e()->payload(i);
        }
        
        if (vd->type().isvar() && vd->type().isbool()) {
          if (Expression::equal(vd->ti()->domain(),constants().lit_true)) {
            Expression* ve = vd->e();
            vd->e(constants().lit_true);
            vd->ti()->domain(NULL);
            if (ve != NULL) {
              if (Call* vcc = ve->dyn_cast<Call>()) {
                ASTString cid;
                std::vector<Expression*> args;
                if (vcc->id() == constants().ids.exists) {
                  cid = constants().ids.array_bool_or;
                  args.push_back(vcc->args()[0]);
                  args.push_back(constants().lit_true);
                } else if (vcc->id() == constants().ids.forall) {
                  cid = constants().ids.array_bool_and;
                  args.push_back(vcc->args()[0]);
                  args.push_back(constants().lit_true);
                } else if (vcc->id() == constants().ids.clause) {
                  cid = constants().ids.bool_clause;
                  args.push_back(vcc->args()[0]);
                  args.push_back(vcc->args()[1]);
                }
                if (args.size()==0) {
                  ve = vcc;
                } else {
                  Call* nc = new Call(vcc->loc().introduce(),cid,args);
                  nc->type(vcc->type());
                  nc->ann().merge(vcc->ann());
                  ve = nc;
                }
              } else if (Id* id = ve->dyn_cast<Id>()) {
                if (id->decl()->ti()->domain() != constants().lit_true) {
                  std::vector<Expression*> args(2);
                  args[0] = id;
                  args[1] = constants().lit_true;
                  GCLock lock;
                  ve = new Call(Location().introduce(),constants().ids.bool_eq,args);
                } else {
                  ve = constants().lit_true;
                }
              }
              if (ve != constants().lit_true) {
                e.envi().flat_addItem(new ConstraintI(Location().introduce(),ve));
              }
            }
          } else {
            if (vd->e() != NULL) {
              if (vd->e()->eid()==Expression::E_CALL) {
                const Call* c = vd->e()->cast<Call>();
                GCLock lock;
                vd->e(NULL);
                vd->addAnnotation(constants().ann.is_defined_var);
                ASTString cid;
                if (c->id() == constants().ids.exists) {
                  cid = constants().ids.array_bool_or;
                } else if (c->id() == constants().ids.forall) {
                  cid = constants().ids.array_bool_and;
                } else if (c->id() == constants().ids.clause) {
                  cid = constants().ids.bool_clause_reif;
                } else {
                  cid = e.envi().reifyId(c->id());
                }
                std::vector<Expression*> args(c->args().size());
                std::copy(c->args().begin(),c->args().end(),args.begin());
                args.push_back(vd->id());
                Call * nc = new Call(c->loc().introduce(),cid,args);
                nc->type(c->type());
                nc->addAnnotation(definesVarAnn(vd->id()));
                nc->ann().merge(c->ann());
                e.envi().flat_addItem(new ConstraintI(Location().introduce(),nc));
              } else {
                assert(vd->e()->eid() == Expression::E_ID ||
                       vd->e()->eid() == Expression::E_BOOLLIT);
              }
            }
            if (Expression::equal(vd->ti()->domain(),constants().lit_false)) {
              vd->ti()->domain(NULL);
              vd->e(constants().lit_false);
            }
          }
        } else if (vd->type().isvar() && vd->type().dim()==0) {
          if (vd->e() != NULL) {
            if (const Call* cc = vd->e()->dyn_cast<Call>()) {
              vd->e(NULL);
              vd->addAnnotation(constants().ann.is_defined_var);
              std::vector<Expression*> args(cc->args().size());
              ASTString cid;
              if (cc->id() == constants().ids.lin_exp) {
                ArrayLit* le_c = follow_id(cc->args()[0])->cast<ArrayLit>();
                std::vector<Expression*> nc(le_c->v().size());
                std::copy(le_c->v().begin(),le_c->v().end(),nc.begin());
                if (le_c->type().bt()==Type::BT_INT) {
                  cid = constants().ids.int_.lin_eq;
                  nc.push_back(new IntLit(Location().introduce(),-1));
                  args[0] = new ArrayLit(Location().introduce(),nc);
                  ArrayLit* le_x = follow_id(cc->args()[1])->cast<ArrayLit>();
                  std::vector<Expression*> nx(le_x->v().size());
                  std::copy(le_x->v().begin(),le_x->v().end(),nx.begin());
                  nx.push_back(vd->id());
                  args[1] = new ArrayLit(Location().introduce(),nx);
                  IntVal d = cc->args()[2]->cast<IntLit>()->v();
                  args[2] = new IntLit(Location().introduce(),-d);
                } else {
                  // float
                  cid = constants().ids.float_.lin_eq;
                  nc.push_back(new FloatLit(Location().introduce(),-1.0));
                  args[0] = new ArrayLit(Location().introduce(),nc);
                  ArrayLit* le_x = follow_id(cc->args()[1])->cast<ArrayLit>();
                  std::vector<Expression*> nx(le_x->v().size());
                  std::copy(le_x->v().begin(),le_x->v().end(),nx.begin());
                  nx.push_back(vd->id());
                  args[1] = new ArrayLit(Location().introduce(),nx);
                  FloatVal d = cc->args()[2]->cast<FloatLit>()->v();
                  args[2] = new FloatLit(Location().introduce(),-d);
                }
              } else {
                if (cc->id() == "card") {
                  // card is 'set_card' in old FlatZinc
                  cid = constants().ids.set_card;
                } else {
                  cid = cc->id();
                }
                std::copy(cc->args().begin(),cc->args().end(),args.begin());
                args.push_back(vd->id());
              }
              Call* nc = new Call(cc->loc().introduce(),cid,args);
              nc->type(cc->type());
              nc->addAnnotation(definesVarAnn(vd->id()));
              nc->ann().merge(cc->ann());
              e.envi().flat_addItem(new ConstraintI(Location().introduce(),nc));
            } else {
              assert(vd->e()->eid() == Expression::E_ID ||
                     vd->e()->eid() == Expression::E_INTLIT ||
                     vd->e()->eid() == Expression::E_FLOATLIT ||
                     vd->e()->eid() == Expression::E_BOOLLIT ||
                     vd->e()->eid() == Expression::E_SETLIT);
              
            }
          }
        } else if (vd->type().dim() > 0) {
          if (!vd->e()->isa<ArrayLit>()) {
            vd->e(follow_id(vd->e()));
          }
          if (vd->ti()->ranges().size() == 1 &&
              vd->ti()->ranges()[0]->domain() != NULL &&
              vd->ti()->ranges()[0]->domain()->isa<SetLit>()) {
            IntSetVal* isv = vd->ti()->ranges()[0]->domain()->cast<SetLit>()->isv();
            if (isv && (isv->size()==0 || isv->min(0)==1))
              continue;
          }
          assert(vd->e() != NULL);
          ArrayLit* al = NULL;
          Expression* e = vd->e();
          while (al==NULL) {
            switch (e->eid()) {
              case Expression::E_ARRAYLIT:
                al = e->cast<ArrayLit>();
                break;
              case Expression::E_ID:
                e = e->cast<Id>()->decl()->e();
                break;
              default:
                assert(false);
            }
          }
          std::vector<int> dims(2);
          dims[0] = 1;
          dims[1] = al->length();
          al->setDims(ASTIntVec(dims));
          IntSetVal* isv = IntSetVal::a(1,al->length());
          if (vd->ti()->ranges().size() == 1) {
            vd->ti()->ranges()[0]->domain(new SetLit(Location().introduce(),isv));
          } else {
            std::vector<TypeInst*> r(1);
            r[0] = new TypeInst(vd->ti()->ranges()[0]->loc(),
                                vd->ti()->ranges()[0]->type(),
                                new SetLit(Location().introduce(),isv));
            ASTExprVec<TypeInst> ranges(r);
            TypeInst* ti = new TypeInst(vd->ti()->loc(),vd->ti()->type(),ranges,vd->ti()->domain());
            vd->ti(ti);
          }
        }
      } else if (ConstraintI* ci = (*m)[i]->dyn_cast<ConstraintI>()) {
        if (Call* vc = ci->e()->dyn_cast<Call>()) {
          if (vc->id() == constants().ids.exists) {
            GCLock lock;
            vc->id(ASTString("array_bool_or"));
            std::vector<Expression*> args(2);
            args[0] = vc->args()[0];
            args[1] = constants().lit_true;
            ASTExprVec<Expression> argsv(args);
            vc->args(argsv);
            vc->decl(e.envi().orig->matchFn(vc));
          } else if (vc->id() == constants().ids.forall) {
            GCLock lock;
            vc->id(ASTString("array_bool_and"));
            std::vector<Expression*> args(2);
            args[0] = vc->args()[0];
            args[1] = constants().lit_true;
            ASTExprVec<Expression> argsv(args);
            vc->args(argsv);
            vc->decl(e.envi().orig->matchFn(vc));
          } else if (vc->id() == constants().ids.clause) {
            GCLock lock;
            vc->id(ASTString("bool_clause"));
            vc->decl(e.envi().orig->matchFn(vc));
          } else if (vc->id() == constants().ids.bool_xor && vc->args().size()==2) {
            GCLock lock;
            std::vector<Expression*> args(3);
            args[0] = vc->args()[0];
            args[1] = vc->args()[1];
            args[2] = constants().lit_true;
            ASTExprVec<Expression> argsv(args);
            vc->args(argsv);
            vc->decl(e.envi().orig->matchFn(vc));
          }
          if (vc->decl() && vc->decl() != constants().var_redef &&
              !isBuiltin(vc->decl()) &&
              globals.find(vc->decl())==globals.end()) {
            e.envi().flat_addItem(vc->decl());
            globals.insert(vc->decl());
          }
        } else if (Id* id = ci->e()->dyn_cast<Id>()) {
          std::vector<Expression*> args(2);
          args[0] = id;
          args[1] = constants().lit_true;
          GCLock lock;
          ci->e(new Call(Location().introduce(),constants().ids.bool_eq,args));
        } else if (BoolLit* bl = ci->e()->dyn_cast<BoolLit>()) {
          if (!bl->v()) {
            GCLock lock;
            std::vector<Expression*> args(2);
            args[0] = constants().lit_false;
            args[1] = constants().lit_true;
            Call* neq = new Call(Location().introduce(),constants().ids.bool_eq,args);
            ci->e(neq);
          }
        }
      } else if (SolveI* si = (*m)[i]->dyn_cast<SolveI>()) {
        if (si->e() && si->e()->type().ispar()) {
          GCLock lock;
          TypeInst* ti = new TypeInst(Location().introduce(),si->e()->type(),NULL);
          VarDecl* constantobj = new VarDecl(Location().introduce(),ti,e.envi().genId(),si->e());
          si->e(constantobj->id());
          e.envi().flat_addItem(new VarDeclI(Location().introduce(),constantobj));
        }
      }
    }
    
    std::vector<VarDeclI*> sortedVarDecls(declsWithIds.size());
    int vdCount = 0;
    for (unsigned int i=0; i<declsWithIds.size(); i++) {
      VarDecl* cur = (*m)[declsWithIds[i]]->cast<VarDeclI>()->e();
      std::vector<int> stack;
      while (cur && cur->payload() < 0) {
        stack.push_back(cur->payload());
        if (Id* id = cur->e()->dyn_cast<Id>()) {
          cur = id->decl();
        } else {
          cur = NULL;
        }
      }
      for (unsigned int i=stack.size(); i--;) {
        VarDeclI* vdi = (*m)[-stack[i]-1]->cast<VarDeclI>();
        vdi->e()->payload(-vdi->e()->payload()-1);
        sortedVarDecls[vdCount++] = vdi;
      }
    }
    for (unsigned int i=0; i<declsWithIds.size(); i++) {
      (*m)[declsWithIds[i]] = sortedVarDecls[i];
    }
    
    m->compact();
    
    class Cmp {
    public:
      bool operator() (Item* i, Item* j) {
        if (i->iid()==Item::II_FUN || j->iid()==Item::II_FUN) {
          if (i->iid()==j->iid())
            return false;
          return i->iid()==Item::II_FUN;
        }
        if (i->iid()==Item::II_SOL) {
          assert(j->iid() != i->iid());
          return false;
        }
        if (j->iid()==Item::II_SOL) {
          assert(j->iid() != i->iid());
          return true;
        }
        if (i->iid()==Item::II_VD) {
          if (j->iid() != i->iid())
            return true;
          if (i->cast<VarDeclI>()->e()->type().ispar() &&
              j->cast<VarDeclI>()->e()->type().isvar())
            return true;
          if (j->cast<VarDeclI>()->e()->type().ispar() &&
              i->cast<VarDeclI>()->e()->type().isvar())
            return false;
          if (i->cast<VarDeclI>()->e()->type().dim() == 0 &&
              j->cast<VarDeclI>()->e()->type().dim() != 0)
            return true;
          if (i->cast<VarDeclI>()->e()->type().dim() != 0 &&
              j->cast<VarDeclI>()->e()->type().dim() == 0)
            return false;
          if (i->cast<VarDeclI>()->e()->e()==NULL &&
              j->cast<VarDeclI>()->e()->e() != NULL)
            return true;
          if (i->cast<VarDeclI>()->e()->e() &&
              j->cast<VarDeclI>()->e()->e() &&
              !i->cast<VarDeclI>()->e()->e()->isa<Id>() &&
              j->cast<VarDeclI>()->e()->e()->isa<Id>())
            return true;
        }
        return false;
      }
    } _cmp;
    std::stable_sort(m->begin(),m->end(),_cmp);

  }

}<|MERGE_RESOLUTION|>--- conflicted
+++ resolved
@@ -475,15 +475,11 @@
           os << "comprehension expression with" << std::endl;
           for (unsigned int i=0; i<cmp->n_generators(); i++) {
             for (unsigned int j=0; j<cmp->n_decls(i); j++) {
-<<<<<<< HEAD
               if (cmp->decl(i, j)->e()) {
-                os << "    " << cmp->decl(i, j)->id()->str() << " = " << eval_int(cmp->decl(i, j)->e()) << std::endl;
+                os << "    " << cmp->decl(i, j)->id()->str() << " = " << eval_int(*this, cmp->decl(i, j)->e()) << std::endl;
               } else {
                 os << "    " << cmp->decl(i, j)->id()->str() << " = unknown" << std::endl;
               }
-=======
-              os << "    " << cmp->decl(i, j)->id()->str() << " = " << eval_int(*this,cmp->decl(i, j)->e()) << std::endl;
->>>>>>> f16e9ac5
             }
           }
         }
