--- conflicted
+++ resolved
@@ -1024,7 +1024,7 @@
         bool b_val = false;
         if (vdi) {
           vd = vdi->e();
-        } else if (Id* ident = c->args()[1]->dyn_cast<Id>()) {
+        } else if (Id* ident = c->arg(1)->dyn_cast<Id>()) {
           vd = ident->decl();
         } else {
           vd = NULL;
@@ -1042,15 +1042,11 @@
           }
         } else {
           fixed = true;
-          b_val = (eval_int(env, c->args()[1])==1);
+          b_val = (eval_int(env, c->arg(1))==1);
         }
         if (fixed) {
-<<<<<<< HEAD
           if (c->arg(0)->type().ispar()) {
-            
-=======
-          if (c->args()[0]->type().ispar()) {
-            bool b2i_val = eval_bool(env, c->args()[0]);
+            bool b2i_val = eval_bool(env, c->arg(0));
             if (b2i_val != b_val) {
               env.fail();
             } else {
@@ -1058,7 +1054,6 @@
               topDown(cd,c);
               ii->remove();
             }
->>>>>>> 0c0cf2ba
           } else {
             Id* ident = c->arg(0)->cast<Id>();
             TypeInst* ti = ident->decl()->ti();
