/* -*- mode: C++; c-basic-offset: 2; indent-tabs-mode: nil -*- */

/*
 *  Main authors:
 *     Guido Tack <guido.tack@monash.edu>
 */

/* This Source Code Form is subject to the terms of the Mozilla Public
 * License, v. 2.0. If a copy of the MPL was not distributed with this
 * file, You can obtain one at http://mozilla.org/MPL/2.0/. */

#include <minizinc/optimize.hh>
#include <minizinc/hash.hh>
#include <minizinc/astiterator.hh>
#include <minizinc/prettyprinter.hh>
#include <minizinc/flatten.hh>
#include <minizinc/flatten_internal.hh>
#include <minizinc/eval_par.hh>
#include <minizinc/optimize_constraints.hh>

#include <vector>

namespace MiniZinc {

  void VarOccurrences::add(VarDeclI *i, int idx_i)
  {
    idx.insert(i->e()->id(), idx_i);
  }
  void VarOccurrences::add(VarDecl *e, int idx_i)
  {
    assert(find(e) == -1);
    idx.insert(e->id(), idx_i);
  }
  int VarOccurrences::find(VarDecl* vd)
  {
    IdMap<int>::iterator it = idx.find(vd->id());
    return it==idx.end() ? -1 : it->second;
  }
  void VarOccurrences::remove(VarDecl *vd)
  {
    idx.remove(vd->id());
  }
  
  void VarOccurrences::add(VarDecl* v, Item* i) {
    IdMap<Items>::iterator vi = _m.find(v->id());
    if (vi==_m.end()) {
      Items items; items.insert(i);
      _m.insert(v->id(), items);
    } else {
      vi->second.insert(i);
    }
  }
  
  int VarOccurrences::remove(VarDecl* v, Item* i) {
    IdMap<Items>::iterator vi = _m.find(v->id());
    assert(vi!=_m.end());
    vi->second.erase(i);
    return vi->second.size();
  }
  
  void VarOccurrences::unify(Model* m, Id* id0_0, Id *id1_0) {
    Id* id0 = id0_0->decl()->id();
    Id* id1 = id1_0->decl()->id();
    
    VarDecl* v0 = id0->decl();
    VarDecl* v1 = id1->decl();

    if (v0==v1)
      return;
    
    int v0idx = find(v0);
    assert(v0idx != -1);
    (*m)[v0idx]->remove();

    IdMap<Items>::iterator vi0 = _m.find(v0->id());
    if (vi0 != _m.end()) {
      IdMap<Items>::iterator vi1 = _m.find(v1->id());
      if (vi1 == _m.end()) {
        _m.insert(v1->id(), vi0->second);
      } else {
        vi1->second.insert(vi0->second.begin(), vi0->second.end());
      }
    }
    
    id0->redirect(id1);
    
    remove(v0);
  }
  
  void VarOccurrences::clear(void) {
    _m.clear();
    idx.clear();
  }
  
  int VarOccurrences::occurrences(VarDecl* v) {
    IdMap<Items>::iterator vi = _m.find(v->id());
    return (vi==_m.end() ? 0 : vi->second.size());
  }
  
  void CollectOccurrencesI::vVarDeclI(VarDeclI* v) {
    CollectOccurrencesE ce(vo,v);
    topDown(ce,v->e());
  }
  void CollectOccurrencesI::vConstraintI(ConstraintI* ci) {
    CollectOccurrencesE ce(vo,ci);
    topDown(ce,ci->e());
    for (ExpressionSetIter it = ci->e()->ann().begin(); it != ci->e()->ann().end(); ++it)
      topDown(ce, *it);
  }
  void CollectOccurrencesI::vSolveI(SolveI* si) {
    CollectOccurrencesE ce(vo,si);
    topDown(ce,si->e());
    for (ExpressionSetIter it = si->ann().begin(); it != si->ann().end(); ++si)
      topDown(ce,*it);
  }

  bool isOutput(VarDecl* vd) {
    for (ExpressionSetIter it = vd->ann().begin(); it != vd->ann().end(); ++it) {
      if (*it) {
        if (*it==constants().ann.output_var)
          return true;
        if (Call* c = (*it)->dyn_cast<Call>()) {
          if (c->id() == constants().ann.output_array)
            return true;
        }
      }
      
    }
    return false;
  }
  
  void unify(EnvI& env, Id* id0, Id* id1) {
    if (id0->decl() != id1->decl()) {
      if (isOutput(id0->decl())) {
        std::swap(id0,id1);
      }
      
      if (id0->decl()->e() != NULL) {
        id1->decl()->e(id0->decl()->e());
        id0->decl()->e(NULL);
      }
      
      // Compute intersection of domains
      if (id0->decl()->ti()->domain() != NULL) {
        if (id1->decl()->ti()->domain() != NULL) {
          
          if (id0->type().isint() || id0->type().isintset()) {
            IntSetVal* isv0 = eval_intset(id0->decl()->ti()->domain());
            IntSetVal* isv1 = eval_intset(id1->decl()->ti()->domain());
            IntSetRanges isv0r(isv0);
            IntSetRanges isv1r(isv1);
            Ranges::Inter<IntSetRanges,IntSetRanges> inter(isv0r,isv1r);
            IntSetVal* nd = IntSetVal::ai(inter);
            if (nd->size()==0) {
              env.addWarning("model inconsistency detected");
              env.flat()->fail();
            } else {
              id1->decl()->ti()->domain(new SetLit(Location(), nd));
            }
          } else if (id0->type().isbool()) {
            if (eval_bool(id0->decl()->ti()->domain()) != eval_bool(id1->decl()->ti()->domain())) {
              env.addWarning("model inconsistency detected");
              env.flat()->fail();
            }
          } else {
            // float
            BinOp* dom0 = id0->decl()->ti()->domain()->cast<BinOp>();
            BinOp* dom1 = id1->decl()->ti()->domain()->cast<BinOp>();
            FloatVal lb0 = dom0->lhs()->cast<FloatLit>()->v();
            FloatVal ub0 = dom0->rhs()->cast<FloatLit>()->v();
            FloatVal lb1 = dom1->lhs()->cast<FloatLit>()->v();
            FloatVal ub1 = dom1->rhs()->cast<FloatLit>()->v();
            FloatVal lb = std::max(lb0,lb1);
            FloatVal ub = std::min(ub0,ub1);
            if (lb != lb1 || ub != ub1) {
              BinOp* newdom = new BinOp(Location(), new FloatLit(Location(),lb), BOT_DOTDOT, new FloatLit(Location(),ub));
              newdom->type(Type::parsetfloat());
              id1->decl()->ti()->domain(newdom);
            }
          }
          
        } else {
          id1->decl()->ti()->domain(id0->decl()->ti()->domain());
        }
      }
      
      // If both variables are output variables, unify them in the output model
      if (isOutput(id0->decl())) {
        assert(env.output_vo.find(id0->decl()) != -1);
        VarDecl* id0_output = (*env.output)[env.output_vo.find(id0->decl())]->cast<VarDeclI>()->e();
        assert(env.output_vo.find(id1->decl()) != -1);
        VarDecl* id1_output = (*env.output)[env.output_vo.find(id1->decl())]->cast<VarDeclI>()->e();
        if (id0_output->e() == NULL) {
          id0_output->e(id1_output->id());
        }
      }
      
      env.vo.unify(env.flat(), id0, id1);
    }
  }
  
  void substitueFixedVars(EnvI& env, Item* ii, std::vector<VarDecl*>& deletedVarDecls);
  void simplifyBoolConstraint(EnvI& env, Item* ii, VarDecl* vd, bool& remove,
                              std::vector<int>& vardeclQueue,
                              std::vector<Item*>& constraintQueue,
                              std::vector<Item*>& toRemove,
                              ExpressionMap<int>& nonFixedLiteralCount);

  bool simplifyConstraint(EnvI& env, Item* ii,
                          std::vector<VarDecl*>& deletedVarDecls,
                          std::vector<Item*>& constraintQueue,
                          std::vector<int>& vardeclQueue);
  
  void pushVarDecl(EnvI& env, VarDeclI* vdi, int vd_idx, std::vector<int>& q) {
    if (!vdi->removed() && !vdi->flag())
      q.push_back(vd_idx);
  }
  void pushVarDecl(EnvI& env, int vd_idx, std::vector<int>& q) {
    pushVarDecl(env, (*env.flat())[vd_idx]->cast<VarDeclI>(), vd_idx, q);
  }
  
  void pushDependentConstraints(EnvI& env, Id* id, std::vector<Item*>& q) {
    IdMap<VarOccurrences::Items>::iterator it = env.vo._m.find(id);
    if (it != env.vo._m.end()) {
      for (VarOccurrences::Items::iterator item = it->second.begin(); item != it->second.end(); ++item) {
        if (ConstraintI* ci = (*item)->dyn_cast<ConstraintI>()) {
          if (!ci->removed() && !ci->flag()) {
            ci->flag(true);
            q.push_back(ci);
          }
        } else if (VarDeclI* vdi = (*item)->dyn_cast<VarDeclI>()) {
          if (!vdi->removed() && !vdi->flag() && vdi->e()->e()) {
            vdi->flag(true);
            q.push_back(vdi);
          }
        }
      }
    }
    
  }
  
  void optimize(Env& env) {
    EnvI& envi = env.envi();
    Model& m = *envi.flat();
    std::vector<int> toAssignBoolVars;
    std::vector<int> toRemoveConstraints;
    std::vector<VarDecl*> deletedVarDecls;

    std::vector<Item*> constraintQueue;
    std::vector<int> vardeclQueue;
    
    GCLock lock;

    for (unsigned int i=0; i<m.size(); i++) {
      if (!m[i]->removed()) {
        if (ConstraintI* ci = m[i]->dyn_cast<ConstraintI>()) {
          ci->flag(false);
        } else if (VarDeclI* vdi = m[i]->dyn_cast<VarDeclI>()) {
          vdi->flag(false);
        }
      }
    }

    
    for (unsigned int i=0; i<m.size(); i++) {
      if (m[i]->removed())
        continue;
      if (ConstraintI* ci = m[i]->dyn_cast<ConstraintI>()) {
        ci->flag(false);
        if (!ci->removed()) {
          if (Call* c = ci->e()->dyn_cast<Call>()) {
            if ( (c->id() == constants().ids.int_.eq || c->id() == constants().ids.bool_eq || c->id() == constants().ids.float_.eq || c->id() == constants().ids.set_eq) &&
                c->args()[0]->isa<Id>() && c->args()[1]->isa<Id>() &&
                (c->args()[0]->cast<Id>()->decl()->e()==NULL || c->args()[1]->cast<Id>()->decl()->e()==NULL) ) {
              unify(envi, c->args()[0]->cast<Id>(), c->args()[1]->cast<Id>());
              pushDependentConstraints(envi, c->args()[0]->cast<Id>(), constraintQueue);
              CollectDecls cd(envi.vo,deletedVarDecls,ci);
              topDown(cd,c);
              ci->e(constants().lit_true);
              ci->remove();
            } else if (c->id()==constants().ids.forall) {
              ArrayLit* al = follow_id(c->args()[0])->cast<ArrayLit>();
              for (unsigned int i=al->v().size(); i--;) {
                if (Id* id = al->v()[i]->dyn_cast<Id>()) {
                  if (id->decl()->ti()->domain()==NULL) {
                    toAssignBoolVars.push_back(envi.vo.idx.find(id->decl()->id())->second);
                  } else if (id->decl()->ti()->domain() == constants().lit_false) {
                    envi.addWarning("model inconsistency detected");
                    env.flat()->fail();
                    id->decl()->e(constants().lit_true);
                  }
                }
              }
              toRemoveConstraints.push_back(i);
            }
          } else if (Id* id = ci->e()->dyn_cast<Id>()) {
            if (id->decl()->ti()->domain() == constants().lit_false) {
              envi.addWarning("model inconsistency detected");
              env.flat()->fail();
              ci->e(constants().lit_false);
            } else {
              if (id->decl()->ti()->domain()==NULL) {
                toAssignBoolVars.push_back(envi.vo.idx.find(id->decl()->id())->second);
              }
              toRemoveConstraints.push_back(i);
            }
          }
        }
      } else if (VarDeclI* vdi = m[i]->dyn_cast<VarDeclI>()) {
        vdi->flag(false);
        if (vdi->e()->e() && vdi->e()->e()->isa<Id>() && vdi->e()->type().dim()==0) {
          Id* id1 = vdi->e()->e()->cast<Id>();
          vdi->e()->e(NULL);
          unify(envi, vdi->e()->id(), id1);
          pushDependentConstraints(envi, id1, constraintQueue);
        }
        if (vdi->e()->type().isbool() && vdi->e()->type().isvar() && vdi->e()->type().dim()==0
            && (vdi->e()->ti()->domain() == constants().lit_true || vdi->e()->ti()->domain() == constants().lit_false)) {
          pushVarDecl(envi, vdi, i, vardeclQueue);
          pushDependentConstraints(envi, vdi->e()->id(), constraintQueue);
<<<<<<< HEAD
        }

        if (vdi->e()->type().isint()) {
          if ((vdi->e()->e() && vdi->e()->e()->isa<IntLit>()) ||
              (vdi->e()->ti()->domain() && vdi->e()->ti()->domain()->isa<SetLit>() &&
               vdi->e()->ti()->domain()->cast<SetLit>()->isv()->size()==1 &&
               vdi->e()->ti()->domain()->cast<SetLit>()->isv()->min()==vdi->e()->ti()->domain()->cast<SetLit>()->isv()->max())) {
                pushVarDecl(envi, vdi, i, vardeclQueue);
                pushDependentConstraints(envi, vdi->e()->id(), constraintQueue);
          }
        }

=======
        }

        if (vdi->e()->type().isint()) {
          if ((vdi->e()->e() && vdi->e()->e()->isa<IntLit>()) ||
              (vdi->e()->ti()->domain() && vdi->e()->ti()->domain()->isa<SetLit>() &&
               vdi->e()->ti()->domain()->cast<SetLit>()->isv()->size()==1 &&
               vdi->e()->ti()->domain()->cast<SetLit>()->isv()->min()==vdi->e()->ti()->domain()->cast<SetLit>()->isv()->max())) {
                pushVarDecl(envi, vdi, i, vardeclQueue);
                pushDependentConstraints(envi, vdi->e()->id(), constraintQueue);
          }
        }

>>>>>>> 68e11c8a
        
      }
    }
    for (unsigned int i=toAssignBoolVars.size(); i--;) {
      if (m[toAssignBoolVars[i]]->removed())
        continue;
      VarDeclI* vdi = m[toAssignBoolVars[i]]->cast<VarDeclI>();
      if (vdi->e()->ti()->domain()==NULL) {
        vdi->e()->ti()->domain(constants().lit_true);
        pushVarDecl(envi, vdi, toAssignBoolVars[i], vardeclQueue);
        pushDependentConstraints(envi, vdi->e()->id(), constraintQueue);
      }
    }
    
    ExpressionMap<int> nonFixedLiteralCount;
    while (!vardeclQueue.empty() || !constraintQueue.empty()) {
      while (!vardeclQueue.empty()) {
        int var_idx = vardeclQueue.back();
        vardeclQueue.pop_back();
        m[var_idx]->cast<VarDeclI>()->flag(false);
        VarDecl* vd = m[var_idx]->cast<VarDeclI>()->e();
        
        if (vd->type().isbool()) {
          bool isTrue = vd->ti()->domain() == constants().lit_true;
          bool remove = false;
          if (vd->e()) {
            if (Id* id = vd->e()->dyn_cast<Id>()) {
              if (id->decl()->ti()->domain()==NULL) {
                id->decl()->ti()->domain(vd->ti()->domain());
                pushVarDecl(envi, envi.vo.idx.find(id->decl()->id())->second, vardeclQueue);
              } else if (id->decl()->ti()->domain() != vd->ti()->domain()) {
                envi.addWarning("model inconsistency detected");
                env.flat()->fail();
              }
              remove = true;
            } else if (Call* c = vd->e()->dyn_cast<Call>()) {
              if (isTrue && c->id()==constants().ids.forall) {
                remove = true;
                ArrayLit* al = follow_id(c->args()[0])->cast<ArrayLit>();
                for (unsigned int i=0; i<al->v().size(); i++) {
                  if (Id* id = al->v()[i]->dyn_cast<Id>()) {
                    if (id->decl()->ti()->domain()==NULL) {
                      id->decl()->ti()->domain(constants().lit_true);
                      pushVarDecl(envi, envi.vo.idx.find(id->decl()->id())->second, vardeclQueue);
                    } else if (id->decl()->ti()->domain() == constants().lit_false) {
                      envi.addWarning("model inconsistency detected");
                      env.flat()->fail();
                      remove = true;
                    }
                  }
                }
              } else if (!isTrue && (c->id()==constants().ids.exists || c->id()==constants().ids.clause)) {
                remove = true;
                for (unsigned int i=0; i<c->args().size(); i++) {
                  bool ispos = i==0;
                  ArrayLit* al = follow_id(c->args()[i])->cast<ArrayLit>();
                  for (unsigned int j=0; j<al->v().size(); j++) {
                    if (Id* id = al->v()[j]->dyn_cast<Id>()) {
                      if (id->decl()->ti()->domain()==NULL) {
                        id->decl()->ti()->domain(constants().boollit(!ispos));
                        pushVarDecl(envi, envi.vo.idx.find(id->decl()->id())->second, vardeclQueue);
                      } else if (id->decl()->ti()->domain() == constants().boollit(ispos)) {
                        envi.addWarning("model inconsistency detected");
                        env.flat()->fail();
                        remove = true;
                      }
                    }
                  }
                }
              }
            }
          } else {
            remove = true;
          }
          pushDependentConstraints(envi, vd->id(), constraintQueue);
          std::vector<Item*> toRemove;
          IdMap<VarOccurrences::Items>::iterator it = envi.vo._m.find(vd->id());
          if (it != envi.vo._m.end()) {
            for (VarOccurrences::Items::iterator item = it->second.begin(); item != it->second.end(); ++item) {
              if (VarDeclI* vdi = (*item)->dyn_cast<VarDeclI>()) {
                if (vdi->e()->e() && vdi->e()->e()->isa<ArrayLit>()) {
                  IdMap<VarOccurrences::Items>::iterator ait = envi.vo._m.find(vdi->e()->id());
                  if (ait != envi.vo._m.end()) {
                    for (VarOccurrences::Items::iterator aitem = ait->second.begin(); aitem != ait->second.end(); ++aitem) {
                      simplifyBoolConstraint(envi,*aitem,vd,remove,vardeclQueue,constraintQueue,toRemove,nonFixedLiteralCount);
                    }
                  }
                  continue;
                }
              }
              simplifyBoolConstraint(envi,*item,vd,remove,vardeclQueue,constraintQueue,toRemove,nonFixedLiteralCount);
            }
          }
          for (unsigned int i=toRemove.size(); i--;) {
            if (ConstraintI* ci = toRemove[i]->dyn_cast<ConstraintI>()) {
              CollectDecls cd(envi.vo,deletedVarDecls,ci);
              topDown(cd,ci->e());
              ci->remove();
            } else {
              VarDeclI* vdi = toRemove[i]->cast<VarDeclI>();
              CollectDecls cd(envi.vo,deletedVarDecls,vdi);
              topDown(cd,vdi->e()->e());
              vdi->e()->e(NULL);
            }
          }
          if (remove) {
            deletedVarDecls.push_back(vd);
          } else {
            simplifyConstraint(envi,m[var_idx],deletedVarDecls,constraintQueue,vardeclQueue);
          }
        }
      }
      bool handledConstraint = false;
      while (!handledConstraint && !constraintQueue.empty()) {
        Item* item = constraintQueue.back();
        constraintQueue.pop_back();
        if (ConstraintI* ci = item->dyn_cast<ConstraintI>()) {
          ci->flag(false);
        } else {
          item->cast<VarDeclI>()->flag(false);
        }
        substitueFixedVars(envi, item, deletedVarDecls);
        handledConstraint = simplifyConstraint(envi,item,deletedVarDecls,constraintQueue,vardeclQueue);
      }
    }
    for (unsigned int i=toRemoveConstraints.size(); i--;) {
      ConstraintI* ci = m[toRemoveConstraints[i]]->cast<ConstraintI>();
      CollectDecls cd(envi.vo,deletedVarDecls,ci);
      topDown(cd,ci->e());
      ci->remove();
    }
    
    while (!deletedVarDecls.empty()) {
      VarDecl* cur = deletedVarDecls.back(); deletedVarDecls.pop_back();
      if (envi.vo.occurrences(cur) == 0) {
        IdMap<int>::iterator cur_idx = envi.vo.idx.find(cur->id());
        if (cur_idx != envi.vo.idx.end() && !m[cur_idx->second]->removed()) {
          if (isOutput(cur)) {
            Expression* val = NULL;
            if (cur->type().isbool() && cur->ti()->domain()) {
              val = cur->ti()->domain();
            } else if (cur->type().isint()) {
              if (cur->e() && cur->e()->isa<IntLit>()) {
                val = cur->e();
              } else if (cur->ti()->domain() && cur->ti()->domain()->isa<SetLit>() &&
                         cur->ti()->domain()->cast<SetLit>()->isv()->size()==1 &&
                         cur->ti()->domain()->cast<SetLit>()->isv()->min()==cur->ti()->domain()->cast<SetLit>()->isv()->max()) {
                val = new IntLit(Location().introduce(),cur->ti()->domain()->cast<SetLit>()->isv()->min());
              }
            }
            if (val) {
              VarDecl* vd_out = (*envi.output)[envi.output_vo.find(cur)]->cast<VarDeclI>()->e();
              vd_out->e(val);
              CollectDecls cd(envi.vo,deletedVarDecls,m[cur_idx->second]->cast<VarDeclI>());
              topDown(cd,cur->e());
              m[cur_idx->second]->remove();
            }
          } else {
            CollectDecls cd(envi.vo,deletedVarDecls,m[cur_idx->second]->cast<VarDeclI>());
            topDown(cd,cur->e());
            m[cur_idx->second]->remove();
          }
        }
      }
    }
  }

  class SubstitutionVisitor : public EVisitor {
  protected:
    std::vector<VarDecl*> removed;
    Expression* subst(Expression* e) {
      if (VarDecl* vd = follow_id_to_decl(e)->dyn_cast<VarDecl>()) {
        if (vd->type().isbool() && vd->ti()->domain()) {
          removed.push_back(vd);
          return vd->ti()->domain();
        }
        if (vd->type().isint()) {
          if (vd->e() && vd->e()->isa<IntLit>()) {
            removed.push_back(vd);
            return vd->e();
          }
          if (vd->ti()->domain() && vd->ti()->domain()->isa<SetLit>() &&
              vd->ti()->domain()->cast<SetLit>()->isv()->size()==1 &&
              vd->ti()->domain()->cast<SetLit>()->isv()->min()==vd->ti()->domain()->cast<SetLit>()->isv()->max()) {
            removed.push_back(vd);
            return new IntLit(Location().introduce(),vd->ti()->domain()->cast<SetLit>()->isv()->min());
          }
        }
      }
      return e;
    }
  public:
    /// Visit array literal
    void vArrayLit(const ArrayLit& al) {
      for (unsigned int i=0; i<al.v().size(); i++) {
        al.v()[i] = subst(al.v()[i]);
      }
    }
    /// Visit call
    void vCall(const Call& c) {
      for (unsigned int i=0; i<c.args().size(); i++) {
        c.args()[i] = subst(c.args()[i]);
      }
    }
    /// Determine whether to enter node
    bool enter(Expression* e) {
      return !e->isa<Id>();
    }
    void remove(EnvI& env, Item* item, std::vector<VarDecl*>& deletedVarDecls) {
      for (unsigned int i=0; i<removed.size(); i++) {
        if (env.vo.remove(removed[i], item) == 0) {
          if (removed[i]->e()==NULL || removed[i]->ti()->domain()==NULL || removed[i]->ti()->computedDomain()) {
            deletedVarDecls.push_back(removed[i]);
          }
        }
      }
    }
  };
  
  void substitueFixedVars(EnvI& env, Item* ii, std::vector<VarDecl*>& deletedVarDecls) {
    SubstitutionVisitor sv;
    if (ConstraintI* ci = ii->dyn_cast<ConstraintI>()) {
      topDown(sv, ci->e());
      for (ExpressionSetIter it = ci->e()->ann().begin(); it != ci->e()->ann().end(); ++it) {
        topDown(sv, *it);
      }
    } else if (VarDeclI* vdi = ii->dyn_cast<VarDeclI>()) {
      topDown(sv, vdi->e());
      for (ExpressionSetIter it = vdi->e()->ann().begin(); it != vdi->e()->ann().end(); ++it) {
        topDown(sv, *it);
      }
    } else {
      SolveI* si = ii->cast<SolveI>();
      topDown(sv, si->e());
      for (ExpressionSetIter it = si->ann().begin(); it != si->ann().end(); ++it) {
        topDown(sv, *it);
      }
    }
    sv.remove(env, ii, deletedVarDecls);
  }
  
  bool simplifyConstraint(EnvI& env, Item* ii,
                          std::vector<VarDecl*>& deletedVarDecls,
                          std::vector<Item*>& constraintQueue,
                          std::vector<int>& vardeclQueue) {
    Expression* con_e;
    bool is_true;
    bool is_false;
    if (ConstraintI* ci = ii->dyn_cast<ConstraintI>()) {
      con_e = ci->e();
      is_true = true;
      is_false = false;
    } else {
      VarDeclI* vdi = ii->cast<VarDeclI>();
      con_e = vdi->e()->e();
      is_true = (vdi->e()->type().isbool() && vdi->e()->ti()->domain()==constants().lit_true);
      is_false = (vdi->e()->type().isbool() && vdi->e()->ti()->domain()==constants().lit_false);
      assert(is_true || is_false || !vdi->e()->type().isbool() || vdi->e()->ti()->domain()==NULL);
    }
    if (Call* c = Expression::dyn_cast<Call>(con_e)) {
      if (c->id()==constants().ids.int_.eq || c->id()==constants().ids.bool_eq ||
          c->id()==constants().ids.float_.eq) {
        if (is_true && c->args()[0]->isa<Id>() && c->args()[1]->isa<Id>() &&
            (c->args()[0]->cast<Id>()->decl()->e()==NULL || c->args()[1]->cast<Id>()->decl()->e()==NULL) ) {
          unify(env, c->args()[0]->cast<Id>(), c->args()[1]->cast<Id>());
          pushDependentConstraints(env, c->args()[0]->cast<Id>(), constraintQueue);
          CollectDecls cd(env.vo,deletedVarDecls,ii);
          topDown(cd,c);
          ii->remove();
        } else if (c->args()[0]->type().ispar() && c->args()[1]->type().ispar()) {
          Expression* e0 = eval_par(c->args()[0]);
          Expression* e1 = eval_par(c->args()[1]);
          bool is_equal = Expression::equal(e0, e1);
          if ((is_true && is_equal) || (is_false && !is_equal)) {
            // do nothing
          } else if ((is_true && !is_equal) || (is_false && is_equal)) {
            env.addWarning("model inconsistency detected");
            env.flat()->fail();
          } else {
            VarDeclI* vdi = ii->cast<VarDeclI>();
            vdi->e()->ti()->domain(constants().boollit(is_equal));
            pushVarDecl(env, vdi, env.vo.find(vdi->e()), vardeclQueue);
          }
          CollectDecls cd(env.vo,deletedVarDecls,ii);
          topDown(cd,c);
          ii->remove();
        } else if (is_true &&
                   ((c->args()[0]->isa<Id>() && c->args()[1]->type().ispar()) ||
                    (c->args()[1]->isa<Id>() && c->args()[0]->type().ispar())) ) {
          Id* ident = c->args()[0]->isa<Id>() ? c->args()[0]->cast<Id>() : c->args()[1]->cast<Id>();
          Expression* arg = c->args()[0]->isa<Id>() ? c->args()[1] : c->args()[0];
          bool canRemove = false;
          if (ident->decl()->e()==NULL) {
            ident->decl()->e(c->args()[0]->isa<IntLit>() ? c->args()[0] : c->args()[1]);
            canRemove = true;
          }
          TypeInst* ti = ident->decl()->ti();
          switch (ident->type().bt()) {
            case Type::BT_BOOL:
              if (ti->domain() == NULL) {
                ti->domain(constants().boollit(eval_bool(arg)));
<<<<<<< HEAD
                ti->setComputedDomain(true);
=======
                ti->setComputedDomain(false);
>>>>>>> 68e11c8a
                canRemove = true;
              } else {
                if (eval_bool(ti->domain())==eval_bool(arg)) {
                  canRemove = true;
                } else {
                  env.addWarning("model inconsistency detected");
                  env.flat()->fail();
<<<<<<< HEAD
=======
                  canRemove = true;
>>>>>>> 68e11c8a
                }
              }
              break;
            case Type::BT_INT:
            {
              IntVal d = eval_int(arg);
              if (ti->domain() == NULL) {
                ti->domain(new SetLit(Location().introduce(), IntSetVal::a(d,d)));
<<<<<<< HEAD
                ti->setComputedDomain(true);
=======
                ti->setComputedDomain(false);
>>>>>>> 68e11c8a
                canRemove = true;
              } else {
                IntSetVal* isv = eval_intset(ti->domain());
                if (isv->contains(d)) {
                  ident->decl()->ti()->domain(new SetLit(Location().introduce(), IntSetVal::a(d,d)));
<<<<<<< HEAD
                  ident->decl()->ti()->setComputedDomain(true);
=======
                  ident->decl()->ti()->setComputedDomain(false);
>>>>>>> 68e11c8a
                  canRemove = true;
                } else {
                  env.addWarning("model inconsistency detected");
                  env.flat()->fail();
<<<<<<< HEAD
=======
                  canRemove = true;
>>>>>>> 68e11c8a
                }
              }
            }
              break;
            case Type::BT_FLOAT:
            {
              if (ti->domain() == NULL) {
                ti->domain(new BinOp(Location().introduce(), arg, BOT_DOTDOT, arg));
<<<<<<< HEAD
                ti->setComputedDomain(true);
                canRemove = true;
=======
                ti->setComputedDomain(false);
                canRemove = true;
              } else {
                FloatVal value = eval_float(arg);
                if (LinearTraits<FloatLit>::domain_contains(ti->domain()->cast<BinOp>(), value)) {
                  ti->domain(new BinOp(Location().introduce(), arg, BOT_DOTDOT, arg));
                  ti->setComputedDomain(false);
                  canRemove = true;
                } else {
                  env.addWarning("model inconsistency detected");
                  env.flat()->fail();
                  canRemove = true;
                }
>>>>>>> 68e11c8a
              }
            }
              break;
            default:
              break;
          }
          
          pushDependentConstraints(env, ident, constraintQueue);
          if (canRemove) {
            CollectDecls cd(env.vo,deletedVarDecls,ii);
            topDown(cd,c);
            ii->remove();
          }
          
        }
      } else {
        Expression* rewrite = NULL;
        GCLock lock;
        switch (OptimizeRegistry::registry().process(env, ii, c, rewrite)) {
          case OptimizeRegistry::CS_NONE:
            return false;
          case OptimizeRegistry::CS_OK:
            return true;
          case OptimizeRegistry::CS_FAILED:
            if (is_true) {
              env.addWarning("model inconsistency detected");
              env.flat()->fail();
            } else if (is_false) {
              CollectDecls cd(env.vo,deletedVarDecls,ii);
              topDown(cd,c);
              ii->remove();
              return true;
            } else {
              VarDeclI* vdi = ii->cast<VarDeclI>();
              vdi->e()->ti()->domain(constants().lit_false);
              pushVarDecl(env, vdi, env.vo.find(vdi->e()), vardeclQueue);
              return true;
            }
          case OptimizeRegistry::CS_ENTAILED:
            if (is_true) {
              CollectDecls cd(env.vo,deletedVarDecls,ii);
              topDown(cd,c);
              ii->remove();
              return true;
            } else if (is_false) {
              env.addWarning("model inconsistency detected");
              env.flat()->fail();
            } else {
              VarDeclI* vdi = ii->cast<VarDeclI>();
              vdi->e()->ti()->domain(constants().lit_true);
              pushVarDecl(env, vdi, env.vo.find(vdi->e()), vardeclQueue);
              return true;
            }
          case OptimizeRegistry::CS_REWRITE:
          {
            CollectDecls cd(env.vo,deletedVarDecls,ii);
            topDown(cd,c);
            assert(rewrite != NULL);
            if (ConstraintI* ci = ii->dyn_cast<ConstraintI>()) {
              ci->e(rewrite);
            } else {
              VarDeclI* vdi = ii->cast<VarDeclI>();
              vdi->e()->e(rewrite);
              pushVarDecl(env, vdi, env.vo.find(vdi->e()), vardeclQueue);
            }
            CollectOccurrencesE ce(env.vo,ii);
            topDown(ce,rewrite);
            return true;
          }
        }
      }
    }
    return false;
  }
  
  int boolState(Expression* e) {
    if (e->type().ispar()) {
      return eval_bool(e);
    } else {
      Id* id = e->cast<Id>();
      if (id->decl()->ti()->domain()==NULL)
        return 2;
      return id->decl()->ti()->domain()==constants().lit_true;
    }
  }

  int decrementNonFixedVars(ExpressionMap<int>& nonFixedLiteralCount, Call* c) {
    ExpressionMap<int>::iterator it = nonFixedLiteralCount.find(c);
    if (it==nonFixedLiteralCount.end()) {
      int nonFixedVars = 0;
      for (unsigned int i=0; i<c->args().size(); i++) {
        ArrayLit* al = follow_id(c->args()[i])->cast<ArrayLit>();
        nonFixedVars += al->v().size();
        for (unsigned int j=al->v().size(); j--;) {
          if (al->v()[j]->type().ispar())
            nonFixedVars--;
        }
      }
      nonFixedVars--; // for the identifier we're currently processing
      nonFixedLiteralCount.insert(c, nonFixedVars);
      return nonFixedVars;
    } else {
      it->second--;
      return it->second;
    }
  }

  void simplifyBoolConstraint(EnvI& env, Item* ii, VarDecl* vd, bool& remove,
                              std::vector<int>& vardeclQueue,
                              std::vector<Item*>& constraintQueue,
                              std::vector<Item*>& toRemove,
                              ExpressionMap<int>& nonFixedLiteralCount) {
    if (ii->isa<SolveI>()) {
      remove = false;
      return;
    }
    bool isTrue = vd->ti()->domain()==constants().lit_true;
    Expression* e = NULL;
    ConstraintI* ci = ii->dyn_cast<ConstraintI>();
    VarDeclI* vdi = ii->dyn_cast<VarDeclI>();
    if (ci) {
      e = ci->e();
    } else if (vdi) {
      e = vdi->e()->e();
      if (e==NULL)
        return;
      if (Id* id = e->dyn_cast<Id>()) {
        assert(id->decl()==vd);
        if (vdi->e()->ti()->domain()==NULL) {
          vdi->e()->ti()->domain(constants().boollit(isTrue));
          vardeclQueue.push_back(env.vo.idx.find(vdi->e()->id())->second);
        } else if (id->decl()->ti()->domain() == constants().boollit(!isTrue)) {
          env.addWarning("model inconsistency detected");
          env.flat()->fail();
          remove = false;
        }
        return;
      }
    }
    if (Id* ident = e->dyn_cast<Id>()) {
      assert(ident->decl() == vd);
      return;
    }
    Call* c = e->cast<Call>();
    if (c->id()==constants().ids.bool_eq) {
      Expression* b0 = c->args()[0];
      Expression* b1 = c->args()[1];
      int b0s = boolState(b0);
      int b1s = boolState(b1);
      if (b0s==2) {
        std::swap(b0,b1);
        std::swap(b0s,b1s);
      }
      assert(b0s!=2);
      if (ci || vdi->e()->ti()->domain()==constants().lit_true) {
        if (b0s != b1s) {
          if (b1s==2) {
            b1->cast<Id>()->decl()->ti()->domain(constants().boollit(isTrue));
            vardeclQueue.push_back(env.vo.idx.find(b1->cast<Id>()->decl()->id())->second);
            if (ci)
              toRemove.push_back(ci);
          } else {
            env.addWarning("model inconsistency detected");
            env.flat()->fail();
            remove = false;
          }
        } else {
          if (ci)
            toRemove.push_back(ci);
        }
      } else if (vdi && vdi->e()->ti()->domain()==constants().lit_false) {
        if (b0s != b1s) {
          if (b1s==2) {
            b1->cast<Id>()->decl()->ti()->domain(constants().boollit(isTrue));
            vardeclQueue.push_back(env.vo.idx.find(b1->cast<Id>()->decl()->id())->second);
          }
        } else {
          env.addWarning("model inconsistency detected");
          env.flat()->fail();
          remove = false;
        }
      } else {
        remove = false;
      }
    } else if (c->id()==constants().ids.forall || c->id()==constants().ids.exists || c->id()==constants().ids.clause) {
      if (isTrue && c->id()==constants().ids.exists) {
        if (ci) {
          toRemove.push_back(ci);
        } else {
          if (vdi->e()->ti()->domain()==NULL) {
            vdi->e()->ti()->domain(constants().lit_true);
            vardeclQueue.push_back(env.vo.idx.find(vdi->e()->id())->second);
          } else if (vdi->e()->ti()->domain()!=constants().lit_true) {
            env.addWarning("model inconsistency detected");
            env.flat()->fail();
            vdi->e()->e(constants().lit_true);
          }
        }
      } else if (!isTrue && c->id()==constants().ids.forall) {
        if (ci) {
          env.addWarning("model inconsistency detected");
          env.flat()->fail();
          toRemove.push_back(ci);
        } else {
          if (vdi->e()->ti()->domain()==NULL) {
            vdi->e()->ti()->domain(constants().lit_false);
            vardeclQueue.push_back(env.vo.idx.find(vdi->e()->id())->second);
          } else if (vdi->e()->ti()->domain()!=constants().lit_false) {
            env.addWarning("model inconsistency detected");
            env.flat()->fail();
            vdi->e()->e(constants().lit_false);
          }
        }
      } else {
        int nonfixed = decrementNonFixedVars(nonFixedLiteralCount,c);
        bool isConjunction = (c->id() == constants().ids.forall);
        assert(nonfixed >=0);
        if (nonfixed<=1) {
          bool subsumed = false;
          int nonfixed_i=-1;
          int nonfixed_j=-1;
          int realNonFixed = 0;
          for (unsigned int i=0; i<c->args().size(); i++) {
            bool unit = (i==0 ? isConjunction : !isConjunction);
            ArrayLit* al = follow_id(c->args()[i])->cast<ArrayLit>();
            realNonFixed += al->v().size();
            for (unsigned int j=al->v().size(); j--;) {
              if (al->v()[j]->type().ispar() || al->v()[j]->cast<Id>()->decl()->ti()->domain())
                realNonFixed--;
              if (al->v()[j]->type().ispar() && eval_bool(al->v()[j]) != unit) {
                subsumed = true;
                i=2; // break out of outer loop
                break;
              } else if (Id* id = al->v()[j]->dyn_cast<Id>()) {
                if (id->decl()->ti()->domain()) {
                  bool idv = (id->decl()->ti()->domain()==constants().lit_true);
                  if (unit != idv) {
                    subsumed = true;
                    i=2; // break out of outer loop
                    break;
                  }
                } else {
                  nonfixed_i = i;
                  nonfixed_j = j;
                }
              }
            }
          }
          
          if (subsumed) {
            if (ci) {
              if (isConjunction) {
                env.addWarning("model inconsistency detected");
                env.flat()->fail();
                ci->e(constants().lit_false);
              } else {
                toRemove.push_back(ci);
              }
            } else {
              if (vdi->e()->ti()->domain()==NULL) {
                vdi->e()->ti()->domain(constants().boollit(!isConjunction));
                vardeclQueue.push_back(env.vo.idx.find(vdi->e()->id())->second);
              } else if (vdi->e()->ti()->domain()!=constants().boollit(!isConjunction)) {
                env.addWarning("model inconsistency detected");
                env.flat()->fail();
                vdi->e()->e(constants().boollit(!isConjunction));
              }
            }
          } else if (realNonFixed==0) {
            if (ci) {
              if (isConjunction) {
                toRemove.push_back(ci);
              } else {
                env.addWarning("model inconsistency detected");
                env.flat()->fail();
                ci->e(constants().lit_false);
<<<<<<< HEAD
              }
            } else {
              if (vdi->e()->ti()->domain()==NULL) {
                vdi->e()->ti()->domain(constants().boollit(isConjunction));
                vardeclQueue.push_back(env.vo.idx.find(vdi->e()->id())->second);
              } else if (vdi->e()->ti()->domain()!=constants().boollit(isConjunction)) {
                env.addWarning("model inconsistency detected");
                env.flat()->fail();
                vdi->e()->e(constants().boollit(isConjunction));
              }
            }
          } else {
            // not subsumed, nonfixed==1
            assert(nonfixed_i != -1);
            ArrayLit* al = follow_id(c->args()[nonfixed_i])->cast<ArrayLit>();
            Id* id = al->v()[nonfixed_j]->cast<Id>();
            if (ci || vdi->e()->ti()->domain()) {
              bool result = nonfixed_i==0;
              if (vdi && vdi->e()->ti()->domain()==constants().lit_false)
                result = !result;
              VarDecl* vd = id->decl();
              if (vd->ti()->domain()==NULL) {
                vd->ti()->domain(constants().boollit(result));
                vardeclQueue.push_back(env.vo.idx.find(vd->id())->second);
              } else if (vd->ti()->domain()!=constants().boollit(result)) {
                env.addWarning("model inconsistency detected");
                env.flat()->fail();
                vd->e(constants().lit_true);
              }
            } else {
=======
              }
            } else {
              if (vdi->e()->ti()->domain()==NULL) {
                vdi->e()->ti()->domain(constants().boollit(isConjunction));
                vardeclQueue.push_back(env.vo.idx.find(vdi->e()->id())->second);
              } else if (vdi->e()->ti()->domain()!=constants().boollit(isConjunction)) {
                env.addWarning("model inconsistency detected");
                env.flat()->fail();
                vdi->e()->e(constants().boollit(isConjunction));
              }
            }
          } else {
            // not subsumed, nonfixed==1
            assert(nonfixed_i != -1);
            ArrayLit* al = follow_id(c->args()[nonfixed_i])->cast<ArrayLit>();
            Id* id = al->v()[nonfixed_j]->cast<Id>();
            if (ci || vdi->e()->ti()->domain()) {
              bool result = nonfixed_i==0;
              if (vdi && vdi->e()->ti()->domain()==constants().lit_false)
                result = !result;
              VarDecl* vd = id->decl();
              if (vd->ti()->domain()==NULL) {
                vd->ti()->domain(constants().boollit(result));
                vardeclQueue.push_back(env.vo.idx.find(vd->id())->second);
              } else if (vd->ti()->domain()!=constants().boollit(result)) {
                env.addWarning("model inconsistency detected");
                env.flat()->fail();
                vd->e(constants().lit_true);
              }
            } else {
>>>>>>> 68e11c8a
              vdi->e()->e(id);
            }
          }
          
        } else if (c->id()==constants().ids.clause) {
          int posOrNeg = isTrue ? 0 : 1;
          ArrayLit* al = follow_id(c->args()[posOrNeg])->cast<ArrayLit>();
          ArrayLit* al_other = follow_id(c->args()[1-posOrNeg])->cast<ArrayLit>();
          
          if (ci && al->v().size()==1 && al->v()[0]!=vd->id() && al_other->v().size()==1) {
            // simple implication
            assert(al_other->v()[0]==vd->id());
            if (ci) {
              if (al->v()[0]->type().ispar()) {
                if (eval_bool(al->v()[0])==isTrue) {
                  toRemove.push_back(ci);
                } else {
                  env.addWarning("model inconsistency detected");
                  env.flat()->fail();
                  remove = false;
                }
              } else {
                Id* id = al->v()[0]->cast<Id>();
                if (id->decl()->ti()->domain()==NULL) {
                  id->decl()->ti()->domain(constants().boollit(isTrue));
                  vardeclQueue.push_back(env.vo.idx.find(id->decl()->id())->second);
                } else {
                  if (id->decl()->ti()->domain()==constants().boollit(isTrue)) {
                    toRemove.push_back(ci);
                  } else {
                    env.addWarning("model inconsistency detected");
                    env.flat()->fail();
                    remove = false;
                  }
                }
              }
            }
          } else {
            // proper clause
            for (unsigned int i=0; i<al->v().size(); i++) {
              if (al->v()[i]==vd->id()) {
                if (ci) {
                  toRemove.push_back(ci);
                } else {
                  if (vdi->e()->ti()->domain()==NULL) {
                    vdi->e()->ti()->domain(constants().lit_true);
                    vardeclQueue.push_back(env.vo.idx.find(vdi->e()->id())->second);
                  } else if (vdi->e()->ti()->domain()!=constants().lit_true) {
                    env.addWarning("model inconsistency detected");
                    env.flat()->fail();
                    vdi->e()->e(constants().lit_true);
                  }
                }
                break;
              }
            }
          }
        }
      }
    } else {
      remove = false;
    }
  }

}<|MERGE_RESOLUTION|>--- conflicted
+++ resolved
@@ -318,7 +318,6 @@
             && (vdi->e()->ti()->domain() == constants().lit_true || vdi->e()->ti()->domain() == constants().lit_false)) {
           pushVarDecl(envi, vdi, i, vardeclQueue);
           pushDependentConstraints(envi, vdi->e()->id(), constraintQueue);
-<<<<<<< HEAD
         }
 
         if (vdi->e()->type().isint()) {
@@ -331,20 +330,6 @@
           }
         }
 
-=======
-        }
-
-        if (vdi->e()->type().isint()) {
-          if ((vdi->e()->e() && vdi->e()->e()->isa<IntLit>()) ||
-              (vdi->e()->ti()->domain() && vdi->e()->ti()->domain()->isa<SetLit>() &&
-               vdi->e()->ti()->domain()->cast<SetLit>()->isv()->size()==1 &&
-               vdi->e()->ti()->domain()->cast<SetLit>()->isv()->min()==vdi->e()->ti()->domain()->cast<SetLit>()->isv()->max())) {
-                pushVarDecl(envi, vdi, i, vardeclQueue);
-                pushDependentConstraints(envi, vdi->e()->id(), constraintQueue);
-          }
-        }
-
->>>>>>> 68e11c8a
         
       }
     }
@@ -646,11 +631,7 @@
             case Type::BT_BOOL:
               if (ti->domain() == NULL) {
                 ti->domain(constants().boollit(eval_bool(arg)));
-<<<<<<< HEAD
-                ti->setComputedDomain(true);
-=======
                 ti->setComputedDomain(false);
->>>>>>> 68e11c8a
                 canRemove = true;
               } else {
                 if (eval_bool(ti->domain())==eval_bool(arg)) {
@@ -658,10 +639,7 @@
                 } else {
                   env.addWarning("model inconsistency detected");
                   env.flat()->fail();
-<<<<<<< HEAD
-=======
                   canRemove = true;
->>>>>>> 68e11c8a
                 }
               }
               break;
@@ -670,29 +648,18 @@
               IntVal d = eval_int(arg);
               if (ti->domain() == NULL) {
                 ti->domain(new SetLit(Location().introduce(), IntSetVal::a(d,d)));
-<<<<<<< HEAD
-                ti->setComputedDomain(true);
-=======
                 ti->setComputedDomain(false);
->>>>>>> 68e11c8a
                 canRemove = true;
               } else {
                 IntSetVal* isv = eval_intset(ti->domain());
                 if (isv->contains(d)) {
                   ident->decl()->ti()->domain(new SetLit(Location().introduce(), IntSetVal::a(d,d)));
-<<<<<<< HEAD
-                  ident->decl()->ti()->setComputedDomain(true);
-=======
                   ident->decl()->ti()->setComputedDomain(false);
->>>>>>> 68e11c8a
                   canRemove = true;
                 } else {
                   env.addWarning("model inconsistency detected");
                   env.flat()->fail();
-<<<<<<< HEAD
-=======
                   canRemove = true;
->>>>>>> 68e11c8a
                 }
               }
             }
@@ -701,10 +668,6 @@
             {
               if (ti->domain() == NULL) {
                 ti->domain(new BinOp(Location().introduce(), arg, BOT_DOTDOT, arg));
-<<<<<<< HEAD
-                ti->setComputedDomain(true);
-                canRemove = true;
-=======
                 ti->setComputedDomain(false);
                 canRemove = true;
               } else {
@@ -718,7 +681,6 @@
                   env.flat()->fail();
                   canRemove = true;
                 }
->>>>>>> 68e11c8a
               }
             }
               break;
@@ -995,7 +957,6 @@
                 env.addWarning("model inconsistency detected");
                 env.flat()->fail();
                 ci->e(constants().lit_false);
-<<<<<<< HEAD
               }
             } else {
               if (vdi->e()->ti()->domain()==NULL) {
@@ -1026,38 +987,6 @@
                 vd->e(constants().lit_true);
               }
             } else {
-=======
-              }
-            } else {
-              if (vdi->e()->ti()->domain()==NULL) {
-                vdi->e()->ti()->domain(constants().boollit(isConjunction));
-                vardeclQueue.push_back(env.vo.idx.find(vdi->e()->id())->second);
-              } else if (vdi->e()->ti()->domain()!=constants().boollit(isConjunction)) {
-                env.addWarning("model inconsistency detected");
-                env.flat()->fail();
-                vdi->e()->e(constants().boollit(isConjunction));
-              }
-            }
-          } else {
-            // not subsumed, nonfixed==1
-            assert(nonfixed_i != -1);
-            ArrayLit* al = follow_id(c->args()[nonfixed_i])->cast<ArrayLit>();
-            Id* id = al->v()[nonfixed_j]->cast<Id>();
-            if (ci || vdi->e()->ti()->domain()) {
-              bool result = nonfixed_i==0;
-              if (vdi && vdi->e()->ti()->domain()==constants().lit_false)
-                result = !result;
-              VarDecl* vd = id->decl();
-              if (vd->ti()->domain()==NULL) {
-                vd->ti()->domain(constants().boollit(result));
-                vardeclQueue.push_back(env.vo.idx.find(vd->id())->second);
-              } else if (vd->ti()->domain()!=constants().boollit(result)) {
-                env.addWarning("model inconsistency detected");
-                env.flat()->fail();
-                vd->e(constants().lit_true);
-              }
-            } else {
->>>>>>> 68e11c8a
               vdi->e()->e(id);
             }
           }
