/* -*- mode: C++; c-basic-offset: 2; indent-tabs-mode: nil -*- */

/*
 *  Main authors:
 *     Guido Tack <guido.tack@monash.edu>
 */

/* This Source Code Form is subject to the terms of the Mozilla Public
 * License, v. 2.0. If a copy of the MPL was not distributed with this
 * file, You can obtain one at http://mozilla.org/MPL/2.0/. */

#include <minizinc/typecheck.hh>

#include <minizinc/astiterator.hh>
#include <minizinc/astexception.hh>
#include <minizinc/hash.hh>
#include <minizinc/flatten_internal.hh>

#include <string>
#include <sstream>
#include <unordered_map>

#include <minizinc/prettyprinter.hh>

namespace MiniZinc {
  
  Scopes::Scopes(void) {
    s.push_back(Scope());
    s.back().toplevel = true;
  }
  
  void
  Scopes::add(EnvI &env, VarDecl *vd) {
    if (!s.back().toplevel && vd->ti()->isEnum() && vd->e()) {
      throw TypeError(env, vd->loc(), "enums are only allowed at top level");
    }
    if (vd->id()->idn()==-1 && vd->id()->v()=="")
      return;
    DeclMap::iterator vdi = s.back().m.find(vd->id());
    if (vdi == s.back().m.end()) {
      s.back().m.insert(vd->id(),vd);
    } else {
      GCLock lock;
      throw TypeError(env, vd->loc(),"identifier `"+vd->id()->str().str()+
                      "' already defined");
    }
  }
  
  void
  Scopes::push(bool toplevel) {
    s.push_back(Scope());
    s.back().toplevel = toplevel;
  }
  
  void
  Scopes::pop(void) {
    s.pop_back();
  }
  
  VarDecl*
  Scopes::find(Id *ident) {
    int cur = s.size()-1;
    for (;;) {
      DeclMap::iterator vdi = s[cur].m.find(ident);
      if (vdi == s[cur].m.end()) {
        if (s[cur].toplevel) {
          if (cur > 0)
            cur = 0;
          else
            return NULL;
        } else {
          cur--;
        }
      } else {
        return vdi->second;
      }
    }
  }
  
  struct VarDeclCmp {
    UNORDERED_NAMESPACE::unordered_map<VarDecl*,int>& _pos;
    VarDeclCmp(UNORDERED_NAMESPACE::unordered_map<VarDecl*,int>& pos) : _pos(pos) {}
    bool operator()(Expression* e0, Expression* e1) {
      if (VarDecl* vd0 = Expression::dyn_cast<VarDecl>(e0)) {
        if (VarDecl* vd1 = Expression::dyn_cast<VarDecl>(e1)) {
          return _pos[vd0] < _pos[vd1];
        } else {
          return true;
        }
      } else {
        return false;
      }
    }
  };
  struct ItemCmp {
    UNORDERED_NAMESPACE::unordered_map<VarDecl*,int>& _pos;
    ItemCmp(UNORDERED_NAMESPACE::unordered_map<VarDecl*,int>& pos) : _pos(pos) {}
    bool operator()(Item* i0, Item* i1) {
      if (VarDeclI* vd0 = i0->cast<VarDeclI>()) {
        if (VarDeclI* vd1 = i1->cast<VarDeclI>()) {
          return _pos[vd0->e()] < _pos[vd1->e()];
        } else {
          return true;
        }
      } else {
        return false;
      }
    }
  };
  
  std::string createEnumToStringName(Id* ident, std::string prefix) {
    std::string name = ident->str().str();
    if (name[0]=='\'') {
      name = "'"+prefix+name.substr(1);
    } else {
      name = prefix+name;
    }
    return name;
  }
  
  AssignI* createEnumMapper(EnvI& env, Model* m, unsigned int enumId, VarDecl* vd, VarDecl* vd_enumToString, Model* enumItems) {

    Id* ident = vd->id();
    SetLit* sl = NULL;
    
    AssignI* ret = NULL;
    
    GCLock lock;
    if (Call* c = vd->e()->dyn_cast<Call>()) {
      if (c->id()!="anon_enum") {
        throw TypeError(env, c->loc(),
                        "invalid initialisation for enum `"+ident->v().str()+"'");
      }
    } else if ( (sl = vd->e()->dyn_cast<SetLit>()) ) {
      for (unsigned int i=0; i<sl->v().size(); i++) {
        if (!sl->v()[i]->isa<Id>()) {
          throw TypeError(env, sl->v()[i]->loc(),
                          "invalid initialisation for enum `"+ident->v().str()+"'");
        }
        TypeInst* ti_id = new TypeInst(sl->v()[i]->loc(),Type::parenum(enumId));
        
        std::vector<Expression*> toEnumArgs(2);
        toEnumArgs[0] = vd->id();
        toEnumArgs[1] = IntLit::a(i+1);
        Call* toEnum = new Call(sl->v()[i]->loc(), ASTString("to_enum"), toEnumArgs);
        toEnum->decl(env.orig->matchFn(env, toEnum, false));
        VarDecl* vd_id = new VarDecl(ti_id->loc(),ti_id,sl->v()[i]->cast<Id>()->str(),toEnum);
        enumItems->addItem(new VarDeclI(vd_id->loc(),vd_id));
      }
      SetLit* nsl = new SetLit(vd->loc(), IntSetVal::a(1,sl->v().size()));
      Type tt = nsl->type();
      tt.enumId(vd->type().enumId());
      nsl->type(tt);
      vd->e(nsl);
    } else {
      throw TypeError(env, vd->e()->loc(),
                      "invalid initialisation for enum `"+ident->v().str()+"'");
    }

    
    if (sl) {
      std::string name = createEnumToStringName(ident,"_enum_to_string_");
      std::vector<Expression*> al_args(sl->v().size());
      for (unsigned int i=0; i<sl->v().size(); i++) {
        al_args[i] = new StringLit(Location().introduce(),sl->v()[i]->cast<Id>()->str());
      }
      ArrayLit* al = new ArrayLit(Location().introduce(),al_args);
      
      if (vd_enumToString) {
        ret = new AssignI(Location().introduce(),name,al);
        ret->decl(vd_enumToString);
      } else {
        std::vector<TypeInst*> ranges(1);
        ranges[0] = new TypeInst(Location().introduce(),Type::parint());
        TypeInst* ti = new TypeInst(Location().introduce(),Type::parstring(1));
        ti->setRanges(ranges);
        vd_enumToString = new VarDecl(Location().introduce(),ti,name,al);
        enumItems->addItem(new VarDeclI(Location().introduce(),vd_enumToString));
      }
      
      Type tx = Type::parint();
      tx.ot(Type::OT_OPTIONAL);
      TypeInst* ti_aa = new TypeInst(Location().introduce(),tx);
      VarDecl* vd_aa = new VarDecl(Location().introduce(),ti_aa,"x");
      vd_aa->toplevel(false);
      TypeInst* ti_ab = new TypeInst(Location().introduce(),Type::parbool());
      VarDecl* vd_ab = new VarDecl(Location().introduce(),ti_ab,"b");
      vd_ab->toplevel(false);
      TypeInst* ti_fi = new TypeInst(Location().introduce(),Type::parstring());
      std::vector<VarDecl*> fi_params(2);
      fi_params[0] = vd_aa;
      fi_params[1] = vd_ab;

      std::vector<Expression*> deopt_args(1);
      deopt_args[0] = vd_aa->id();
      Call* deopt = new Call(Location().introduce(), "deopt", deopt_args);
      Call* occurs = new Call(Location().introduce(), "occurs", deopt_args);
      std::vector<Expression*> aa_args(1);
      aa_args[0] = deopt;
      ArrayAccess* aa = new ArrayAccess(Location().introduce(),vd_enumToString->id(),aa_args);

      StringLit* sl_absent = new StringLit(Location().introduce(),"<>");
      std::vector<Expression*> ite_ifelse(2);
      ite_ifelse[0] = occurs;
      ite_ifelse[1] = aa;
      ITE* ite = new ITE(Location().introduce(),ite_ifelse,sl_absent);
      
      FunctionI* fi = new FunctionI(Location().introduce(),
                                    createEnumToStringName(ident, "_toString_"),
                                    ti_fi,fi_params,ite);
      enumItems->addItem(fi);
    } else {
      if (vd_enumToString) {
        /// TODO: find a better solution (don't introduce the vd_enumToString until we
        ///       know it's a non-anonymous enum)
        vd_enumToString->e(new ArrayLit(Location().introduce(), std::vector<Expression*>()));
      }
      {
        Type tx = Type::parint();
        tx.ot(Type::OT_OPTIONAL);
        TypeInst* ti_aa = new TypeInst(Location().introduce(),tx);
        VarDecl* vd_aa = new VarDecl(Location().introduce(),ti_aa,"x");
        vd_aa->toplevel(false);
        
        TypeInst* ti_ab = new TypeInst(Location().introduce(),Type::parbool());
        VarDecl* vd_ab = new VarDecl(Location().introduce(),ti_ab,"b");
        vd_ab->toplevel(false);

        std::vector<Expression*> deopt_args(1);
        deopt_args[0] = vd_aa->id();
        Call* deopt = new Call(Location().introduce(), "deopt", deopt_args);
        Call* if_absent = new Call(Location().introduce(), "absent", deopt_args);
        StringLit* sl_absent = new StringLit(Location().introduce(),"<>");

        StringLit* sl_dzn = new StringLit(Location().introduce(),
                                          ASTString("to_enum("+ident->str().str()+","));
        std::vector<Expression*> showIntArgs(1);
        showIntArgs[0] = deopt;
        Call* showInt = new Call(Location().introduce(), constants().ids.show, showIntArgs);
        BinOp* construct_string_dzn = new BinOp(Location().introduce(), sl_dzn, BOT_PLUSPLUS, showInt);
        StringLit* closing_bracket = new StringLit(Location().introduce(), ASTString(")"));
        BinOp* construct_string_dzn_2 = new BinOp(Location().introduce(), construct_string_dzn,
                                             BOT_PLUSPLUS, closing_bracket);
        
        StringLit* sl = new StringLit(Location().introduce(), ASTString(ident->str().str()+"_"));
        BinOp* construct_string = new BinOp(Location().introduce(), sl, BOT_PLUSPLUS, showInt);
        
        std::vector<Expression*> if_then(4);
        if_then[0] = if_absent;
        if_then[1] = sl_absent;
        if_then[2] = vd_ab->id();
        if_then[3] = construct_string_dzn_2;
        ITE* ite = new ITE(Location().introduce(), if_then, construct_string);
        
        
        TypeInst* ti_fi = new TypeInst(Location().introduce(),Type::parstring());
        std::vector<VarDecl*> fi_params(2);
        fi_params[0] = vd_aa;
        fi_params[1] = vd_ab;
        FunctionI* fi = new FunctionI(Location().introduce(),
                                      createEnumToStringName(ident, "_toString_"),
                                      ti_fi,fi_params,ite);
        enumItems->addItem(fi);
      }
    }
    
    {
      /*
       
       function _toString_ENUM(array[$U] of opt Foo: x, bool: b) =
         let {
           array[int] of opt ENUM: xx = array1d(x)
         } in "[" ++ join(", ", [ _toString_ENUM(xx[i],b) | i in index_set(xx) ]) ++ "]";
       
       */

      TIId* tiid = new TIId(Location().introduce(),"U");
      TypeInst* ti_range = new TypeInst(Location().introduce(),Type::parint(),tiid);
      std::vector<TypeInst*> ranges(1);
      ranges[0] = ti_range;

      Type tx = Type::parint(-1);
      tx.ot(Type::OT_OPTIONAL);
      TypeInst* x_ti = new TypeInst(Location().introduce(),tx,ranges,ident);
      VarDecl* vd_x = new VarDecl(Location().introduce(),x_ti,"x");
      vd_x->toplevel(false);

      TypeInst* b_ti = new TypeInst(Location().introduce(),Type::parbool());
      VarDecl* vd_b = new VarDecl(Location().introduce(),b_ti,"b");
      vd_b->toplevel(false);

      TypeInst* xx_range = new TypeInst(Location().introduce(),Type::parint(),NULL);
      std::vector<TypeInst*> xx_ranges(1);
      xx_ranges[0] = xx_range;
      TypeInst* xx_ti = new TypeInst(Location().introduce(),tx,xx_ranges,ident);
      
      std::vector<Expression*> array1dArgs(1);
      array1dArgs[0] = vd_x->id();
      Call* array1dCall = new Call(Location().introduce(),"array1d",array1dArgs);
      
      VarDecl* vd_xx = new VarDecl(Location().introduce(),xx_ti,"xx",array1dCall);
      vd_xx->toplevel(false);

      TypeInst* idx_i_ti = new TypeInst(Location().introduce(),Type::parint());
      VarDecl* idx_i = new VarDecl(Location().introduce(),idx_i_ti,"i");
      idx_i->toplevel(false);
      
      std::vector<Expression*> aa_xxi_idx(1);
      aa_xxi_idx[0] = idx_i->id();
      ArrayAccess* aa_xxi = new ArrayAccess(Location().introduce(),vd_xx->id(),aa_xxi_idx);
      
      std::vector<Expression*> _toString_ENUMArgs(2);
      _toString_ENUMArgs[0] = aa_xxi;
      _toString_ENUMArgs[1] = vd_b->id();
      Call* _toString_ENUM = new Call(Location().introduce(),
                                      createEnumToStringName(ident, "_toString_"),
                                      _toString_ENUMArgs);
      
      std::vector<Expression*> index_set_xx_args(1);
      index_set_xx_args[0] = vd_xx->id();
      Call* index_set_xx = new Call(Location().introduce(),"index_set",index_set_xx_args);
      std::vector<VarDecl*> gen_exps(1);
      gen_exps[0] = idx_i;
      Generator gen(gen_exps,index_set_xx,NULL);
      
      Generators generators;
      generators._g.push_back(gen);
      Comprehension* comp = new Comprehension(Location().introduce(),_toString_ENUM,generators,false);
      
      std::vector<Expression*> join_args(2);
      join_args[0] = new StringLit(Location().introduce(),", ");
      join_args[1] = comp;
      Call* join = new Call(Location().introduce(),"join",join_args);
      
      StringLit* sl_open = new StringLit(Location().introduce(),"[");
      BinOp* bopp0 = new BinOp(Location().introduce(),sl_open,BOT_PLUSPLUS,join);
      StringLit* sl_close = new StringLit(Location().introduce(),"]");
      BinOp* bopp1 = new BinOp(Location().introduce(),bopp0,BOT_PLUSPLUS,sl_close);

      std::vector<Expression*> let_args(1);
      let_args[0] = vd_xx;
      Let* let = new Let(Location().introduce(),let_args,bopp1);
      
      TypeInst* ti_fi = new TypeInst(Location().introduce(),Type::parstring());
      std::vector<VarDecl*> fi_params(2);
      fi_params[0] = vd_x;
      fi_params[1] = vd_b;
      FunctionI* fi = new FunctionI(Location().introduce(),
                                    createEnumToStringName(ident, "_toString_"),
                                    ti_fi,fi_params,let);
      enumItems->addItem(fi);
    }
    
    {
      /*
       
       function _toString_ENUM(opt set of ENUM: x, bool: b) =
         if absent(x) then <> else "{" ++ join(", ", [ _toString_ENUM(i,b) | i in x ]) ++ "}" endif;
       
       */
      
      Type argType = Type::parsetenum(ident->type().enumId());
      argType.ot(Type::OT_OPTIONAL);
      TypeInst* x_ti = new TypeInst(Location().introduce(),argType,ident);
      VarDecl* vd_x = new VarDecl(Location().introduce(),x_ti,"x");
      vd_x->toplevel(false);
      
      TypeInst* b_ti = new TypeInst(Location().introduce(),Type::parbool());
      VarDecl* vd_b = new VarDecl(Location().introduce(),b_ti,"b");
      vd_b->toplevel(false);

      TypeInst* idx_i_ti = new TypeInst(Location().introduce(),Type::parint());
      VarDecl* idx_i = new VarDecl(Location().introduce(),idx_i_ti,"i");
      idx_i->toplevel(false);
      
      std::vector<Expression*> _toString_ENUMArgs(2);
      _toString_ENUMArgs[0] = idx_i->id();
      _toString_ENUMArgs[1] = vd_b->id();
      Call* _toString_ENUM = new Call(Location().introduce(),
                                      createEnumToStringName(ident, "_toString_"),
                                      _toString_ENUMArgs);
      
      
      std::vector<Expression*> deopt_args(1);
      deopt_args[0] = vd_x->id();
      Call* deopt = new Call(Location().introduce(), "deopt", deopt_args);
      Call* if_absent = new Call(Location().introduce(), "absent", deopt_args);
      StringLit* sl_absent = new StringLit(Location().introduce(),"<>");

      std::vector<VarDecl*> gen_exps(1);
      gen_exps[0] = idx_i;
      Generator gen(gen_exps,deopt,NULL);
      
      Generators generators;
      generators._g.push_back(gen);
      Comprehension* comp = new Comprehension(Location().introduce(),_toString_ENUM,generators,false);
      
      std::vector<Expression*> join_args(2);
      join_args[0] = new StringLit(Location().introduce(),", ");
      join_args[1] = comp;
      Call* join = new Call(Location().introduce(),"join",join_args);
      
      StringLit* sl_open = new StringLit(Location().introduce(),"{");
      BinOp* bopp0 = new BinOp(Location().introduce(),sl_open,BOT_PLUSPLUS,join);
      StringLit* sl_close = new StringLit(Location().introduce(),"}");
      BinOp* bopp1 = new BinOp(Location().introduce(),bopp0,BOT_PLUSPLUS,sl_close);
      
      
      std::vector<Expression*> if_then(2);
      if_then[0] = if_absent;
      if_then[1] = sl_absent;
      ITE* ite = new ITE(Location().introduce(), if_then, bopp1);
      
      TypeInst* ti_fi = new TypeInst(Location().introduce(),Type::parstring());
      std::vector<VarDecl*> fi_params(2);
      fi_params[0] = vd_x;
      fi_params[1] = vd_b;
      FunctionI* fi = new FunctionI(Location().introduce(),
                                    createEnumToStringName(ident, "_toString_"),
                                    ti_fi,fi_params,ite);
      enumItems->addItem(fi);
    }

    {
      /*
       
       function _toString_ENUM(array[$U] of opt set of ENUM: x, bool: b) =
       let {
       array[int] of opt set of ENUM: xx = array1d(x)
       } in "[" ++ join(", ", [ _toString_ENUM(xx[i],b) | i in index_set(xx) ]) ++ "]";
       
       */
      
      TIId* tiid = new TIId(Location().introduce(),"U");
      TypeInst* ti_range = new TypeInst(Location().introduce(),Type::parint(),tiid);
      std::vector<TypeInst*> ranges(1);
      ranges[0] = ti_range;
      
      Type tx = Type::parsetint(-1);
      tx.ot(Type::OT_OPTIONAL);
      TypeInst* x_ti = new TypeInst(Location().introduce(),tx,ranges,ident);
      VarDecl* vd_x = new VarDecl(Location().introduce(),x_ti,"x");
      vd_x->toplevel(false);
      
      TypeInst* b_ti = new TypeInst(Location().introduce(),Type::parbool());
      VarDecl* vd_b = new VarDecl(Location().introduce(),b_ti,"b");
      vd_b->toplevel(false);
      
      TypeInst* xx_range = new TypeInst(Location().introduce(),Type::parint(),NULL);
      std::vector<TypeInst*> xx_ranges(1);
      xx_ranges[0] = xx_range;
      TypeInst* xx_ti = new TypeInst(Location().introduce(),tx,xx_ranges,ident);
      
      std::vector<Expression*> array1dArgs(1);
      array1dArgs[0] = vd_x->id();
      Call* array1dCall = new Call(Location().introduce(),"array1d",array1dArgs);
      
      VarDecl* vd_xx = new VarDecl(Location().introduce(),xx_ti,"xx",array1dCall);
      vd_xx->toplevel(false);
      
      TypeInst* idx_i_ti = new TypeInst(Location().introduce(),Type::parint());
      VarDecl* idx_i = new VarDecl(Location().introduce(),idx_i_ti,"i");
      idx_i->toplevel(false);
      
      std::vector<Expression*> aa_xxi_idx(1);
      aa_xxi_idx[0] = idx_i->id();
      ArrayAccess* aa_xxi = new ArrayAccess(Location().introduce(),vd_xx->id(),aa_xxi_idx);
      
      std::vector<Expression*> _toString_ENUMArgs(2);
      _toString_ENUMArgs[0] = aa_xxi;
      _toString_ENUMArgs[1] = vd_b->id();
      Call* _toString_ENUM = new Call(Location().introduce(),
                                      createEnumToStringName(ident, "_toString_"),
                                      _toString_ENUMArgs);
      
      std::vector<Expression*> index_set_xx_args(1);
      index_set_xx_args[0] = vd_xx->id();
      Call* index_set_xx = new Call(Location().introduce(),"index_set",index_set_xx_args);
      std::vector<VarDecl*> gen_exps(1);
      gen_exps[0] = idx_i;
      Generator gen(gen_exps,index_set_xx,NULL);
      
      Generators generators;
      generators._g.push_back(gen);
      Comprehension* comp = new Comprehension(Location().introduce(),_toString_ENUM,generators,false);
      
      std::vector<Expression*> join_args(2);
      join_args[0] = new StringLit(Location().introduce(),", ");
      join_args[1] = comp;
      Call* join = new Call(Location().introduce(),"join",join_args);
      
      StringLit* sl_open = new StringLit(Location().introduce(),"[");
      BinOp* bopp0 = new BinOp(Location().introduce(),sl_open,BOT_PLUSPLUS,join);
      StringLit* sl_close = new StringLit(Location().introduce(),"]");
      BinOp* bopp1 = new BinOp(Location().introduce(),bopp0,BOT_PLUSPLUS,sl_close);
      
      std::vector<Expression*> let_args(1);
      let_args[0] = vd_xx;
      Let* let = new Let(Location().introduce(),let_args,bopp1);
      
      TypeInst* ti_fi = new TypeInst(Location().introduce(),Type::parstring());
      std::vector<VarDecl*> fi_params(2);
      fi_params[0] = vd_x;
      fi_params[1] = vd_b;
      FunctionI* fi = new FunctionI(Location().introduce(),
                                    createEnumToStringName(ident, "_toString_"),
                                    ti_fi,fi_params,let);
      enumItems->addItem(fi);
    }
    
    return ret;
  }
  
  void
  TopoSorter::add(EnvI& env, VarDeclI* vdi, bool handleEnums, Model* enumItems) {
    VarDecl* vd = vdi->e();
    if (handleEnums && vd->ti()->isEnum()) {
      unsigned int enumId = env.registerEnum(vdi);
      Type vdt = vd->type();
      vdt.enumId(enumId);
      vd->ti()->type(vdt);
      vd->type(vdt);

      if (vd->e()) {
        (void) createEnumMapper(env, model, enumId, vd, NULL, enumItems);
      } else {
        GCLock lock;
        std::string name = createEnumToStringName(vd->id(),"_enum_to_string_");
        std::vector<TypeInst*> ranges(1);
        ranges[0] = new TypeInst(Location().introduce(),Type::parint());
        TypeInst* ti = new TypeInst(Location().introduce(),Type::parstring(1));
        ti->setRanges(ranges);
        VarDecl* vd_enumToString = new VarDecl(Location().introduce(),ti,name,NULL);
        enumItems->addItem(new VarDeclI(Location().introduce(),vd_enumToString));
      }
    }
    scopes.add(env, vd);
  }

  VarDecl*
  TopoSorter::get(EnvI& env, const ASTString& id_v, const Location& loc) {
    GCLock lock;
    Id* id = new Id(Location(), id_v, NULL);
    VarDecl* decl = scopes.find(id);
    if (decl==NULL) {
      throw TypeError(env,loc,"undefined identifier `"+id->str().str()+"'");
    }
    return decl;
  }

  VarDecl*
  TopoSorter::checkId(EnvI& env, Id* ident, const Location& loc) {
    VarDecl* decl = scopes.find(ident);
    if (decl==NULL) {
      GCLock lock;
      throw TypeError(env,loc,"undefined identifier `"+ident->str().str()+"'");
    }
    PosMap::iterator pi = pos.find(decl);
    if (pi==pos.end()) {
      // new id
      scopes.push(true);
      run(env, decl);
      scopes.pop();
    } else {
      // previously seen, check if circular
      if (pi->second==-1) {
        GCLock lock;
        throw TypeError(env,loc,"circular definition of `"+ident->str().str()+"'");
      }
    }
    return decl;
  }

  VarDecl*
  TopoSorter::checkId(EnvI& env, const ASTString& id_v, const Location& loc) {
    GCLock lock;
    Id* id = new Id(loc,id_v,NULL);
    return checkId(env, id, loc);
  }

  void
  TopoSorter::run(EnvI& env, Expression* e) {
    if (e==NULL)
      return;
    switch (e->eid()) {
    case Expression::E_INTLIT:
    case Expression::E_FLOATLIT:
    case Expression::E_BOOLLIT:
    case Expression::E_STRINGLIT:
    case Expression::E_ANON:
      break;
    case Expression::E_SETLIT:
      {
        SetLit* sl = e->cast<SetLit>();
        if(sl->isv()==NULL && sl->fsv()==NULL)
          for (unsigned int i=0; i<sl->v().size(); i++)
            run(env,sl->v()[i]);
      }
      break;
    case Expression::E_ID:
      {
        if (e != constants().absent) {
          VarDecl* vd = checkId(env, e->cast<Id>(),e->loc());
          e->cast<Id>()->decl(vd);
        }
      }
      break;
    case Expression::E_ARRAYLIT:
      {
        ArrayLit* al = e->cast<ArrayLit>();
        for (unsigned int i=0; i<al->size(); i++)
          run(env, (*al)[i]);
      }
      break;
    case Expression::E_ARRAYACCESS:
      {
        ArrayAccess* ae = e->cast<ArrayAccess>();
        run(env, ae->v());
        for (unsigned int i=0; i<ae->idx().size(); i++)
          run(env, ae->idx()[i]);
      }
      break;
    case Expression::E_COMP:
      {
        Comprehension* ce = e->cast<Comprehension>();
        scopes.push(false);
        for (int i=0; i<ce->n_generators(); i++) {
          run(env, ce->in(i));
          for (int j=0; j<ce->n_decls(i); j++) {
            run(env, ce->decl(i,j));
            scopes.add(env, ce->decl(i,j));
          }
          if (ce->where(i))
            run(env, ce->where(i));
        }
        run(env, ce->e());
        scopes.pop();
      }
      break;
    case Expression::E_ITE:
      {
        ITE* ite = e->cast<ITE>();
        for (int i=0; i<ite->size(); i++) {
          run(env, ite->e_if(i));
          run(env, ite->e_then(i));
        }
        run(env, ite->e_else());
      }
      break;
    case Expression::E_BINOP:
      {
        BinOp* be = e->cast<BinOp>();
        std::vector<Expression*> todo;
        todo.push_back(be->lhs());
        todo.push_back(be->rhs());
        while (!todo.empty()) {
          Expression* e = todo.back();
          todo.pop_back();
          if (BinOp* e_bo = e->dyn_cast<BinOp>()) {
            todo.push_back(e_bo->lhs());
            todo.push_back(e_bo->rhs());
            for (ExpressionSetIter it = e_bo->ann().begin(); it != e_bo->ann().end(); ++it)
              run(env, *it);
          } else {
            run(env, e);
          }
        }
      }
      break;
    case Expression::E_UNOP:
      {
        UnOp* ue = e->cast<UnOp>();
        run(env, ue->e());
      }
      break;
    case Expression::E_CALL:
      {
        Call* ce = e->cast<Call>();
        for (unsigned int i=0; i<ce->n_args(); i++)
          run(env, ce->arg(i));
      }
      break;
    case Expression::E_VARDECL:
      {
        VarDecl* ve = e->cast<VarDecl>();
        PosMap::iterator pi = pos.find(ve);
        if (pi==pos.end()) {
          pos.insert(std::pair<VarDecl*,int>(ve,-1));
          run(env, ve->ti());
          run(env, ve->e());
          ve->payload(decls.size());
          decls.push_back(ve);
          pi = pos.find(ve);
          pi->second = decls.size()-1;
        } else {
          assert(pi->second != -1);
        }
      }
      break;
    case Expression::E_TI:
      {
        TypeInst* ti = e->cast<TypeInst>();
        for (unsigned int i=0; i<ti->ranges().size(); i++)
          run(env, ti->ranges()[i]);
        run(env, ti->domain());
      }
      break;
    case Expression::E_TIID:
      break;
    case Expression::E_LET:
      {
        Let* let = e->cast<Let>();
        scopes.push(false);
        for (unsigned int i=0; i<let->let().size(); i++) {
          run(env, let->let()[i]);
          if (VarDecl* vd = let->let()[i]->dyn_cast<VarDecl>()) {
            scopes.add(env, vd);
          }
        }
        run(env, let->in());
        VarDeclCmp poscmp(pos);
        std::stable_sort(let->let().begin(), let->let().end(), poscmp);
        for (unsigned int i=0; i<let->let().size(); i++) {
          if (VarDecl* vd = let->let()[i]->dyn_cast<VarDecl>()) {
            let->let_orig()[i] = vd->e();
          } else {
            let->let_orig()[i] = NULL;
          }
        }
        scopes.pop();
      }
      break;
    }
    for (ExpressionSetIter it = e->ann().begin(); it != e->ann().end(); ++it)
      run(env, *it);
  }
  
  KeepAlive addCoercion(EnvI& env, Model* m, Expression* e, const Type& funarg_t) {
    if (e->isa<ArrayAccess>() && e->type().dim() > 0) {
      ArrayAccess* aa = e->cast<ArrayAccess>();
      // Turn ArrayAccess into a slicing operation
      std::vector<Expression*> args;
      args.push_back(aa->v());
      args.push_back(NULL);
      std::vector<Expression*> slice;
      GCLock lock;
      for (unsigned int i=0; i<aa->idx().size(); i++) {
        if (aa->idx()[i]->type().is_set()) {
          bool needIdxSet = true;
          bool needInter = true;
          if (SetLit* sl = aa->idx()[i]->dyn_cast<SetLit>()) {
            if (sl->isv() && sl->isv()->size()==1) {
              if (sl->isv()->min().isFinite() && sl->isv()->max().isFinite()) {
                args.push_back(sl);
                needIdxSet = false;
              } else if (sl->isv()->min()==-IntVal::infinity() && sl->isv()->max()==IntVal::infinity()) {
                needInter = false;
              }
            }
          }
          if (needIdxSet) {
            std::ostringstream oss;
            oss << "index_set_" << (i+1) << "of" << aa->idx().size();
            std::vector<Expression*> origIdxsetArgs(1);
            origIdxsetArgs[0] = aa->v();
            Call* origIdxset = new Call(aa->v()->loc(), ASTString(oss.str()), origIdxsetArgs);
            FunctionI* fi = m->matchFn(env, origIdxset, false);
            if (!fi)
              throw TypeError(env, e->loc(), "missing builtin "+oss.str());
            origIdxset->type(fi->rtype(env, origIdxsetArgs, false));
            origIdxset->decl(fi);
            if (needInter) {
              BinOp* inter = new BinOp(aa->idx()[i]->loc(), aa->idx()[i], BOT_INTERSECT, origIdxset);
              inter->type(Type::parsetint());
              args.push_back(inter);
            } else {
              args.push_back(origIdxset);
            }
          }
          slice.push_back(aa->idx()[i]);
        } else {
          BinOp* bo = new BinOp(aa->idx()[i]->loc(),aa->idx()[i],BOT_DOTDOT,aa->idx()[i]);
          bo->type(Type::parsetint());
          slice.push_back(bo);
        }
      }
      ArrayLit* a_slice = new ArrayLit(e->loc(), slice);
      a_slice->type(Type::parsetint(1));
      args[1] = a_slice;
      std::ostringstream oss;
      oss << "slice_" << (args.size()-2) << "d";
      Call* c = new Call(e->loc(), ASTString(oss.str()), args);
      FunctionI* fi = m->matchFn(env, c, false);
      if (!fi)
        throw TypeError(env, e->loc(), "missing builtin "+oss.str());
      c->type(fi->rtype(env, args, false));
      c->decl(fi);
      return c;
    }
    if (e->type().dim()==funarg_t.dim() && (funarg_t.bt()==Type::BT_BOT || funarg_t.bt()==Type::BT_TOP || e->type().bt()==funarg_t.bt() || e->type().bt()==Type::BT_BOT))
      return e;
    std::vector<Expression*> args(1);
    args[0] = e;
    GCLock lock;
    Call* c = NULL;
    if (e->type().dim()==0 && funarg_t.dim()!=0) {
      if (e->type().isvar()) {
        throw TypeError(env, e->loc(),"cannot coerce var set into array");
      }
      if (e->type().isopt()) {
        throw TypeError(env, e->loc(),"cannot coerce opt set into array");
      }
      std::vector<Expression*> set2a_args(1);
      set2a_args[0] = e;
      Call* set2a = new Call(e->loc(), ASTString("set2array"), set2a_args);
      FunctionI* fi = m->matchFn(env, set2a, false);
      assert(fi);
      set2a->type(fi->rtype(env, args, false));
      set2a->decl(fi);
      e = set2a;
    }
    if (funarg_t.bt()==Type::BT_TOP || e->type().bt()==funarg_t.bt() || e->type().bt()==Type::BT_BOT) {
      KeepAlive ka(e);
      return ka;
    }
    if (e->type().bt()==Type::BT_BOOL) {
      if (funarg_t.bt()==Type::BT_INT) {
        c = new Call(e->loc(), constants().ids.bool2int, args);
      } else if (funarg_t.bt()==Type::BT_FLOAT) {
        c = new Call(e->loc(), constants().ids.bool2float, args);
      }
    } else if (e->type().bt()==Type::BT_INT) {
      if (funarg_t.bt()==Type::BT_FLOAT) {
        c = new Call(e->loc(), constants().ids.int2float, args);
      }
    }
    if (c) {
      FunctionI* fi = m->matchFn(env, c, false);
      assert(fi);
      c->type(fi->rtype(env, args, false));
      c->decl(fi);
      KeepAlive ka(c);
      return ka;
    }
    throw TypeError(env, e->loc(),"cannot determine coercion from type "+e->type().toString(env)+" to type "+funarg_t.toString(env));
  }
  KeepAlive addCoercion(EnvI& env, Model* m, Expression* e, Expression* funarg) {
    return addCoercion(env, m, e, funarg->type());
  }
  
  template<bool ignoreVarDecl>
  class Typer {
  public:
    EnvI& _env;
    Model* _model;
    std::vector<TypeError>& _typeErrors;
    Typer(EnvI& env, Model* model, std::vector<TypeError>& typeErrors) : _env(env), _model(model), _typeErrors(typeErrors) {}
    /// Check annotations when expression is finished
    void exit(Expression* e) {
      for (ExpressionSetIter it = e->ann().begin(); it != e->ann().end(); ++it)
        if (!(*it)->type().isann())
          throw TypeError(_env,(*it)->loc(),"expected annotation, got `"+(*it)->type().toString(_env)+"'");
    }
    bool enter(Expression*) { return true; }
    /// Visit integer literal
    void vIntLit(const IntLit&) {}
    /// Visit floating point literal
    void vFloatLit(const FloatLit&) {}
    /// Visit Boolean literal
    void vBoolLit(const BoolLit&) {}
    /// Visit set literal
    void vSetLit(SetLit& sl) {
      Type ty; ty.st(Type::ST_SET);
      if (sl.isv()) {
        ty.bt(Type::BT_INT);
        ty.enumId(sl.type().enumId());
        sl.type(ty);
        return;
      }
      unsigned int enumId = sl.v().size() > 0 ? sl.v()[0]->type().enumId() : 0;
      for (unsigned int i=0; i<sl.v().size(); i++) {
        if (sl.v()[i]->type().dim() > 0)
          throw TypeError(_env,sl.v()[i]->loc(),"set literals cannot contain arrays");
        if (sl.v()[i]->type().isvar())
          ty.ti(Type::TI_VAR);
        if (sl.v()[i]->type().isopt())
          throw TypeError(_env,sl.v()[i]->loc(),"set literals cannot contain option type values");
        if (sl.v()[i]->type().cv())
          ty.cv(true);
        if (enumId != sl.v()[i]->type().enumId())
          enumId = 0;
        if (!Type::bt_subtype(sl.v()[i]->type(), ty, true)) {
          if (ty.bt() == Type::BT_UNKNOWN || Type::bt_subtype(ty, sl.v()[i]->type(), true)) {
            ty.bt(sl.v()[i]->type().bt());
          } else {
            throw TypeError(_env,sl.loc(),"non-uniform set literal");
          }
        }
      }
      ty.enumId(enumId);
      if (ty.bt() == Type::BT_UNKNOWN) {
        ty.bt(Type::BT_BOT);
      } else {
        if (ty.isvar() && ty.bt()!=Type::BT_INT) {
          if (ty.bt()==Type::BT_BOOL)
            ty.bt(Type::BT_INT);
          else
            throw TypeError(_env,sl.loc(),"cannot coerce set literal element to var int");
        }
        for (unsigned int i=0; i<sl.v().size(); i++) {
          sl.v()[i] = addCoercion(_env, _model, sl.v()[i], ty)();
        }
      }
      sl.type(ty);
    }
    /// Visit string literal
    void vStringLit(const StringLit&) {}
    /// Visit identifier
    void vId(Id& id) {
      if (&id != constants().absent) {
        assert(!id.decl()->type().isunknown());
        id.type(id.decl()->type());
      }
    }
    /// Visit anonymous variable
    void vAnonVar(const AnonVar&) {}
    /// Visit array literal
    void vArrayLit(ArrayLit& al) {
      Type ty; ty.dim(al.dims());
      std::vector<AnonVar*> anons;
      bool haveInferredType = false;
      for (unsigned int i=0; i<al.size(); i++) {
        Expression* vi = al[i];
        if (vi->type().dim() > 0)
          throw TypeError(_env,vi->loc(),"arrays cannot be elements of arrays");
        
        AnonVar* av = vi->dyn_cast<AnonVar>();
        if (av) {
          ty.ti(Type::TI_VAR);
          anons.push_back(av);
        } else if (vi->type().isvar()) {
          ty.ti(Type::TI_VAR);
        }
        if (vi->type().cv())
          ty.cv(true);
        if (vi->type().isopt()) {
          ty.ot(Type::OT_OPTIONAL);
        }
        
        if (ty.bt()==Type::BT_UNKNOWN) {
          if (av == NULL) {
            if (haveInferredType) {
              if (ty.st() != vi->type().st() && vi->type().ot()!=Type::OT_OPTIONAL) {
                throw TypeError(_env,al.loc(),"non-uniform array literal");
              }
            } else {
              haveInferredType = true;
              ty.st(vi->type().st());
            }
            if (vi->type().bt() != Type::BT_BOT) {
              ty.bt(vi->type().bt());
              ty.enumId(vi->type().enumId());
            }
          }
        } else {
          if (av == NULL) {
            if (vi->type().bt() == Type::BT_BOT) {
              if (vi->type().st() != ty.st() && vi->type().ot()!=Type::OT_OPTIONAL) {
                throw TypeError(_env,al.loc(),"non-uniform array literal");
              }
              if (vi->type().enumId() != 0 && ty.enumId() != vi->type().enumId()) {
                ty.enumId(0);
              }
            } else {
              unsigned int tyEnumId = ty.enumId();
              ty.enumId(vi->type().enumId());
              if (Type::bt_subtype(ty, vi->type(), true)) {
                ty.bt(vi->type().bt());
              }
              if (tyEnumId != vi->type().enumId())
                ty.enumId(0);
              if (!Type::bt_subtype(vi->type(),ty,true) || ty.st() != vi->type().st()) {
                throw TypeError(_env,al.loc(),"non-uniform array literal");
              }
            }
          }
        }
      }
      if (ty.bt() == Type::BT_UNKNOWN) {
        ty.bt(Type::BT_BOT);
        if (!anons.empty())
          throw TypeError(_env,al.loc(),"array literal must contain at least one non-anonymous variable");
      } else {
        Type at = ty;
        at.dim(0);
        if (at.ti()==Type::TI_VAR && at.st()==Type::ST_SET && at.bt()!=Type::BT_INT) {
          if (at.bt()==Type::BT_BOOL) {
            ty.bt(Type::BT_INT);
            at.bt(Type::BT_INT);
          } else {
            throw TypeError(_env,al.loc(),"cannot coerce array element to var set of int");
          }
        }
        for (unsigned int i=0; i<anons.size(); i++) {
          anons[i]->type(at);
        }
        for (unsigned int i=0; i<al.size(); i++) {
          al.set(i, addCoercion(_env, _model, al[i], at)());
        }
      }
      if (ty.enumId() != 0) {
        std::vector<unsigned int> enumIds(ty.dim()+1);
        for (unsigned int i=0; i<ty.dim(); i++)
          enumIds[i] = 0;
        enumIds[ty.dim()] = ty.enumId();
        ty.enumId(_env.registerArrayEnum(enumIds));
      }
      al.type(ty);
    }
    /// Visit array access
    void vArrayAccess(ArrayAccess& aa) {
      if (aa.v()->type().dim()==0) {
        if (aa.v()->type().st() == Type::ST_SET) {
          Type tv = aa.v()->type();
          tv.st(Type::ST_PLAIN);
          tv.dim(1);
          aa.v(addCoercion(_env, _model, aa.v(), tv)());
        } else {
          std::ostringstream oss;
          oss << "array access attempted on expression of type `" << aa.v()->type().toString(_env) << "'";
          throw TypeError(_env,aa.v()->loc(),oss.str());
        }
      } else if (aa.v()->isa<ArrayAccess>()) {
        aa.v(addCoercion(_env, _model, aa.v(), aa.v()->type())());
      }
      if (aa.v()->type().dim() != aa.idx().size()) {
        std::ostringstream oss;
        oss << aa.v()->type().dim() << "-dimensional array accessed with "
        << aa.idx().size() << (aa.idx().size()==1 ? " expression" : " expressions");
        throw TypeError(_env,aa.v()->loc(),oss.str());
      }
      Type tt = aa.v()->type();
      if (tt.enumId() != 0) {
        const std::vector<unsigned int>& arrayEnumIds = _env.getArrayEnum(tt.enumId());
        
        for (unsigned int i=0; i<arrayEnumIds.size()-1; i++) {
          if (arrayEnumIds[i] != 0) {
            if (aa.idx()[i]->type().enumId() != arrayEnumIds[i]) {
              std::ostringstream oss;
              oss << "array index ";
              if (aa.idx().size() > 1) {
                oss << (i+1) << " ";
              }
              oss << "must be `" << _env.getEnum(arrayEnumIds[i])->e()->id()->str().str() << "', but is `" << aa.idx()[i]->type().toString(_env) << "'";
              throw TypeError(_env,aa.loc(),oss.str());
            }
          }
        }
        tt.enumId(arrayEnumIds[arrayEnumIds.size()-1]);
      }
      int n_dimensions = 0;
      bool isVarAccess = false;
      bool isSlice = false;
      for (unsigned int i=0; i<aa.idx().size(); i++) {
        Expression* aai = aa.idx()[i];
        if (aai->isa<AnonVar>()) {
          aai->type(Type::varint());
        }
        if ((aai->type().bt() != Type::BT_INT && aai->type().bt() != Type::BT_BOOL) || aai->type().dim() != 0) {
          throw TypeError(_env,aa.loc(),"array index must be `int' or `set of int', but is `"+aai->type().toString(_env)+"'");
        }
        if (aai->type().is_set()) {
          if (isVarAccess || aai->type().isvar()) {
            throw TypeError(_env,aa.loc(),"array slicing with variable range or index not supported");
          }
          isSlice = true;
          aa.idx()[i] = addCoercion(_env, _model, aai, Type::varsetint())();
          n_dimensions++;
        } else {
          aa.idx()[i] = addCoercion(_env, _model, aai, Type::varint())();
        }
        
        if (aai->type().isopt()) {
          tt.ot(Type::OT_OPTIONAL);
        }
        if (aai->type().isvar()) {
          isVarAccess = true;
          if (isSlice) {
            throw TypeError(_env,aa.loc(),"array slicing with variable range or index not supported");
          }
          tt.ti(Type::TI_VAR);
          if (tt.bt()==Type::BT_ANN || tt.bt()==Type::BT_STRING) {
            throw TypeError(_env,aai->loc(),std::string("array access using a variable not supported for array of ")+(tt.bt()==Type::BT_ANN ? "ann" : "string"));
          }
        }
        tt.dim(n_dimensions);
        if (aai->type().cv())
          tt.cv(true);
      }
      aa.type(tt);
    }
    /// Visit array comprehension
    void vComprehension(Comprehension& c) {
      Type tt = c.e()->type();
      typedef std::unordered_map<VarDecl*, std::pair<int,int> > genMap_t;
      typedef std::unordered_map<VarDecl*, std::vector<Expression*> > whereMap_t;
      genMap_t generatorMap;
      whereMap_t whereMap;
      int declCount = 0;
      bool didMoveWheres = false;
      for (int i=0; i<c.n_generators(); i++) {
        for (int j=0; j<c.n_decls(i); j++) {
          generatorMap[c.decl(i,j)] = std::pair<int,int>(i,declCount++);
          whereMap[c.decl(i,j)] = std::vector<Expression*>();
        }
        Expression* g_in = c.in(i);
        if (g_in) {
          const Type& ty_in = g_in->type();
          if (ty_in == Type::varsetint()) {
            tt.ot(Type::OT_OPTIONAL);
            tt.ti(Type::TI_VAR);
          }
          if (ty_in.cv())
            tt.cv(true);
          if (c.where(i)) {
            if (c.where(i)->type() == Type::varbool()) {
              tt.ot(Type::OT_OPTIONAL);
              tt.ti(Type::TI_VAR);
            } else if (c.where(i)->type() != Type::parbool()) {
              throw TypeError(_env,c.where(i)->loc(),
                              "where clause must be bool, but is `"+
                              c.where(i)->type().toString(_env)+"'");
            }
            if (c.where(i)->type().cv())
              tt.cv(true);
            
            // Try to move parts of the where clause to earlier generators
            std::vector<Expression*> wherePartsStack;
            std::vector<Expression*> whereParts;
            wherePartsStack.push_back(c.where(i));
            while (!wherePartsStack.empty()) {
              Expression* e = wherePartsStack.back();
              wherePartsStack.pop_back();
              if (BinOp* bo = e->dyn_cast<BinOp>()) {
                if (bo->op()==BOT_AND) {
                  wherePartsStack.push_back(bo->rhs());
                  wherePartsStack.push_back(bo->lhs());
                } else {
                  whereParts.push_back(e);
                }
              } else {
                whereParts.push_back(e);
              }
            }
            
            for (unsigned int wpi=0; wpi < whereParts.size(); wpi++) {
              Expression* wp = whereParts[wpi];
              class FindLatestGen : public EVisitor {
              public:
                int decl_idx;
                VarDecl* decl;
                const genMap_t& generatorMap;
                Comprehension* comp;
                FindLatestGen(const genMap_t& generatorMap0, Comprehension* comp0) : decl_idx(-1), decl(NULL), generatorMap(generatorMap0), comp(comp0) {}
                void vId(const Id& ident) {
                  genMap_t::const_iterator it = generatorMap.find(ident.decl());
                  if (it != generatorMap.end() && it->second.second > decl_idx) {
                    decl_idx = it->second.second;
                    decl = ident.decl();
                    int gen = it->second.first;
                    while (comp->in(gen) == NULL && gen < comp->n_generators()-1) {
                      decl_idx++;
                      gen++;
                      decl = comp->decl(gen, 0);
                    }
                  }
                }
              } flg(generatorMap,&c);
              topDown(flg, wp);
              whereMap[flg.decl].push_back(wp);
              
              if (flg.decl_idx < declCount-1)
                didMoveWheres = true;
              
            }
          }
        } else {
          assert(c.where(i) != NULL);
          whereMap[c.decl(i,0)].push_back(c.where(i));
        }
      }
      
      if (didMoveWheres) {
        Generators generators;
        for (int i=0; i<c.n_generators(); i++) {
          std::vector<VarDecl*> decls;
          for (int j=0; j<c.n_decls(i); j++) {
            decls.push_back(c.decl(i,j));
            if (whereMap[c.decl(i,j)].size() != 0) {
              // need a generator for all the decls up to this point
              Expression* whereExpr = whereMap[c.decl(i,j)][0];
              for (unsigned int k=1; k<whereMap[c.decl(i,j)].size(); k++) {
                GCLock lock;
                BinOp* bo = new BinOp(Location().introduce(), whereExpr, BOT_AND, whereMap[c.decl(i,j)][k]);
                Type bo_t = whereMap[c.decl(i,j)][k]->type().ispar() && whereExpr->type().ispar() ? Type::parbool() : Type::varbool();
                bo->type(bo_t);
                whereExpr = bo;
              }
              generators._g.push_back(Generator(decls,c.in(i),whereExpr));
              decls.clear();
            } else if (j==c.n_decls(i)-1) {
              generators._g.push_back(Generator(decls,c.in(i),NULL));
              decls.clear();
            }
          }
        }
        GCLock lock;
        c.init(c.e(), generators);
      }
      
      if (c.set()) {
        if (c.e()->type().dim() != 0 || c.e()->type().st() == Type::ST_SET)
          throw TypeError(_env,c.e()->loc(),
              "set comprehension expression must be scalar, but is `"
              +c.e()->type().toString(_env)+"'");
        tt.st(Type::ST_SET);
        if (tt.isvar()) {
          c.e(addCoercion(_env, _model, c.e(), Type::varint())());
          tt.bt(Type::BT_INT);
        }
      } else {
        if (c.e()->type().dim() != 0)
          throw TypeError(_env,c.e()->loc(),
            "array comprehension expression cannot be an array");
        tt.dim(1);
        if (tt.enumId() != 0) {
          std::vector<unsigned int> enumIds(2);
          enumIds[0] = 0;
          enumIds[1] = tt.enumId();
          tt.enumId(_env.registerArrayEnum(enumIds));
        }
      }
      c.type(tt);
    }
    /// Visit array comprehension generator
    void vComprehensionGenerator(Comprehension& c, int gen_i) {
      Expression* g_in = c.in(gen_i);
      if (g_in==NULL) {
        // This is an "assignment generator" (i = expr)
        assert(c.where(gen_i) != NULL);
        assert(c.n_decls(gen_i) == 1);
        const Type& ty_where = c.where(gen_i)->type();
        c.decl(gen_i,0)->type(ty_where);
        c.decl(gen_i,0)->ti()->type(ty_where);
      } else {
        const Type& ty_in = g_in->type();
        if (ty_in != Type::varsetint() && ty_in != Type::parsetint() && ty_in.dim() != 1) {
          throw TypeError(_env,g_in->loc(),
                          "generator expression must be (par or var) set of int or one-dimensional array, but is `"
                          +ty_in.toString(_env)+"'");
        }
        Type ty_id;
        bool needIntLit = false;
        if (ty_in.dim()==0) {
          ty_id = Type::parint();
          ty_id.enumId(ty_in.enumId());
          needIntLit = true;
        } else {
          ty_id = ty_in;
          if (ty_in.enumId() != 0) {
            const std::vector<unsigned int>& enumIds = _env.getArrayEnum(ty_in.enumId());
            ty_id.enumId(enumIds.back());
          }
          ty_id.dim(0);
        }
        for (int j=0; j<c.n_decls(gen_i); j++) {
          if (needIntLit) {
            GCLock lock;
            c.decl(gen_i,j)->e(IntLit::aEnum(0,ty_id.enumId()));
          }
          c.decl(gen_i,j)->type(ty_id);
          c.decl(gen_i,j)->ti()->type(ty_id);
        }
      }
    }
    /// Visit if-then-else
    void vITE(ITE& ite) {
      bool mustBeBool = false;
      if (ite.e_else()==NULL) {
        // this is an "if <cond> then <expr> endif" so the <expr> must be bool
        ite.e_else(constants().boollit(true));
        mustBeBool = true;
      }
      Type tret = ite.e_else()->type();
      std::vector<AnonVar*> anons;
      bool allpar = !(tret.isvar());
      if (tret.isunknown()) {
        if (AnonVar* av = ite.e_else()->dyn_cast<AnonVar>()) {
          allpar = false;
          anons.push_back(av);
        } else {
          throw TypeError(_env,ite.e_else()->loc(), "cannot infer type of expression in `else' branch of conditional");
        }
      }
      bool allpresent = !(tret.isopt());
      bool varcond = false;
      for (int i=0; i<ite.size(); i++) {
        Expression* eif = ite.e_if(i);
        Expression* ethen = ite.e_then(i);
        varcond = varcond || (eif->type() == Type::varbool());
        if (eif->type() != Type::parbool() && eif->type() != Type::varbool())
          throw TypeError(_env,eif->loc(),
            "expected bool conditional expression, got `"+
            eif->type().toString(_env)+"'");
        if (eif->type().cv())
          tret.cv(true);
        if (ethen->type().isunknown()) {
          if (AnonVar* av = ethen->dyn_cast<AnonVar>()) {
            allpar = false;
            anons.push_back(av);
          } else {
            throw TypeError(_env,ethen->loc(), "cannot infer type of expression in `then' branch of conditional");
          }
        } else {
          if (tret.isbot() || tret.isunknown())
            tret.bt(ethen->type().bt());
          if (mustBeBool && (ethen->type().bt() != Type::BT_BOOL ||  ethen->type().dim() > 0 ||
                             ethen->type().st() != Type::ST_PLAIN || ethen->type().ot() != Type::OT_PRESENT)) {
            throw TypeError(_env,ite.loc(), std::string("conditional without `else' branch must have bool type, ")+
                            "but `then' branch has type `"+ethen->type().toString(_env)+"'");
          }
          if ( (!ethen->type().isbot() && !Type::bt_subtype(ethen->type(), tret, true) && !Type::bt_subtype(tret, ethen->type(), true)) ||
              ethen->type().st() != tret.st() ||
              ethen->type().dim() != tret.dim()) {
            throw TypeError(_env,ethen->loc(),
                            "type mismatch in branches of conditional. `then' branch has type `"+
                            ethen->type().toString(_env)+"', but `else' branch has type `"+
                            tret.toString(_env)+"'");
          }
          if (Type::bt_subtype(tret, ethen->type(), true)) {
            tret.bt(ethen->type().bt());
          }
          if (ethen->type().isvar()) allpar=false;
          if (ethen->type().isopt()) allpresent=false;
          if (ethen->type().cv())
            tret.cv(true);
        }
      }
      Type tret_var(tret);
      tret_var.ti(Type::TI_VAR);
      for (unsigned int i=0; i<anons.size(); i++) {
        anons[i]->type(tret_var);
      }
      for (int i=0; i<ite.size(); i++) {
        ite.e_then(i, addCoercion(_env, _model,ite.e_then(i), tret)());
      }
      ite.e_else(addCoercion(_env, _model, ite.e_else(), tret)());
      /// TODO: perhaps extend flattener to array types, but for now throw an error
      if (varcond && tret.dim() > 0)
        throw TypeError(_env,ite.loc(), "conditional with var condition cannot have array type");
      if (varcond || !allpar)
        tret.ti(Type::TI_VAR);
      if (!allpresent)
        tret.ot(Type::OT_OPTIONAL);
      ite.type(tret);
    }
    /// Visit binary operator
    void vBinOp(BinOp& bop) {
      std::vector<Expression*> args(2);
      args[0] = bop.lhs(); args[1] = bop.rhs();
      if (FunctionI* fi = _model->matchFn(_env,bop.opToString(),args,true)) {
        bop.lhs(addCoercion(_env, _model,bop.lhs(),fi->argtype(_env,args, 0))());
        bop.rhs(addCoercion(_env, _model,bop.rhs(),fi->argtype(_env,args, 1))());
        args[0] = bop.lhs(); args[1] = bop.rhs();
        Type ty = fi->rtype(_env,args,true);
        ty.cv(bop.lhs()->type().cv() || bop.rhs()->type().cv());
        bop.type(ty);
        
        if (fi->e())
          bop.decl(fi);
        else
          bop.decl(NULL);
      } else {
        throw TypeError(_env,bop.loc(),
          std::string("type error in operator application for `")+
          bop.opToString().str()+"'. No matching operator found with left-hand side type `"
                        +bop.lhs()->type().toString(_env)+
                        "' and right-hand side type `"+bop.rhs()->type().toString(_env)+"'");
      }
    }
    /// Visit unary operator
    void vUnOp(UnOp& uop) {
      std::vector<Expression*> args(1);
      args[0] = uop.e();
      if (FunctionI* fi = _model->matchFn(_env,uop.opToString(),args,true)) {
        uop.e(addCoercion(_env, _model,uop.e(),fi->argtype(_env,args,0))());
        args[0] = uop.e();
        Type ty = fi->rtype(_env,args,true);
        ty.cv(uop.e()->type().cv());
        uop.type(ty);
        if (fi->e())
          uop.decl(fi);
      } else {
        throw TypeError(_env,uop.loc(),
          std::string("type error in operator application for `")+
          uop.opToString().str()+"'. No matching operator found with type `"+uop.e()->type().toString(_env)+"'");
      }
    }
    /// Visit call
    void vCall(Call& call) {
      std::vector<Expression*> args(call.n_args());
      for (unsigned int i=args.size(); i--;)
        args[i] = call.arg(i);
      if (FunctionI* fi = _model->matchFn(_env,call.id(),args,true)) {
        bool cv = false;
        for (unsigned int i=0; i<args.size(); i++) {
<<<<<<< HEAD

          if(Comprehension* c = call.arg(i)->dyn_cast<Comprehension>()) {
=======
          if(Comprehension* c = call.args()[i]->dyn_cast<Comprehension>()) {
>>>>>>> 28425766
            Type t_before = c->e()->type();
            Type t = fi->argtype(_env,args,i);
            t.dim(0);
            c->e(addCoercion(_env, _model, c->e(), t)());
            Type t_after = c->e()->type();
            if (t_before != t_after) {
              Type ct = c->type();
              ct.bt(t_after.bt());
              c->type(ct);
            }
          } else {
            args[i] = addCoercion(_env, _model,call.arg(i),fi->argtype(_env,args,i))();
            call.arg(i, args[i]);
          }
          cv = cv || args[i]->type().cv();
        }
        Type ty = fi->rtype(_env,args,true);
        ty.cv(cv);
        call.type(ty);
        call.decl(fi);
      } else {
        std::ostringstream oss;
        oss << "no function or predicate with this signature found: `";
        oss << call.id() << "(";
        for (unsigned int i=0; i<call.n_args(); i++) {
          oss << call.arg(i)->type().toString(_env);
          if (i<call.n_args()-1) oss << ",";
        }
        oss << ")'";
        throw TypeError(_env,call.loc(), oss.str());
      }
    }
    /// Visit let
    void vLet(Let& let) {
      bool cv = false;
      for (unsigned int i=0; i<let.let().size(); i++) {
        Expression* li = let.let()[i];
        cv = cv || li->type().cv();
        if (VarDecl* vdi = li->dyn_cast<VarDecl>()) {
          if (vdi->e()==NULL && vdi->type().is_set() && vdi->type().isvar() &&
              vdi->ti()->domain()==NULL) {
            _typeErrors.push_back(TypeError(_env,vdi->loc(),
                                            "set element type for `"+vdi->id()->str().str()+"' is not finite"));
          }
          if (vdi->type().ispar() && vdi->e() == NULL)
            throw TypeError(_env,vdi->loc(),
              "let variable `"+vdi->id()->v().str()+"' must be initialised");
          if (vdi->ti()->hasTiVariable()) {
            _typeErrors.push_back(TypeError(_env,vdi->loc(),
                                            "type-inst variables not allowed in type-inst for let variable `"+vdi->id()->str().str()+"'"));
          }
          let.let_orig()[i] = vdi->e();
        }
      }
      Type ty = let.in()->type();
      ty.cv(cv);
      let.type(ty);
    }
    /// Visit variable declaration
    void vVarDecl(VarDecl& vd) {
      if (ignoreVarDecl) {
        if (vd.e()) {
          Type vdt = vd.ti()->type();
          Type vet = vd.e()->type();
          if (vdt.enumId() != 0 && vdt.dim() > 0 &&
              (vd.e()->isa<ArrayLit>() || vd.e()->isa<Comprehension>() ||
               (vd.e()->isa<BinOp>() && vd.e()->cast<BinOp>()->op()==BOT_PLUSPLUS))) {
            // Special case: index sets of array literals and comprehensions automatically
            // coerce to any enum index set
            const std::vector<unsigned int>& enumIds = _env.getArrayEnum(vdt.enumId());
            if (enumIds[enumIds.size()-1]==0) {
              vdt.enumId(0);
            } else {
              std::vector<unsigned int> nEnumIds(enumIds.size());
              for (unsigned int i=0; i<nEnumIds.size()-1; i++)
                nEnumIds[i] = 0;
              nEnumIds[nEnumIds.size()-1] = enumIds[enumIds.size()-1];
              vdt.enumId(_env.registerArrayEnum(nEnumIds));
            }
          } else if (vd.ti()->isEnum() && vd.e()->isa<Call>()) {
            if (vd.e()->cast<Call>()->id()=="anon_enum") {
              vet.enumId(vdt.enumId());
            }
          }
          
          if (vd.type().isunknown()) {
            vd.ti()->type(vet);
            vd.type(vet);
          } else if (! _env.isSubtype(vet,vdt,true)) {
            _typeErrors.push_back(TypeError(_env,vd.e()->loc(),
                                            "initialisation value for `"+vd.id()->str().str()+"' has invalid type-inst: expected `"+
                                            vd.ti()->type().toString(_env)+"', actual `"+vd.e()->type().toString(_env)+"'"));
          } else {
            vd.e(addCoercion(_env, _model, vd.e(), vd.ti()->type())());
          }
        } else {
          assert(!vd.type().isunknown());
        }
      } else {
        vd.type(vd.ti()->type());
        vd.id()->type(vd.type());
      }
    }
    /// Visit type inst
    void vTypeInst(TypeInst& ti) {
      Type tt = ti.type();
      bool foundEnum = ti.ranges().size()>0 && ti.domain() && ti.domain()->type().enumId() != 0;
      if (ti.ranges().size()>0) {
        bool foundTIId=false;
        for (unsigned int i=0; i<ti.ranges().size(); i++) {
          TypeInst* ri = ti.ranges()[i];
          assert(ri != NULL);
          if (ri->type().cv())
            tt.cv(true);
          if (ri->type().enumId() != 0) {
            foundEnum = true;
          }
          if (ri->type() == Type::top()) {
//            if (foundTIId) {
//              throw TypeError(_env,ri->loc(),
//                "only one type-inst variable allowed in array index");
//            } else {
              foundTIId = true;
//            }
          } else if (ri->type() != Type::parint()) {
            assert(ri->isa<TypeInst>());
            TypeInst* riti = ri->cast<TypeInst>();
            if (riti->domain()) {
              throw TypeError(_env,ri->loc(),
                "array index set expression has invalid type, expected `set of int', actual `set of "+
                ri->type().toString(_env)+"'");
            } else {
              throw TypeError(_env,ri->loc(),
                              "cannot use `"+ri->type().toString(_env)+"' as array index set (did you mean `int'?)");
            }
          }
        }
        tt.dim(foundTIId ? -1 : ti.ranges().size());
      }
      if (ti.domain() && ti.domain()->type().cv())
        tt.cv(true);
      if (ti.domain()) {
        if (TIId* tiid = ti.domain()->dyn_cast<TIId>()) {
          if (tiid->isEnum()) {
            tt.bt(Type::BT_INT);
          }
        } else {
          if (ti.domain()->type().ti() != Type::TI_PAR ||
              ti.domain()->type().st() != Type::ST_SET)
            throw TypeError(_env,ti.domain()->loc(),
                            "type-inst must be par set but is `"+ti.domain()->type().toString(_env)+"'");
          if (ti.domain()->type().dim() != 0)
            throw TypeError(_env,ti.domain()->loc(),
                            "type-inst cannot be an array");
        }
      }
      if (tt.isunknown() && ti.domain()) {
        assert(ti.domain());
        switch (ti.domain()->type().bt()) {
        case Type::BT_INT:
        case Type::BT_FLOAT:
          break;
        case Type::BT_BOT:
          {
            Type tidt = ti.domain()->type();
            tidt.bt(Type::BT_INT);
            ti.domain()->type(tidt);
          }
          break;
        default:
          throw TypeError(_env,ti.domain()->loc(),
            "type-inst must be int or float");
        }
        tt.bt(ti.domain()->type().bt());
        tt.enumId(ti.domain()->type().enumId());
      } else {
//        assert(ti.domain()==NULL || ti.domain()->isa<TIId>());
      }
      if (foundEnum) {
        std::vector<unsigned int> enumIds(ti.ranges().size()+1);
        for (unsigned int i=0; i<ti.ranges().size(); i++) {
          enumIds[i] = ti.ranges()[i]->type().enumId();
        }
        enumIds[ti.ranges().size()] = ti.domain() ? ti.domain()->type().enumId() : 0;
        int arrayEnumId = _env.registerArrayEnum(enumIds);
        tt.enumId(arrayEnumId);
      }

      if (tt.st()==Type::ST_SET && tt.ti()==Type::TI_VAR && tt.bt() != Type::BT_INT && tt.bt() != Type::BT_TOP)
        throw TypeError(_env,ti.loc(), "var set element types other than `int' not allowed");
      ti.type(tt);
    }
    void vTIId(TIId& id) {}
  };
  
  void typecheck(Env& env, Model* m, std::vector<TypeError>& typeErrors, bool ignoreUndefinedParameters, bool allowMultiAssignment) {
    TopoSorter ts(m);
    
    std::vector<FunctionI*> functionItems;
    std::vector<AssignI*> assignItems;
    Model* enumItems = new Model;
    
    class TSV0 : public ItemVisitor {
    public:
      EnvI& env;
      TopoSorter& ts;
      Model* model;
      bool hadSolveItem;
      std::vector<FunctionI*>& fis;
      std::vector<AssignI*>& ais;
      VarDeclI* objective;
      Model* enumis;
      TSV0(EnvI& env0, TopoSorter& ts0, Model* model0, std::vector<FunctionI*>& fis0, std::vector<AssignI*>& ais0,
           Model* enumis0)
        : env(env0), ts(ts0), model(model0), hadSolveItem(false), fis(fis0), ais(ais0), objective(NULL), enumis(enumis0) {}
      void vAssignI(AssignI* i) { ais.push_back(i); }
      void vVarDeclI(VarDeclI* i) { ts.add(env, i, true, enumis); }
      void vFunctionI(FunctionI* i) {
        model->registerFn(env, i);
        fis.push_back(i);
      }
      void vSolveI(SolveI* si) {
        if (hadSolveItem)
          throw TypeError(env,si->loc(),"Only one solve item allowed");
        hadSolveItem = true;
        if (si->e()) {
          GCLock lock;
          TypeInst* ti = new TypeInst(Location().introduce(), Type());
          VarDecl* obj = new VarDecl(Location().introduce(), ti, "_objective", si->e());
          si->e(obj->id());
          objective = new VarDeclI(Location().introduce(), obj);
        }
        
      }
    } _tsv0(env.envi(),ts,m,functionItems,assignItems,enumItems);
    iterItems(_tsv0,m);
    if (_tsv0.objective) {
      m->addItem(_tsv0.objective);
      ts.add(env.envi(), _tsv0.objective, true, enumItems);
    }

    for (unsigned int i=0; i<enumItems->size(); i++) {
      if (AssignI* ai = (*enumItems)[i]->dyn_cast<AssignI>()) {
        assignItems.push_back(ai);
      } else if (VarDeclI* vdi = (*enumItems)[i]->dyn_cast<VarDeclI>()) {
        m->addItem(vdi);
        ts.add(env.envi(), vdi, false, enumItems);
      } else {
        FunctionI* fi = (*enumItems)[i]->dyn_cast<FunctionI>();
        m->addItem(fi);
        m->registerFn(env.envi(),fi);
        functionItems.push_back(fi);
      }
    }

    Model* enumItems2 = new Model;
    
    for (unsigned int i=0; i<assignItems.size(); i++) {
      AssignI* ai = assignItems[i];
      VarDecl* vd = ts.get(env.envi(),ai->id(),ai->loc());
      if (vd->e()) {
        if (allowMultiAssignment) {
          GCLock lock;
          m->addItem(new ConstraintI(ai->loc(),
                                     new BinOp(ai->loc(),
                                               new Id(Location().introduce(),ai->id(),vd), BOT_EQ, ai->e())));
        } else {
          throw TypeError(env.envi(),ai->loc(),"multiple assignment to the same variable");
        }
      } else {
        vd->e(ai->e());
        
        if (vd->ti()->isEnum()) {
          GCLock lock;
          ASTString name(createEnumToStringName(vd->id(),"_enum_to_string_"));
          VarDecl* vd_enum = ts.get(env.envi(),name,vd->loc());
          if (vd_enum->e())
            throw TypeError(env.envi(),ai->loc(),"multiple definition of the same enum");
          AssignI* ai_enum = createEnumMapper(env.envi(), m, vd->ti()->type().enumId(), vd, vd_enum, enumItems2);
          if (ai_enum) {
            vd_enum->e(ai_enum->e());
            ai_enum->remove();
          }
        }
      }
      ai->remove();
    }
    
    for (unsigned int i=0; i<enumItems2->size(); i++) {
      if (VarDeclI* vdi = (*enumItems2)[i]->dyn_cast<VarDeclI>()) {
        m->addItem(vdi);
        ts.add(env.envi(), vdi, false, enumItems);
      } else {
        FunctionI* fi = (*enumItems2)[i]->cast<FunctionI>();
        m->addItem(fi);
        m->registerFn(env.envi(),fi);
        functionItems.push_back(fi);
      }
    }
    
    delete enumItems;
    delete enumItems2;
    
    class TSV1 : public ItemVisitor {
    public:
      EnvI& env;
      TopoSorter& ts;
      TSV1(EnvI& env0, TopoSorter& ts0) : env(env0), ts(ts0) {}
      void vVarDeclI(VarDeclI* i) { ts.run(env,i->e()); }
      void vAssignI(AssignI* i) {}
      void vConstraintI(ConstraintI* i) { ts.run(env,i->e()); }
      void vSolveI(SolveI* i) {
        for (ExpressionSetIter it = i->ann().begin(); it != i->ann().end(); ++it)
          ts.run(env,*it);
        ts.run(env,i->e());
      }
      void vOutputI(OutputI* i) { ts.run(env,i->e()); }
      void vFunctionI(FunctionI* fi) {
        ts.run(env,fi->ti());
        for (unsigned int i=0; i<fi->params().size(); i++)
          ts.run(env,fi->params()[i]);
        for (ExpressionSetIter it = fi->ann().begin(); it != fi->ann().end(); ++it)
          ts.run(env,*it);
        ts.scopes.push(false);
        for (unsigned int i=0; i<fi->params().size(); i++)
          ts.scopes.add(env,fi->params()[i]);
        ts.run(env,fi->e());
        ts.scopes.pop();
      }
    } _tsv1(env.envi(),ts);
    iterItems(_tsv1,m);

    m->sortFn();

    {
      struct SortByPayload {
        bool operator ()(Item* i0, Item* i1) {
          if (i0->isa<IncludeI>())
            return !i1->isa<IncludeI>();
          if (VarDeclI* vdi0 = i0->dyn_cast<VarDeclI>()) {
            if (VarDeclI* vdi1 = i1->dyn_cast<VarDeclI>()) {
              return vdi0->e()->payload() < vdi1->e()->payload();
            } else {
              return !i1->isa<IncludeI>();
            }
          }
          return false;
        }
      } _sbp;
      
      std::stable_sort(m->begin(), m->end(), _sbp);
    }

    
    {
      Typer<false> ty(env.envi(), m, typeErrors);
      BottomUpIterator<Typer<false> > bu_ty(ty);
      for (unsigned int i=0; i<ts.decls.size(); i++) {
        ts.decls[i]->payload(0);
        bu_ty.run(ts.decls[i]->ti());
        ty.vVarDecl(*ts.decls[i]);
      }
      for (unsigned int i=0; i<functionItems.size(); i++) {
        bu_ty.run(functionItems[i]->ti());
        for (unsigned int j=0; j<functionItems[i]->params().size(); j++)
          bu_ty.run(functionItems[i]->params()[j]);
      }
    }
    
    m->fixFnMap();
    
    {
      Typer<true> ty(env.envi(), m, typeErrors);
      BottomUpIterator<Typer<true> > bu_ty(ty);
      
      class TSV2 : public ItemVisitor {
      public:
        EnvI& env;
        Model* m;
        BottomUpIterator<Typer<true> >& bu_ty;
        std::vector<TypeError>& _typeErrors;
        TSV2(EnvI& env0, Model* m0,
             BottomUpIterator<Typer<true> >& b,
             std::vector<TypeError>& typeErrors) : env(env0), m(m0), bu_ty(b), _typeErrors(typeErrors) {}
        void vVarDeclI(VarDeclI* i) {
          bu_ty.run(i->e());
          if (i->e()->ti()->hasTiVariable()) {
            _typeErrors.push_back(TypeError(env, i->e()->loc(),
                                            "type-inst variables not allowed in type-inst for `"+i->e()->id()->str().str()+"'"));
          }
          VarDecl* vdi = i->e();
          if (vdi->e()==NULL && vdi->type().is_set() && vdi->type().isvar() &&
              vdi->ti()->domain()==NULL) {
            _typeErrors.push_back(TypeError(env,vdi->loc(),
                                            "set element type for `"+vdi->id()->str().str()+"' is not finite"));
          }
        }
        void vAssignI(AssignI* i) {
          bu_ty.run(i->e());
          if (!env.isSubtype(i->e()->type(),i->decl()->ti()->type(),true)) {
            _typeErrors.push_back(TypeError(env, i->e()->loc(),
                                           "assignment value for `"+i->decl()->id()->str().str()+"' has invalid type-inst: expected `"+
                                           i->decl()->ti()->type().toString(env)+"', actual `"+i->e()->type().toString(env)+"'"));
            // Assign to "true" constant to avoid generating further errors that the parameter
            // is undefined
            i->decl()->e(constants().lit_true);
          }
        }
        void vConstraintI(ConstraintI* i) {
          bu_ty.run(i->e());
          if (!env.isSubtype(i->e()->type(),Type::varbool(),true))
            throw TypeError(env, i->e()->loc(), "invalid type of constraint, expected `"
                            +Type::varbool().toString(env)+"', actual `"+i->e()->type().toString(env)+"'");
        }
        void vSolveI(SolveI* i) {
          for (ExpressionSetIter it = i->ann().begin(); it != i->ann().end(); ++it) {
            bu_ty.run(*it);
            if (!(*it)->type().isann())
              throw TypeError(env, (*it)->loc(), "expected annotation, got `"+(*it)->type().toString(env)+"'");
          }
          bu_ty.run(i->e());
          if (i->e()) {
            Type et = i->e()->type();

            bool needOptCoercion = et.isopt() && et.isint();
            if (needOptCoercion) {
              et.ot(Type::OT_PRESENT);
            }
            
            if (! (env.isSubtype(et,Type::varint(),true) ||
                   env.isSubtype(et,Type::varfloat(),true)))
              throw TypeError(env, i->e()->loc(),
                "objective has invalid type, expected int or float, actual `"+et.toString(env)+"'");

            if (needOptCoercion) {
              GCLock lock;
              std::vector<Expression*> args(2);
              args[0] = i->e();
              args[1] = constants().boollit(i->st()==SolveI::ST_MAX);
              Call* c = new Call(Location().introduce(), ASTString("objective_deopt_"), args);
              c->decl(env.orig->matchFn(env, c, false));
              assert(c->decl());
              c->type(et);
              i->e(c);
            }
          }
        }
        void vOutputI(OutputI* i) {
          bu_ty.run(i->e());
          if (i->e()->type() != Type::parstring(1) && i->e()->type() != Type::bot(1))
            throw TypeError(env, i->e()->loc(), "invalid type in output item, expected `"
                            +Type::parstring(1).toString(env)+"', actual `"+i->e()->type().toString(env)+"'");
        }
        void vFunctionI(FunctionI* i) {
          for (ExpressionSetIter it = i->ann().begin(); it != i->ann().end(); ++it) {
            bu_ty.run(*it);
            if (!(*it)->type().isann())
              throw TypeError(env, (*it)->loc(), "expected annotation, got `"+(*it)->type().toString(env)+"'");
          }
          bu_ty.run(i->ti());
          bu_ty.run(i->e());
          if (i->e() && !env.isSubtype(i->e()->type(),i->ti()->type(),true))
            throw TypeError(env, i->e()->loc(), "return type of function does not match body, declared type is `"
                            +i->ti()->type().toString(env)+
                            "', body type is `"+i->e()->type().toString(env)+"'");
          if (i->e())
            i->e(addCoercion(env, m, i->e(), i->ti()->type())());
        }
      } _tsv2(env.envi(), m, bu_ty, typeErrors);
      iterItems(_tsv2,m);
    }
    
    class TSV3 : public ItemVisitor {
    public:
      EnvI& env;
      Model* m;
      OutputI* outputItem;
      TSV3(EnvI& env0, Model* m0) : env(env0), m(m0), outputItem(NULL) {}
      void vAssignI(AssignI* i) {
        i->decl()->e(addCoercion(env, m, i->e(), i->decl()->type())());
      }
      void vOutputI(OutputI* oi) {
        if (outputItem==NULL) {
          outputItem = oi;
        } else {
          GCLock lock;
          BinOp* bo = new BinOp(Location().introduce(),outputItem->e(),BOT_PLUSPLUS,oi->e());
          bo->type(Type::parstring(1));
          outputItem->e(bo);
          oi->remove();
          m->setOutputItem(outputItem);
        }
      }
    } _tsv3(env.envi(),m);
    if (typeErrors.empty()) {
      iterItems(_tsv3,m);
    }

    try {
      m->checkFnOverloading(env.envi());
    } catch (TypeError& e) {
      typeErrors.push_back(e);
    }
    
    for (unsigned int i=0; i<ts.decls.size(); i++) {
      if (ts.decls[i]->toplevel() &&
          ts.decls[i]->type().ispar() && !ts.decls[i]->type().isann() && ts.decls[i]->e()==NULL) {
        if (ts.decls[i]->type().isopt()) {
          ts.decls[i]->e(constants().absent);
        } else if (!ignoreUndefinedParameters) {
          typeErrors.push_back(TypeError(env.envi(), ts.decls[i]->loc(),
                                         "  symbol error: variable `" + ts.decls[i]->id()->str().str()
                                         + "' must be defined (did you forget to specify a data file?)"));
        }
      }
    }

  }
  
  void typecheck(Env& env, Model* m, AssignI* ai) {
    std::vector<TypeError> typeErrors;
    Typer<true> ty(env.envi(), m, typeErrors);
    BottomUpIterator<Typer<true> > bu_ty(ty);
    bu_ty.run(ai->e());
    if (!typeErrors.empty()) {
      throw typeErrors[0];
    }
    if (!env.envi().isSubtype(ai->e()->type(),ai->decl()->ti()->type(),true)) {
      throw TypeError(env.envi(), ai->e()->loc(),
                      "assignment value for `"+ai->decl()->id()->str().str()+"' has invalid type-inst: expected `"+
                      ai->decl()->ti()->type().toString(env.envi())+"', actual `"+ai->e()->type().toString(env.envi())+"'");
    }
    
  }

  void typecheck_fzn(Env& env, Model* m) {
    ASTStringMap<int>::t declMap;
    for (unsigned int i=0; i<m->size(); i++) {
      if (VarDeclI* vdi = (*m)[i]->dyn_cast<VarDeclI>()) {
        Type t = vdi->e()->type();
        declMap.insert(std::pair<ASTString,int>(vdi->e()->id()->v(), i));
        if (t.isunknown()) {
          if (vdi->e()->ti()->domain()) {
            switch (vdi->e()->ti()->domain()->eid()) {
              case Expression::E_BINOP:
              {
                BinOp* bo = vdi->e()->ti()->domain()->cast<BinOp>();
                if (bo->op()==BOT_DOTDOT) {
                  t.bt(bo->lhs()->type().bt());
                  if (t.isunknown()) {
                    throw TypeError(env.envi(), vdi->e()->loc(), "Cannot determine type of variable declaration");
                  }
                  vdi->e()->type(t);
                } else {
                  throw TypeError(env.envi(), vdi->e()->loc(), "Only ranges allowed in FlatZinc type inst");
                }
                break;
              }
              case Expression::E_ID:
              {
                ASTStringMap<int>::t::iterator it = declMap.find(vdi->e()->ti()->domain()->cast<Id>()->v());
                if (it == declMap.end()) {
                  throw TypeError(env.envi(), vdi->e()->loc(), "Cannot determine type of variable declaration");
                }
                t.bt((*m)[it->second]->cast<VarDeclI>()->e()->type().bt());
                if (t.isunknown()) {
                  throw TypeError(env.envi(), vdi->e()->loc(), "Cannot determine type of variable declaration");
                }
                vdi->e()->type(t);
                break;
              }
              case Expression::E_SETLIT:
              {
                SetLit* sl = vdi->e()->ti()->domain()->cast<SetLit>();
                t.bt(Type::BT_INT);
                vdi->e()->type(t);
                break;
              }
              default:
                throw TypeError(env.envi(), vdi->e()->loc(), "Cannot determine type of variable declaration");
            }
          } else {
            throw TypeError(env.envi(), vdi->e()->loc(), "Cannot determine type of variable declaration");
          }
        }
      }
    }
  }

  void output_var_desc_json(Env& env, VarDecl* vd, std::ostream& os) {
    os << "    \"" << *vd->id() << "\" : {";
    os << "\"type\" : ";
    switch (vd->type().bt()) {
      case Type::BT_INT: os << "\"int\""; break;
      case Type::BT_BOOL: os << "\"bool\""; break;
      case Type::BT_FLOAT: os << "\"float\""; break;
      case Type::BT_STRING: os << "\"string\""; break;
      case Type::BT_ANN: os << "\"ann\""; break;
      default: os << "\"?\""; break;
    }
    if (vd->type().ot()==Type::OT_OPTIONAL) {
      os << ", \"optional\" : true";
    }
    if (vd->type().st()==Type::ST_SET) {
      os << ", \"set\" : true";
    }
    if (vd->type().dim() > 0) {
      os << ", \"dim\" : " << vd->type().dim();
    }
    os << "}";
  }
  
  void output_model_interface(Env& env, Model* m, std::ostream& os) {
    std::ostringstream oss_input;
    std::ostringstream oss_output;
    bool had_input = false;
    bool had_output = false;
    for (VarDeclIterator vds = m->begin_vardecls(); vds != m->end_vardecls(); ++vds) {
      if (vds->e()->type().ispar() && (vds->e()->e()==NULL || vds->e()->e()==constants().absent)) {
        if (had_input) oss_input << ",\n";
        output_var_desc_json(env, vds->e(), oss_input);
        had_input = true;
      } else if (vds->e()->type().isvar() && (vds->e()->e()==NULL || vds->e()->ann().contains(constants().ann.add_to_output))) {
        if (had_output) oss_output << ",\n";
        output_var_desc_json(env, vds->e(), oss_output);
        had_output = true;
      }
    }
    os << "{\n  \"input\" : {\n" << oss_input.str() << "\n  },\n  \"output\" : {\n" << oss_output.str() << "\n  }";
    os << ",\n  \"method\": \"";
    if (m->solveItem()) {
      switch (m->solveItem()->st()) {
        case SolveI::ST_MIN: os << "min"; break;
        case SolveI::ST_MAX: os << "max"; break;
        case SolveI::ST_SAT: os << "sat"; break;
      }
    }
    os << "\"";
    os << "\n}\n";
  }
  
}<|MERGE_RESOLUTION|>--- conflicted
+++ resolved
@@ -1414,12 +1414,7 @@
       if (FunctionI* fi = _model->matchFn(_env,call.id(),args,true)) {
         bool cv = false;
         for (unsigned int i=0; i<args.size(); i++) {
-<<<<<<< HEAD
-
           if(Comprehension* c = call.arg(i)->dyn_cast<Comprehension>()) {
-=======
-          if(Comprehension* c = call.args()[i]->dyn_cast<Comprehension>()) {
->>>>>>> 28425766
             Type t_before = c->e()->type();
             Type t = fi->argtype(_env,args,i);
             t.dim(0);
