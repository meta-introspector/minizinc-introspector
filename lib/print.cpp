#include <minizinc/print.hh>

#include <sstream>

namespace MiniZinc {

int precedence(const Expression* e) {
	if (const BinOp* bo = e->dyn_cast<BinOp>()) {
		switch (bo->_op) {
		case BOT_EQUIV:
			return 1200;
		case BOT_IMPL:
			return 1100;
		case BOT_RIMPL:
			return 1100;
		case BOT_OR:
			return 1000;
		case BOT_XOR:
			return 1000;
		case BOT_AND:
			return 900;
		case BOT_LE:
			return 800;
		case BOT_LQ:
			return 800;
		case BOT_GR:
			return 800;
		case BOT_GQ:
			return 800;
		case BOT_EQ:
			return 800;
		case BOT_NQ:
			return 800;
		case BOT_IN:
			return 700;
		case BOT_SUBSET:
			return 700;
		case BOT_SUPERSET:
			return 700;
		case BOT_UNION:
			return 600;
		case BOT_DIFF:
			return 600;
		case BOT_SYMDIFF:
			return 600;
		case BOT_DOTDOT:
			return 500;
		case BOT_PLUS:
			return 400;
		case BOT_MINUS:
			return 400;
		case BOT_MULT:
			return 300;
		case BOT_IDIV:
			return 300;
		case BOT_MOD:
			return 300;
		case BOT_DIV:
			return 300;
		case BOT_INTERSECT:
			return 300;
		case BOT_PLUSPLUS:
			return 200;
		default:
			assert(false);
			return -1;
		}
	} else {
		return 0;
	}
}

enum Parentheses {
	PN_LEFT = 1, PN_RIGHT = 2
};

Parentheses needParens(const BinOp* bo, const Expression* left,
		const Expression* right) {
	int pbo = precedence(bo);
	int pl = precedence(left);
	int pr = precedence(right);
	int ret = (pbo < pl) || (pbo == pl && pbo == 200);
	ret += (pbo < pr) || (pbo == pr && pbo != 200);
	return static_cast<Parentheses>(ret);
}

template<class T>
class ExpressionMapper {
protected:
	T& _t;
public:
	ExpressionMapper(T& t) :
			_t(t) {
	}
	typename T::ret map(Expression* e) {
		switch (e->_eid) {
		case Expression::E_INTLIT:
			return _t.mapIntLit(*e->cast<IntLit>());
		case Expression::E_FLOATLIT:
			return _t.mapFloatLit(*e->cast<FloatLit>());
		case Expression::E_SETLIT:
			return _t.mapSetLit(*e->cast<SetLit>());
		case Expression::E_BOOLLIT:
			return _t.mapBoolLit(*e->cast<BoolLit>());
		case Expression::E_STRINGLIT:
			return _t.mapStringLit(*e->cast<StringLit>());
		case Expression::E_ID:
			return _t.mapId(*e->cast<Id>());
		case Expression::E_ANON:
			return _t.mapAnonVar(*e->cast<AnonVar>());
		case Expression::E_ARRAYLIT:
			return _t.mapArrayLit(*e->cast<ArrayLit>());
		case Expression::E_ARRAYACCESS:
			return _t.mapArrayAccess(*e->cast<ArrayAccess>());
		case Expression::E_COMP:
			return _t.mapComprehension(*e->cast<Comprehension>());
		case Expression::E_ITE:
			return _t.mapITE(*e->cast<ITE>());
		case Expression::E_BINOP:
			return _t.mapBinOp(*e->cast<BinOp>());
		case Expression::E_UNOP:
			return _t.mapUnOp(*e->cast<UnOp>());
		case Expression::E_CALL:
			return _t.mapCall(*e->cast<Call>());
		case Expression::E_VARDECL:
			return _t.mapVarDecl(*e->cast<VarDecl>());
		case Expression::E_LET:
			return _t.mapLet(*e->cast<Let>());
		case Expression::E_ANN:
			return _t.mapAnnotation(*e->cast<Annotation>());
		case Expression::E_TI:
			return _t.mapTiExpr(*e->cast<TiExpr>());
		default:
			assert(false);
			break;
		}
	}
};

std::string expressionToString(Expression* e);
std::string tiexpressionToString(BaseTiExpr* e) {
	switch (e->_tiid) {
	case BaseTiExpr::TI_INT: {
		IntTiExpr* ie = static_cast<IntTiExpr*>(e);
		if (ie->_domain)
			return expressionToString(ie->_domain);
		else
			return "int";
	}
	case BaseTiExpr::TI_FLOAT: {
		FloatTiExpr* fe = static_cast<FloatTiExpr*>(e);
		if (fe->_domain)
			return expressionToString(fe->_domain);
		else
			return "float";
	}
	case BaseTiExpr::TI_BOOL:
		return "bool";
	case BaseTiExpr::TI_STRING:
		return "string";
	case BaseTiExpr::TI_ANN:
		return "ann";
	default:
		assert(false);
		break;
	}
}

class ExpressionStringMapper {
public:
	typedef std::string ret;
	ret mapIntLit(const IntLit& il) {
		std::ostringstream oss;
		oss << il._v;
		return oss.str();
	}
	ret mapFloatLit(const FloatLit& fl) {
		std::ostringstream oss;
		oss << fl._v;
		return oss.str();
	}
	ret mapSetLit(const SetLit& sl) {
		std::ostringstream oss;
		oss << "{";
		for (unsigned int i = 0; i < sl._v->size(); i++) {
			oss << expressionToString((*sl._v)[i]);
			if (i < sl._v->size() - 1)
				oss << ", ";
		}
		oss << "}";
		return oss.str();
	}
	ret mapBoolLit(const BoolLit& bl) {
		return bl._v ? "true" : "false";
	}
	ret mapStringLit(const StringLit& sl) {
		std::ostringstream oss;
		oss << "\"" << sl._v << "\"";
		return oss.str();
	}
	ret mapId(const Id& id) {
		return id._v->str();
	}
	ret mapAnonVar(const AnonVar& av) {
		return "_";
	}
	ret mapArrayLit(const ArrayLit& al) {
		/// TODO: handle multi-dimensional arrays
		std::ostringstream oss;
		oss << "[";
		for (unsigned int i = 0; i < al._v->size(); i++) {
			oss << expressionToString((*al._v)[i]);
			if (i < al._v->size() - 1)
				oss << ", ";
		}
		oss << "]";
		return oss.str();
	}
	ret mapArrayAccess(const ArrayAccess& aa) {
		std::ostringstream oss;
		oss << expressionToString(aa._v);
		oss << "[";
		for (unsigned int i = 0; i < aa._idx->size(); i++) {
			oss << expressionToString((*aa._idx)[i]);
			if (i < aa._idx->size() - 1)
				oss << ", ";
		}
		oss << "]";
		return oss.str();
	}
	ret mapComprehension(const Comprehension& c) {
		std::ostringstream oss;
		oss << (c._set ? "{" : "[");
		oss << expressionToString(c._e);
		oss << " | ";
		for (unsigned int i = 0; i < c._g->size(); i++) {
			Generator* g = (*c._g)[i];
			for (unsigned int j = 0; j < g->_v->size(); j++) {
				oss << (*g->_v)[j]->_id;
				if (j < g->_v->size() - 1)
					oss << ", ";
			}
			oss << " in " << expressionToString(g->_in);
			if (i < c._g->size() - 1)
				oss << ", ";
		}
		if (c._where != NULL)
			oss << " where " << expressionToString(c._where);
		oss << (c._set ? "}" : "]");
		return oss.str();
	}
	ret mapITE(const ITE& ite) {
		std::ostringstream oss;
		for (unsigned int i = 0; i < ite._e_if->size(); i++) {
			oss << (i == 0 ? "if " : " elseif ");
			oss << expressionToString((*ite._e_if)[i].first);
			oss << " then ";
			oss << expressionToString((*ite._e_if)[i].second);
		}
		oss << " else ";
		oss << expressionToString(ite._e_else);
		oss << " endif";
		return oss.str();
	}
	ret mapBinOp(const BinOp& bo) {
		std::ostringstream oss;
		Parentheses ps = needParens(&bo, bo._e0, bo._e1);
		if (ps & PN_LEFT)
			oss << "(";
		oss << expressionToString(bo._e0);
		if (ps & PN_LEFT)
			oss << ")";
		switch (bo._op) {
		case BOT_PLUS:
			oss << "+";
			break;
		case BOT_MINUS:
			oss << "-";
			break;
		case BOT_MULT:
			oss << "*";
			break;
		case BOT_DIV:
			oss << "/";
			break;
		case BOT_IDIV:
			oss << " div ";
			break;
		case BOT_MOD:
			oss << " mod ";
			break;
		case BOT_LE:
			oss << "<";
			break;
		case BOT_LQ:
			oss << "<=";
			break;
		case BOT_GR:
			oss << ">";
			break;
		case BOT_GQ:
			oss << ">=";
			break;
		case BOT_EQ:
			oss << "==";
			break;
		case BOT_NQ:
			oss << "!=";
			break;
		case BOT_IN:
			oss << " in ";
			break;
		case BOT_SUBSET:
			oss << " subset ";
			break;
		case BOT_SUPERSET:
			oss << " superset ";
			break;
		case BOT_UNION:
			oss << " union ";
			break;
		case BOT_DIFF:
			oss << " diff ";
			break;
		case BOT_SYMDIFF:
			oss << " symdiff ";
			break;
		case BOT_INTERSECT:
			oss << " intersect ";
			break;
		case BOT_PLUSPLUS:
			oss << "++";
			break;
		case BOT_EQUIV:
			oss << " <-> ";
			break;
		case BOT_IMPL:
			oss << " -> ";
			break;
		case BOT_RIMPL:
			oss << " <- ";
			break;
		case BOT_OR:
			oss << " \\/ ";
			break;
		case BOT_AND:
			oss << " /\\ ";
			break;
		case BOT_XOR:
			oss << " xor ";
			break;
		case BOT_DOTDOT:
			oss << "..";
			break;
		default:
			assert(false);
			break;
		}
		if (ps & PN_RIGHT)
			oss << "(";
		oss << expressionToString(bo._e1);
		if (ps & PN_RIGHT)
			oss << ")";
		return oss.str();
	}
	ret mapUnOp(const UnOp& uo) {
		std::ostringstream oss;
		switch (uo._op) {
		case UOT_NOT:
			oss << "not ";
			break;
		case UOT_PLUS:
			oss << "+";
			break;
		case UOT_MINUS:
			oss << "-";
			break;
		default:
			assert(false);
			break;
		}
		bool needParen = (uo._e0->isa<BinOp>() || uo._e0->isa<UnOp>());
		if (needParen)
			oss << "(";
		oss << expressionToString(uo._e0);
		if (needParen)
			oss << ")";
		return oss.str();
	}
	ret mapCall(const Call& c) {
		std::ostringstream oss;
		oss << c._id << "(";
		for (unsigned int i = 0; i < c._args->size(); i++) {
			oss << expressionToString((*c._args)[i]);
			if (i < c._args->size() - 1)
				oss << ", ";
		}
		oss << ")";
		return oss.str();
	}
	ret mapVarDecl(const VarDecl& vd) {
		std::ostringstream oss;
		oss << expressionToString(vd._ti);
		oss << ": " << vd._id;
		if (vd._e)
			oss << " = " << expressionToString(vd._e);
		return oss.str();
	}
	ret mapLet(const Let& l) {
		std::ostringstream oss;
		oss << "let {";
		for (unsigned int i = 0; i < l._let->size(); i++) {
			Expression* li = (*l._let)[i];
			if (!li->isa<VarDecl>())
				oss << "constraint ";
			oss << expressionToString(li);
			if (i < l._let->size() - 1)
				oss << "; ";
		}
		oss << "} in ";
		oss << "(" << expressionToString(l._in) << ")";
		return oss.str();
	}
	ret mapAnnotation(const Annotation& an) {
		std::ostringstream oss;
		const Annotation* a = &an;
		while (a) {
			oss << " :: " << expressionToString(a->_e);
			a = a->_a;
		}
		return oss.str();
	}
	ret mapTiExpr(const TiExpr& ti) {
		std::ostringstream oss;
		if (ti.isarray()) {
			oss << "array[";
			for (unsigned int i = 0; i < ti._ranges->size(); i++) {
				oss << tiexpressionToString((*ti._ranges)[i]);
				if (i < ti._ranges->size() - 1)
					oss << ", ";
			}
			oss << "] of ";
		}
		if (ti.isvar())
			oss << "var ";
		if (ti.isset())
			oss << "set of ";
		oss << tiexpressionToString(ti._ti);
		return oss.str();
	}
};

std::string expressionToString(Expression* e) {
	ExpressionStringMapper esm;
	ExpressionMapper<ExpressionStringMapper> em(esm);
	std::string s = em.map(e);
	if (e->_ann)
		s += em.map(e->_ann);
	return s;
}

template<class T>
class ItemMapper {
protected:
	T& _t;
public:
	ItemMapper(T& t) :
			_t(t) {
	}
	typename T::ret map(Item* i) {
		switch (i->_iid) {
		case Item::II_INC:
			return _t.mapIncludeI(*i->cast<IncludeI>());
		case Item::II_VD:
			return _t.mapVarDeclI(*i->cast<VarDeclI>());
		case Item::II_ASN:
			return _t.mapAssignI(*i->cast<AssignI>());
		case Item::II_CON:
			return _t.mapConstraintI(*i->cast<ConstraintI>());
		case Item::II_SOL:
			return _t.mapSolveI(*i->cast<SolveI>());
		case Item::II_OUT:
			return _t.mapOutputI(*i->cast<OutputI>());
		case Item::II_PRED:
			return _t.mapPredicateI(*i->cast<PredicateI>());
		case Item::II_FUN:
			return _t.mapFunctionI(*i->cast<FunctionI>());
		default:
			assert(false);
			break;
		}
	}
};

class ItemStringMapper {
public:
	typedef std::string ret;
	ret mapIncludeI(const IncludeI& ii) {
		std::ostringstream oss;
		oss << "include \"" << ii._f << "\";";
		return oss.str();
	}
	ret mapVarDeclI(const VarDeclI& vi) {
		std::ostringstream oss;
		oss << expressionToString(vi._e) << ";";
		return oss.str();
	}
	ret mapAssignI(const AssignI& ai) {
		std::ostringstream oss;
		oss << ai._id << " = " << expressionToString(ai._e) << ";";
		return oss.str();
	}
	ret mapConstraintI(const ConstraintI& ci) {
		std::ostringstream oss;
		oss << "constraint " << expressionToString(ci._e) << ";";
		return oss.str();
	}
	ret mapSolveI(const SolveI& si) {
		std::ostringstream oss;
		oss << "solve";
		if (si._ann)
			oss << expressionToString(si._ann);
		switch (si._st) {
		case SolveI::ST_SAT:
			oss << " satisfy";
			break;
		case SolveI::ST_MIN:
			oss << " minimize " << expressionToString(si._e);
			break;
		case SolveI::ST_MAX:
			oss << " maximize " << expressionToString(si._e);
			break;
		}
		oss << ";";
		return oss.str();

	}
	ret mapOutputI(const OutputI& oi) {
		std::ostringstream oss;
		oss << "output " << expressionToString(oi._e) << ";";
		return oss.str();
	}
	ret mapPredicateI(const PredicateI& pi) {
		std::ostringstream oss;
		oss << (pi._test ? "test " : "predicate ") << pi._id;
		if (!pi._params->empty()) {
			oss << "(";
			for (unsigned int i = 0; i < pi._params->size(); i++) {
				oss << expressionToString((*pi._params)[i]);
				if (i < pi._params->size() - 1)
					oss << "; ";
			}
			oss << ")";
		}
		if (pi._ann)
			oss << expressionToString(pi._ann);
		if (pi._e) {
			oss << " = " << expressionToString(pi._e);
		}
		oss << ";";
		return oss.str();
	}
	ret mapFunctionI(const FunctionI& fi) {
		std::ostringstream oss;
		if (fi._ti->isann() && fi._e == NULL) {
			oss << "annotation " << fi._id;
		} else {
			oss << "function " << expressionToString(fi._ti) << " : " << fi._id;
		}
		if (!fi._params->empty()) {
			oss << "(";
			for (unsigned int i = 0; i < fi._params->size(); i++) {
				oss << expressionToString((*fi._params)[i]);
				if (i < fi._params->size() - 1)
					oss << "; ";
			}
			oss << ")";
		}
		if (fi._ann)
			oss << expressionToString(fi._ann);
		if (fi._e) {
			oss << " = " << expressionToString(fi._e);
		}
		oss << ";";
		return oss.str();
	}
};

void print(std::ostream& os, Model* m) {
	ItemStringMapper ism;
	ItemMapper<ItemStringMapper> im(ism);
	for (unsigned int i = 0; i < m->_items.size(); i++) {
		os << im.map(m->_items[i]) << std::endl;
	}
}

Document* expressionToDocument(Expression* e);
Document* tiexpressionToDocument(BaseTiExpr* e) {
	switch (e->_tiid) {
	case BaseTiExpr::TI_INT: {
		IntTiExpr* ie = static_cast<IntTiExpr*>(e);
		if (ie->_domain)
			return expressionToDocument(ie->_domain);
		else
			return new StringDocument("int");
	}
	case BaseTiExpr::TI_FLOAT: {
		FloatTiExpr* fe = static_cast<FloatTiExpr*>(e);
		if (fe->_domain)
			return expressionToDocument(fe->_domain);
		else
			return new StringDocument("float");
	}
	case BaseTiExpr::TI_BOOL:
		return new StringDocument("bool");
	case BaseTiExpr::TI_STRING:
		return new StringDocument("string");
	case BaseTiExpr::TI_ANN:
		return new StringDocument("ann");
	default:
		assert(false);
		break;
	}
}

class ExpressionDocumentMapper {
public:
	typedef Document* ret;
	ret mapIntLit(const IntLit& il) {
		std::ostringstream oss;
		oss << il._v;
		return new StringDocument(oss.str());
	}
	ret mapFloatLit(const FloatLit& fl) {

		std::ostringstream oss;
		oss << fl._v;
		return new StringDocument(oss.str());
	}
	ret mapSetLit(const SetLit& sl) {
		DocumentList* dl = new DocumentList("{", ", ", "}", true);
		for (unsigned int i = 0; i < sl._v->size(); i++) {
			dl->addDocumentToList(expressionToDocument(((*sl._v)[i])));
		}
		return dl;
	}
	ret mapBoolLit(const BoolLit& bl) {
		return new StringDocument(std::string(bl._v ? "true" : "false"));
	}
	ret mapStringLit(const StringLit& sl) {
		std::ostringstream oss;
		oss << "\"" << sl._v << "\"";
		return new StringDocument(oss.str());

	}
	ret mapId(const Id& id) {
		return new StringDocument(id._v->str());
	}
	ret mapAnonVar(const AnonVar& av) {
		return new StringDocument("_");
	}
	ret mapArrayLit(const ArrayLit& al) {
		/// TODO: handle multi-dimensional arrays
		DocumentList* dl = new DocumentList("[", ", ", "]");
		for (unsigned int i = 0; i < al._v->size(); i++)
			dl->addDocumentToList(expressionToDocument((*al._v)[i]));
		return dl;
	}
	ret mapArrayAccess(const ArrayAccess& aa) {
		DocumentList* dl = new DocumentList("", "", "");

		dl->addDocumentToList(expressionToDocument(aa._v));
		DocumentList* args = new DocumentList("[", ", ", "]");
		for (unsigned int i = 0; i < aa._idx->size(); i++) {
			args->addDocumentToList(expressionToDocument((*aa._idx)[i]));
		}
		dl->addDocumentToList(args);
		return dl;
	}
	ret mapComprehension(const Comprehension& c) {
		std::ostringstream oss;
		DocumentList* dl;
		if (c._set)
			dl = new DocumentList("{ ", " | ", " }");
		else
			dl = new DocumentList("[ ", " | ", " ]");
		dl->addDocumentToList(expressionToDocument(c._e));
		DocumentList* generators = new DocumentList("", ", ", "");
		for (unsigned int i = 0; i < c._g->size(); i++) {
			Generator* g = (*c._g)[i];
			DocumentList* gen = new DocumentList("", "", "");
			for (unsigned int j = 0; j < g->_v->size(); j++) {
				gen->addStringToList((*g->_v)[j]->_id->str());

			}
			gen->addStringToList(" in ");
			gen->addDocumentToList(expressionToDocument(g->_in));
			generators->addDocumentToList(gen);
		}
		dl->addDocumentToList(generators);
		if (c._where != NULL) {

			dl->addStringToList(" where ");
			dl->addDocumentToList(expressionToDocument(c._where));
		}

		return dl;
	}
	ret mapITE(const ITE& ite) {

		DocumentList* dl = new DocumentList("", "", "");
		for (unsigned int i = 0; i < ite._e_if->size(); i++) {
			std::string beg = (i == 0 ? "if " : " elseif ");
			dl->addStringToList(beg);
			dl->addDocumentToList(expressionToDocument((*ite._e_if)[i].first));
			dl->addStringToList(" then ");

			DocumentList* ifdoc = new DocumentList("", "", "", false);
			ifdoc->addBreakPoint();
			ifdoc->addDocumentToList(
					expressionToDocument((*ite._e_if)[i].second));
			dl->addDocumentToList(ifdoc);
		}
		dl->addBreakPoint();
		dl->addStringToList("else ");

		DocumentList* elsedoc = new DocumentList("", "", "", false);
		elsedoc->addBreakPoint();
		elsedoc->addDocumentToList(expressionToDocument(ite._e_else));
		dl->addDocumentToList(elsedoc);
		dl->addBreakPoint();
		dl->addStringToList("endif");

		return dl;
	}
	ret mapBinOp(const BinOp& bo) {
		Parentheses ps = needParens(&bo, bo._e0, bo._e1);
		DocumentList* opLeft;
		DocumentList* dl;
		DocumentList* opRight;
		bool linebreak = false;
		if (ps & PN_LEFT)
			opLeft = new DocumentList("(", " ", ")");
		else
			opLeft = new DocumentList("", " ", "");
		opLeft->addDocumentToList(expressionToDocument(bo._e0));
		std::string op;
		switch (bo._op) {
		case BOT_PLUS:
			op = "+";
			break;
		case BOT_MINUS:
			op = "-";
			break;
		case BOT_MULT:
			op = "*";
			break;
		case BOT_DIV:
			op = "/";
			break;
		case BOT_IDIV:
			op = " div ";
			break;
		case BOT_MOD:
			op = " mod ";
			break;
		case BOT_LE:
			op = "<";
			break;
		case BOT_LQ:
			op = "<=";
			break;
		case BOT_GR:
			op = ">";
			break;
		case BOT_GQ:
			op = ">=";
			break;
		case BOT_EQ:
			op = "==";
			break;
		case BOT_NQ:
			op = "!=";
			break;
		case BOT_IN:
			op = " in ";
			break;
		case BOT_SUBSET:
			op = " subset ";
			break;
		case BOT_SUPERSET:
			op = " superset ";
			break;
		case BOT_UNION:
			op = " union ";
			break;
		case BOT_DIFF:
			op = " diff ";
			break;
		case BOT_SYMDIFF:
			op = " symdiff ";
			break;
		case BOT_INTERSECT:
			op = " intersect ";
			break;
		case BOT_PLUSPLUS:
			op = "++";
			break;
		case BOT_EQUIV:
			op = " <-> ";
			break;
		case BOT_IMPL:
			op = " -> ";
			break;
		case BOT_RIMPL:
			op = " <- ";
			break;
		case BOT_OR:
			op = " \\/ ";
			linebreak = true;
			break;
		case BOT_AND:
			op = " /\\ ";
			linebreak = true;
			break;
		case BOT_XOR:
			op = " xor ";
			break;
		case BOT_DOTDOT:
			op = "..";
			break;
		default:
			assert(false);
			break;
		}
		dl = new DocumentList("", op, "");

		if (ps & PN_RIGHT)
			opRight = new DocumentList("(", " ", ")");
		else
			opRight = new DocumentList("", "", "");
		opRight->addDocumentToList(expressionToDocument(bo._e1));
		dl->addDocumentToList(opLeft);
		if (linebreak)
			dl->addBreakPoint();
		dl->addDocumentToList(opRight);

		return dl;
	}
	ret mapUnOp(const UnOp& uo) {
		DocumentList* dl = new DocumentList("", "", "");
		std::string op;
		switch (uo._op) {
		case UOT_NOT:
			op = "not ";
			break;
		case UOT_PLUS:
			op = "+";
			break;
		case UOT_MINUS:
			op = "-";
			break;
		default:
			assert(false);
			break;
		}
		dl->addStringToList(op);
		DocumentList* unop;
		bool needParen = (uo._e0->isa<BinOp>() || uo._e0->isa<UnOp>());
		if (needParen)
			unop = new DocumentList("(", " ", ")");
		else
			unop = new DocumentList("", " ", "");

		unop->addDocumentToList(expressionToDocument(uo._e0));
		dl->addDocumentToList(unop);
		return dl;
	}
	ret mapCall(const Call& c) {
		if (c._args->size() == 1) {
			/*
			 * if we have only one argument, and this is an array comprehension,
			 * we convert it into the following syntax
			 * forall (f(i,j) | i in 1..10)
			 * -->
			 * forall (i in 1..10) (f(i,j))
			 */

			Expression* e = (*c._args)[0];
			if (e->isa<Comprehension>()) {
				Comprehension* com = e->cast<Comprehension>();
				if (!com->_set) {
					DocumentList* dl = new DocumentList("", " ", "");
					dl->addStringToList(c._id->str());
					DocumentList* args = new DocumentList("", " ", "", false);
					DocumentList* generators = new DocumentList("(", ", ", ")");
					for (unsigned int i = 0; i < com->_g->size(); i++) {
						Generator* g = (*com->_g)[i];
						DocumentList* gen = new DocumentList("", "", "");
						for (unsigned int j = 0; j < g->_v->size(); j++) {
							gen->addStringToList((*g->_v)[j]->_id->str());
						}
						gen->addStringToList(" in ");
						gen->addDocumentToList(expressionToDocument(g->_in));
						generators->addDocumentToList(gen);
					}
					args->addDocumentToList(generators);
					args->addStringToList("(");
					args->addBreakPoint();
					args->addDocumentToList(expressionToDocument(com->_e));
					args->addBreakPoint();
					args->addStringToList(")");
					dl->addDocumentToList(args);

					return dl;
				}
			}

		}
		std::string beg = c._id->str() + "(";
		DocumentList* dl = new DocumentList(beg, ", ", ")");
		for (unsigned int i = 0; i < c._args->size(); i++) {
			dl->addDocumentToList(expressionToDocument((*c._args)[i]));
		}
		return dl;

	}
	ret mapVarDecl(const VarDecl& vd) {
		std::ostringstream oss;
		DocumentList* dl = new DocumentList("", "", "");
		dl->addDocumentToList(expressionToDocument(vd._ti));
		dl->addStringToList(": ");
		dl->addStringToList(vd._id->str());
		if (vd._e) {
			dl->addStringToList(" = ");
			dl->addDocumentToList(expressionToDocument(vd._e));
		}
		return dl;
	}
	ret mapLet(const Let& l) {
		DocumentList* letin = new DocumentList("", "", "", false);
		DocumentList* lets = new DocumentList("", " ", "", true);
		DocumentList* inexpr = new DocumentList("", "", "");

		for (unsigned int i = 0; i < l._let->size(); i++) {
			if (i != 0)
				lets->addBreakPoint();
			DocumentList* exp = new DocumentList("", " ", ";");
			Expression* li = (*l._let)[i];
			if (!li->isa<VarDecl>())
				exp->addStringToList("constraint ");
			exp->addDocumentToList(expressionToDocument(li));
			lets->addDocumentToList(exp);
			/*if(i != l._let->size()-1)
			 lets->addBreakPoint();*/
		}

		inexpr->addDocumentToList(expressionToDocument(l._in));
		letin->addBreakPoint();
		letin->addDocumentToList(lets);

		DocumentList* letin2 = new DocumentList("", "", "", false);

		letin2->addBreakPoint();
		letin2->addDocumentToList(inexpr);

		DocumentList* dl = new DocumentList("", "", "");
		dl->addStringToList("let {");
		dl->addDocumentToList(letin);
		dl->addBreakPoint();
		dl->addStringToList("} in (");
		dl->addDocumentToList(letin2);
		dl->addBreakPoint();
		dl->addStringToList(")");
		return dl;
	}
	ret mapAnnotation(const Annotation& an) {
		const Annotation* a = &an;
		DocumentList* dl = new DocumentList(":: ", " :: ", "");
		while (a) {
			Document* ann = expressionToDocument(a->_e);
			dl->addDocumentToList(ann);
			a = a->_a;
		}
		return dl;
	}
	ret mapTiExpr(const TiExpr& ti) {
		DocumentList* dl = new DocumentList("", "", "");
		if (ti.isarray()) {
			dl->addStringToList("array[");
			DocumentList* ran = new DocumentList("", ", ", "");
			for (unsigned int i = 0; i < ti._ranges->size(); i++) {
				ran->addDocumentToList(
						tiexpressionToDocument((*ti._ranges)[i]));
			}
			dl->addDocumentToList(ran);
			dl->addStringToList("] of ");
		}
		if (ti.isvar())
			dl->addStringToList("var ");
		if (ti.isset())
			dl->addStringToList("set of ");
		dl->addDocumentToList(tiexpressionToDocument(ti._ti));
		return dl;
	}
};

Document* expressionToDocument(Expression* e) {
	ExpressionDocumentMapper esm;
	ExpressionMapper<ExpressionDocumentMapper> em(esm);
	DocumentList* dl = new DocumentList("", "", "");
	Document* s = em.map(e);
	dl->addDocumentToList(s);
	if (e->_ann) {
		dl->addDocumentToList(em.map(e->_ann));
	}
	return dl;
}

class ItemDocumentMapper {
public:
	typedef Document* ret;
	ret mapIncludeI(const IncludeI& ii) {
		std::ostringstream oss;
		oss << "include \"" << ii._f << "\";";
		return new StringDocument(oss.str());
	}
	ret mapVarDeclI(const VarDeclI& vi) {
		DocumentList* dl = new DocumentList("", " ", ";");
		dl->addDocumentToList(expressionToDocument(vi._e));
		return dl;
	}
	ret mapAssignI(const AssignI& ai) {
		DocumentList* dl = new DocumentList("", " = ", ";");
		dl->addStringToList(ai._id->str());
		dl->addDocumentToList(expressionToDocument(ai._e));
		return dl;
	}
	ret mapConstraintI(const ConstraintI& ci) {
		DocumentList* dl = new DocumentList("constraint ", " ", ";");
		dl->addDocumentToList(expressionToDocument(ci._e));
		return dl;
	}
	ret mapSolveI(const SolveI& si) {
		DocumentList* dl = new DocumentList("", " ", ";");
		dl->addStringToList("solve");
		if (si._ann)
			dl->addDocumentToList(expressionToDocument(si._ann));
		switch (si._st) {
		case SolveI::ST_SAT:
			dl->addStringToList("satisfy");
			break;
		case SolveI::ST_MIN:
			dl->addStringToList("minimize");
			dl->addDocumentToList(expressionToDocument(si._e));
			break;
		case SolveI::ST_MAX:
			dl->addStringToList("maximize");
			dl->addDocumentToList(expressionToDocument(si._e));
			break;
		}
		return dl;

	}
	ret mapOutputI(const OutputI& oi) {
		DocumentList* dl = new DocumentList("output ", " ", ";");
		dl->addDocumentToList(expressionToDocument(oi._e));
		return dl;
	}
	ret mapPredicateI(const PredicateI& pi) {
		DocumentList* dl;
<<<<<<< HEAD
		dl = new DocumentList((pi._test ? "test " : "predicate "), " ", ";", 
		                      false);
		dl->addStringToList(pi._id->str());
=======
		dl = new DocumentList((pi._test ? "test " : "predicate "), " ", ";",
				false);
		dl->addStringToList(pi._id);
>>>>>>> 1618474e
		if (!pi._params->empty()) {
			DocumentList* params = new DocumentList("(", ", ", ")");
			for (unsigned int i = 0; i < pi._params->size(); i++) {
				params->addDocumentToList(
						expressionToDocument((*pi._params)[i]));
			}
			dl->addDocumentToList(params);
		}
		if (pi._ann)
			dl->addDocumentToList(expressionToDocument(pi._ann));
		if (pi._e) {
			dl->addStringToList("=");
			dl->addBreakPoint();
			dl->addDocumentToList(expressionToDocument(pi._e));
		}

		return dl;
	}
	ret mapFunctionI(const FunctionI& fi) {
		DocumentList* dl;
		if (fi._ti->isann() && fi._e == NULL) {
			dl = new DocumentList("annotation ", " ", ";", false);
			dl->addStringToList(fi._id->str());
		} else {
			dl = new DocumentList("function ", "", ";", false);
			dl->addDocumentToList(expressionToDocument(fi._ti));
<<<<<<< HEAD
			dl->addStringToList(" : ");
			dl->addStringToList(fi._id->str());
=======
			dl->addStringToList(": ");
			dl->addStringToList(fi._id);
>>>>>>> 1618474e
		}
		if (!fi._params->empty()) {
			DocumentList* params = new DocumentList("(", "; ", ")");
			for (unsigned int i = 0; i < fi._params->size(); i++) {
				params->addDocumentToList(
						expressionToDocument((*fi._params)[i]));
			}
			dl->addDocumentToList(params);
		}
		if (fi._ann){
			dl->addStringToList(" ");
			dl->addDocumentToList(expressionToDocument(fi._ann));
		}
		if (fi._e) {
			dl->addStringToList(" =");
			dl->addBreakPoint();
			dl->addDocumentToList(expressionToDocument(fi._e));
		}

		return dl;
	}
};

void printDoc(std::ostream& os, Model* m) {
	ItemDocumentMapper ism;
	ItemMapper<ItemDocumentMapper> im(ism);
	PrettyPrinter* printer = new PrettyPrinter(80);
	for (unsigned int i = 0; i < m->_items.size(); i++) {
		printer->print(im.map(m->_items[i]));
	}
	os << *printer;
}

}<|MERGE_RESOLUTION|>--- conflicted
+++ resolved
@@ -1069,15 +1069,9 @@
 	}
 	ret mapPredicateI(const PredicateI& pi) {
 		DocumentList* dl;
-<<<<<<< HEAD
-		dl = new DocumentList((pi._test ? "test " : "predicate "), " ", ";", 
-		                      false);
-		dl->addStringToList(pi._id->str());
-=======
 		dl = new DocumentList((pi._test ? "test " : "predicate "), " ", ";",
 				false);
-		dl->addStringToList(pi._id);
->>>>>>> 1618474e
+		dl->addStringToList(pi._id->str());
 		if (!pi._params->empty()) {
 			DocumentList* params = new DocumentList("(", ", ", ")");
 			for (unsigned int i = 0; i < pi._params->size(); i++) {
@@ -1104,13 +1098,8 @@
 		} else {
 			dl = new DocumentList("function ", "", ";", false);
 			dl->addDocumentToList(expressionToDocument(fi._ti));
-<<<<<<< HEAD
-			dl->addStringToList(" : ");
+			dl->addStringToList(": ");
 			dl->addStringToList(fi._id->str());
-=======
-			dl->addStringToList(": ");
-			dl->addStringToList(fi._id);
->>>>>>> 1618474e
 		}
 		if (!fi._params->empty()) {
 			DocumentList* params = new DocumentList("(", "; ", ")");
