#include <minizinc/print.hh>

#include <sstream>

namespace MiniZinc {

int precedence(const Expression* e) {
	if (const BinOp* bo = e->dyn_cast<BinOp>()) {
		switch (bo->_op) {
		case BOT_EQUIV:
			return 1200;
		case BOT_IMPL:
			return 1100;
		case BOT_RIMPL:
			return 1100;
		case BOT_OR:
			return 1000;
		case BOT_XOR:
			return 1000;
		case BOT_AND:
			return 900;
		case BOT_LE:
			return 800;
		case BOT_LQ:
			return 800;
		case BOT_GR:
			return 800;
		case BOT_GQ:
			return 800;
		case BOT_EQ:
			return 800;
		case BOT_NQ:
			return 800;
		case BOT_IN:
			return 700;
		case BOT_SUBSET:
			return 700;
		case BOT_SUPERSET:
			return 700;
		case BOT_UNION:
			return 600;
		case BOT_DIFF:
			return 600;
		case BOT_SYMDIFF:
			return 600;
		case BOT_DOTDOT:
			return 500;
		case BOT_PLUS:
			return 400;
		case BOT_MINUS:
			return 400;
		case BOT_MULT:
			return 300;
		case BOT_IDIV:
			return 300;
		case BOT_MOD:
			return 300;
		case BOT_DIV:
			return 300;
		case BOT_INTERSECT:
			return 300;
		case BOT_PLUSPLUS:
			return 200;
		default:
			assert(false);
			return -1;
		}

	} else if (e->isa<Let>()) {
		return 1300;

	} else {
		return 0;
	}
}

enum Parentheses {
	PN_LEFT = 1, PN_RIGHT = 2
};

Parentheses needParens(const BinOp* bo, const Expression* left,
		const Expression* right) {
	int pbo = precedence(bo);
	int pl = precedence(left);
	int pr = precedence(right);
	int ret = (pbo < pl) || (pbo == pl && pbo == 200);
	ret += 2 * ((pbo < pr) || (pbo == pr && pbo != 200));
	return static_cast<Parentheses>(ret);
}

template<class T>
class ExpressionMapper {
protected:
	T& _t;
public:
	ExpressionMapper(T& t) :
			_t(t) {
	}
	typename T::ret map(const Expression* e) {
		switch (e->_eid) {
		case Expression::E_INTLIT:
			return _t.mapIntLit(*e->cast<IntLit>());
		case Expression::E_FLOATLIT:
			return _t.mapFloatLit(*e->cast<FloatLit>());
		case Expression::E_SETLIT:
			return _t.mapSetLit(*e->cast<SetLit>());
		case Expression::E_BOOLLIT:
			return _t.mapBoolLit(*e->cast<BoolLit>());
		case Expression::E_STRINGLIT:
			return _t.mapStringLit(*e->cast<StringLit>());
		case Expression::E_ID:
			return _t.mapId(*e->cast<Id>());
		case Expression::E_ANON:
			return _t.mapAnonVar(*e->cast<AnonVar>());
		case Expression::E_ARRAYLIT:
			return _t.mapArrayLit(*e->cast<ArrayLit>());
		case Expression::E_ARRAYACCESS:
			return _t.mapArrayAccess(*e->cast<ArrayAccess>());
		case Expression::E_COMP:
			return _t.mapComprehension(*e->cast<Comprehension>());
		case Expression::E_ITE:
			return _t.mapITE(*e->cast<ITE>());
		case Expression::E_BINOP:
			return _t.mapBinOp(*e->cast<BinOp>());
		case Expression::E_UNOP:
			return _t.mapUnOp(*e->cast<UnOp>());
		case Expression::E_CALL:
			return _t.mapCall(*e->cast<Call>());
		case Expression::E_VARDECL:
			return _t.mapVarDecl(*e->cast<VarDecl>());
		case Expression::E_LET:
			return _t.mapLet(*e->cast<Let>());
		case Expression::E_ANN:
			return _t.mapAnnotation(*e->cast<Annotation>());
		case Expression::E_TI:
			return _t.mapTypeInst(*e->cast<TypeInst>());
		default:
			assert(false);
			break;
		}
	}
};

std::string expressionToString(const Expression* e);
std::string tiexpressionToString(const Type& type, const Expression* e) {
  std::ostringstream oss;
  switch (type._ti) {
    case Type::TI_PAR: break;
    case Type::TI_VAR: oss << "var "; break;
    case Type::TI_SVAR: oss << "svar "; break;
    case Type::TI_ANY: oss << "any "; break;
  }
  if (type._st==Type::ST_SET)
    oss << "set of ";
  if (e==NULL) {
    switch (type._bt) {
      case Type::BT_INT: oss << "int"; break;
      case Type::BT_BOOL: oss << "bool"; break;
      case Type::BT_FLOAT: oss << "float"; break;
      case Type::BT_STRING: oss << "string"; break;
      case Type::BT_ANN: oss << "ann"; break;
      case Type::BT_BOT: oss << "bot"; break;
      case Type::BT_UNKNOWN: oss << "???"; break;
    }
  } else {
    oss << expressionToString(e);
  }
  return oss.str();
}

class ExpressionStringMapper {
public:
	typedef std::string ret;
	ret mapIntLit(const IntLit& il) {
		std::ostringstream oss;
		oss << il._v;
		return oss.str();
	}
	ret mapFloatLit(const FloatLit& fl) {
		std::ostringstream oss;
		oss << fl._v;
		return oss.str();
	}
	ret mapSetLit(const SetLit& sl) {
		std::ostringstream oss;
		oss << "{";
		for (unsigned int i = 0; i < sl._v->size(); i++) {
			oss << expressionToString((*sl._v)[i]);
			if (i < sl._v->size() - 1)
				oss << ", ";
		}
		oss << "}";
		return oss.str();
	}
	ret mapBoolLit(const BoolLit& bl) {
		return bl._v ? "true" : "false";
	}
	ret mapStringLit(const StringLit& sl) {
		std::ostringstream oss;
		oss << "\"" << sl._v.str() << "\"";
		return oss.str();
	}
	ret mapId(const Id& id) {
		return id._v.str();
	}
	ret mapAnonVar(const AnonVar& av) {
		return "_";
	}
	ret mapArrayLit(const ArrayLit& al) {
		/// TODO: handle multi-dimensional arrays
		std::ostringstream oss;
		oss << "[";
		for (unsigned int i = 0; i < al._v->size(); i++) {
			oss << expressionToString((*al._v)[i]);
			if (i < al._v->size() - 1)
				oss << ", ";
		}
		oss << "]";
		return oss.str();
	}
	ret mapArrayAccess(const ArrayAccess& aa) {
		std::ostringstream oss;
		oss << expressionToString(aa._v);
		oss << "[";
		for (unsigned int i = 0; i < aa._idx->size(); i++) {
			oss << expressionToString((*aa._idx)[i]);
			if (i < aa._idx->size() - 1)
				oss << ", ";
		}
		oss << "]";
		return oss.str();
	}
	ret mapComprehension(const Comprehension& c) {
		std::ostringstream oss;
		oss << (c._set ? "{" : "[");
		oss << expressionToString(c._e);
		oss << " | ";
		for (unsigned int i = 0; i < c._g->size(); i++) {
			Generator* g = (*c._g)[i];
			for (unsigned int j = 0; j < g->_v->size(); j++) {
				oss << (*g->_v)[j]->_id.str();
				if (j < g->_v->size() - 1)
					oss << ", ";
			}
			oss << " in " << expressionToString(g->_in);
			if (i < c._g->size() - 1)
				oss << ", ";
		}
		if (c._where != NULL)
			oss << " where " << expressionToString(c._where);
		oss << (c._set ? "}" : "]");
		return oss.str();
	}
	ret mapITE(const ITE& ite) {
		std::ostringstream oss;
		for (unsigned int i = 0; i < ite._e_if->size(); i++) {
			oss << (i == 0 ? "if " : " elseif ");
			oss << expressionToString((*ite._e_if)[i].first);
			oss << " then ";
			oss << expressionToString((*ite._e_if)[i].second);
		}
		oss << " else ";
		oss << expressionToString(ite._e_else);
		oss << " endif";
		return oss.str();
	}
	ret mapBinOp(const BinOp& bo) {
		std::ostringstream oss;
		Parentheses ps = needParens(&bo, bo._e0, bo._e1);
		if (ps & PN_LEFT)
			oss << "(";
		oss << expressionToString(bo._e0);
		if (ps & PN_LEFT)
			oss << ")";
		switch (bo._op) {
		case BOT_PLUS:
			oss << "+";
			break;
		case BOT_MINUS:
			oss << "-";
			break;
		case BOT_MULT:
			oss << "*";
			break;
		case BOT_DIV:
			oss << "/";
			break;
		case BOT_IDIV:
			oss << " div ";
			break;
		case BOT_MOD:
			oss << " mod ";
			break;
		case BOT_LE:
			oss << "<";
			break;
		case BOT_LQ:
			oss << "<=";
			break;
		case BOT_GR:
			oss << ">";
			break;
		case BOT_GQ:
			oss << ">=";
			break;
		case BOT_EQ:
			oss << "==";
			break;
		case BOT_NQ:
			oss << "!=";
			break;
		case BOT_IN:
			oss << " in ";
			break;
		case BOT_SUBSET:
			oss << " subset ";
			break;
		case BOT_SUPERSET:
			oss << " superset ";
			break;
		case BOT_UNION:
			oss << " union ";
			break;
		case BOT_DIFF:
			oss << " diff ";
			break;
		case BOT_SYMDIFF:
			oss << " symdiff ";
			break;
		case BOT_INTERSECT:
			oss << " intersect ";
			break;
		case BOT_PLUSPLUS:
			oss << "++";
			break;
		case BOT_EQUIV:
			oss << " <-> ";
			break;
		case BOT_IMPL:
			oss << " -> ";
			break;
		case BOT_RIMPL:
			oss << " <- ";
			break;
		case BOT_OR:
			oss << " \\/ ";
			break;
		case BOT_AND:
			oss << " /\\ ";
			break;
		case BOT_XOR:
			oss << " xor ";
			break;
		case BOT_DOTDOT:
			oss << "..";
			break;
		default:
			assert(false);
			break;
		}
		if (ps & PN_RIGHT)
			oss << "(";
		oss << expressionToString(bo._e1);
		if (ps & PN_RIGHT)
			oss << ")";
		return oss.str();
	}
	ret mapUnOp(const UnOp& uo) {
		std::ostringstream oss;
		switch (uo._op) {
		case UOT_NOT:
			oss << "not ";
			break;
		case UOT_PLUS:
			oss << "+";
			break;
		case UOT_MINUS:
			oss << "-";
			break;
		default:
			assert(false);
			break;
		}
		bool needParen = (uo._e0->isa<BinOp>() || uo._e0->isa<UnOp>());
		if (needParen)
			oss << "(";
		oss << expressionToString(uo._e0);
		if (needParen)
			oss << ")";
		return oss.str();
	}
	ret mapCall(const Call& c) {
		std::ostringstream oss;
		oss << c._id.str() << "(";
		for (unsigned int i = 0; i < c._args->size(); i++) {
			oss << expressionToString((*c._args)[i]);
			if (i < c._args->size() - 1)
				oss << ", ";
		}
		oss << ")";
		return oss.str();
	}
	ret mapVarDecl(const VarDecl& vd) {
		std::ostringstream oss;
		oss << expressionToString(vd._ti);
		oss << ": " << vd._id.str();
		if (vd._e)
			oss << " = " << expressionToString(vd._e);
		return oss.str();
	}
	ret mapLet(const Let& l) {
		std::ostringstream oss;
		oss << "let {";
		for (unsigned int i = 0; i < l._let->size(); i++) {
			Expression* li = (*l._let)[i];
			if (!li->isa<VarDecl>())
				oss << "constraint ";
			oss << expressionToString(li);
			if (i < l._let->size() - 1)
				oss << "; ";
		}
		oss << "} in ";
		oss << "(" << expressionToString(l._in) << ")";
		return oss.str();
	}
	ret mapAnnotation(const Annotation& an) {
		std::ostringstream oss;
		const Annotation* a = &an;
		while (a) {
			oss << " :: " << expressionToString(a->_e);
			a = a->_a;
		}
		return oss.str();
	}
	ret mapTypeInst(const TypeInst& ti) {
		std::ostringstream oss;
		if (ti.isarray()) {
			oss << "array[";
			for (unsigned int i = 0; i < ti._ranges->size(); i++) {
				oss << tiexpressionToString(Type::parint(),(*ti._ranges)[i]);
				if (i < ti._ranges->size() - 1)
					oss << ", ";
			}
			oss << "] of ";
		}
		oss << tiexpressionToString(ti._type,ti._domain);
		return oss.str();
	}
};

std::string expressionToString(const Expression* e) {
	ExpressionStringMapper esm;
	ExpressionMapper<ExpressionStringMapper> em(esm);
	std::string s = em.map(e);
	if (e->_ann)
		s += em.map(e->_ann);
	return s;
}

template<class T>
class ItemMapper {
protected:
	T& _t;
public:
	ItemMapper(T& t) :
			_t(t) {
	}
	typename T::ret map(Item* i) {
		switch (i->_iid) {
		case Item::II_INC:
			return _t.mapIncludeI(*i->cast<IncludeI>());
		case Item::II_VD:
			return _t.mapVarDeclI(*i->cast<VarDeclI>());
		case Item::II_ASN:
			return _t.mapAssignI(*i->cast<AssignI>());
		case Item::II_CON:
			return _t.mapConstraintI(*i->cast<ConstraintI>());
		case Item::II_SOL:
			return _t.mapSolveI(*i->cast<SolveI>());
		case Item::II_OUT:
			return _t.mapOutputI(*i->cast<OutputI>());
		case Item::II_FUN:
			return _t.mapFunctionI(*i->cast<FunctionI>());
		default:
			assert(false);
			break;
		}
	}
};

class ItemStringMapper {
public:
	typedef std::string ret;
	ret mapIncludeI(const IncludeI& ii) {
		std::ostringstream oss;
		oss << "include \"" << ii._f.str() << "\";";
		return oss.str();
	}
	ret mapVarDeclI(const VarDeclI& vi) {
		std::ostringstream oss;
		oss << expressionToString(vi._e) << ";";
		return oss.str();
	}
	ret mapAssignI(const AssignI& ai) {
		std::ostringstream oss;
		oss << ai._id.str() << " = " << expressionToString(ai._e) << ";";
		return oss.str();
	}
	ret mapConstraintI(const ConstraintI& ci) {
		std::ostringstream oss;
		oss << "constraint " << expressionToString(ci._e) << ";";
		return oss.str();
	}
	ret mapSolveI(const SolveI& si) {
		std::ostringstream oss;
		oss << "solve";
		if (si._ann)
			oss << expressionToString(si._ann);
		switch (si._st) {
		case SolveI::ST_SAT:
			oss << " satisfy";
			break;
		case SolveI::ST_MIN:
			oss << " minimize " << expressionToString(si._e);
			break;
		case SolveI::ST_MAX:
			oss << " maximize " << expressionToString(si._e);
			break;
		}
		oss << ";";
		return oss.str();

	}
	ret mapOutputI(const OutputI& oi) {
		std::ostringstream oss;
		oss << "output " << expressionToString(oi._e) << ";";
		return oss.str();
	}
	ret mapFunctionI(const FunctionI& fi) {
		std::ostringstream oss;
		if (fi._ti->_type.isann() && fi._e == NULL) {
			oss << "annotation " << fi._id.str();
		} else if (fi._ti->_type == Type::parbool()) {
		  oss << "test " << fi._id.str();
		} else if (fi._ti->_type == Type::varbool()) {
		  oss << "predicate " << fi._id.str();
		} else {
			oss << "function " << expressionToString(fi._ti) << " : "
					<< fi._id.str();
		}
		if (!fi._params->empty()) {
			oss << "(";
			for (unsigned int i = 0; i < fi._params->size(); i++) {
				oss << expressionToString((*fi._params)[i]);
				if (i < fi._params->size() - 1)
					oss << "; ";
			}
			oss << ")";
		}
		if (fi._ann)
			oss << expressionToString(fi._ann);
		if (fi._e) {
			oss << " = " << expressionToString(fi._e);
		}
		oss << ";";
		return oss.str();
	}
};

void print(std::ostream& os, Model* m) {
	ItemStringMapper ism;
	ItemMapper<ItemStringMapper> im(ism);
	for (unsigned int i = 0; i < m->_items.size(); i++) {
		os << im.map(m->_items[i]) << std::endl;
	}
}

Document* expressionToDocument(const Expression* e);
Document* tiexpressionToDocument(const Type& type, const Expression* e) {
  DocumentList* dl = new DocumentList("","","",false);
  switch (type._ti) {
    case Type::TI_PAR: break;
    case Type::TI_VAR: dl->addStringToList("var "); break;
    case Type::TI_SVAR: dl->addStringToList("svar "); break;
    case Type::TI_ANY: dl->addStringToList("any "); break;
  }
  if (type._st==Type::ST_SET)
    dl->addStringToList("set of ");
  if (e==NULL) {
    switch (type._bt) {
      case Type::BT_INT: dl->addStringToList("int"); break;
      case Type::BT_BOOL: dl->addStringToList("bool"); break;
      case Type::BT_FLOAT: dl->addStringToList("float"); break;
      case Type::BT_STRING: dl->addStringToList("string"); break;
      case Type::BT_ANN: dl->addStringToList("ann"); break;
      case Type::BT_BOT: dl->addStringToList("bot"); break;
      case Type::BT_UNKNOWN: dl->addStringToList("???"); break;
    }
  } else {
    dl->addDocumentToList(expressionToDocument(e));
  }
  return dl;
}

class ExpressionDocumentMapper {
public:
	typedef Document* ret;
	ret mapIntLit(const IntLit& il) {
		std::ostringstream oss;
		oss << il._v;
		return new StringDocument(oss.str());
	}
	ret mapFloatLit(const FloatLit& fl) {

		std::ostringstream oss;
		oss << fl._v;
		return new StringDocument(oss.str());
	}
	ret mapSetLit(const SetLit& sl) {
		DocumentList* dl = new DocumentList("{", ", ", "}", true);
		for (unsigned int i = 0; i < sl._v->size(); i++) {
			dl->addDocumentToList(expressionToDocument(((*sl._v)[i])));
		}
		return dl;
	}
	ret mapBoolLit(const BoolLit& bl) {
		return new StringDocument(std::string(bl._v ? "true" : "false"));
	}
	ret mapStringLit(const StringLit& sl) {
		std::ostringstream oss;
		oss << "\"" << sl._v.str() << "\"";
		return new StringDocument(oss.str());

	}
	ret mapId(const Id& id) {
		return new StringDocument(id._v.str());
	}
	ret mapAnonVar(const AnonVar& av) {
		return new StringDocument("_");
	}
	ret mapArrayLit(const ArrayLit& al) {
		/// TODO: handle multi-dimensional arrays
		DocumentList* dl = new DocumentList("[", ", ", "]");
		for (unsigned int i = 0; i < al._v->size(); i++)
			dl->addDocumentToList(expressionToDocument((*al._v)[i]));
		return dl;
	}
	ret mapArrayAccess(const ArrayAccess& aa) {
		DocumentList* dl = new DocumentList("", "", "");

		dl->addDocumentToList(expressionToDocument(aa._v));
		DocumentList* args = new DocumentList("[", ", ", "]");
		for (unsigned int i = 0; i < aa._idx->size(); i++) {
			args->addDocumentToList(expressionToDocument((*aa._idx)[i]));
		}
		dl->addDocumentToList(args);
		return dl;
	}
	ret mapComprehension(const Comprehension& c) {
		std::ostringstream oss;
		DocumentList* dl;
		if (c._set)
			dl = new DocumentList("{ ", " | ", " }");
		else
			dl = new DocumentList("[ ", " | ", " ]");
		dl->addDocumentToList(expressionToDocument(c._e));
		DocumentList* generators = new DocumentList("", ", ", "");
		for (unsigned int i = 0; i < c._g->size(); i++) {
			Generator* g = (*c._g)[i];
			DocumentList* gen = new DocumentList("", "", "");
			DocumentList* idents = new DocumentList("",", ","");
			for (unsigned int j = 0; j < g->_v->size(); j++) {
				idents->addStringToList((*g->_v)[j]->_id.str());
			}
			gen->addDocumentToList(idents);
			gen->addStringToList(" in ");
			gen->addDocumentToList(expressionToDocument(g->_in));
			generators->addDocumentToList(gen);
		}
		dl->addDocumentToList(generators);
		if (c._where != NULL) {

			dl->addStringToList(" where ");
			dl->addDocumentToList(expressionToDocument(c._where));
		}

		return dl;
	}
	ret mapITE(const ITE& ite) {

		DocumentList* dl = new DocumentList("", "", "");
		for (unsigned int i = 0; i < ite._e_if->size(); i++) {
			std::string beg = (i == 0 ? "if " : " elseif ");
			dl->addStringToList(beg);
			dl->addDocumentToList(expressionToDocument((*ite._e_if)[i].first));
			dl->addStringToList(" then ");

			DocumentList* ifdoc = new DocumentList("", "", "", false);
			ifdoc->addBreakPoint();
			ifdoc->addDocumentToList(
					expressionToDocument((*ite._e_if)[i].second));
			dl->addDocumentToList(ifdoc);
			dl->addStringToList(" ");
		}
		dl->addBreakPoint();
		dl->addStringToList("else ");

		DocumentList* elsedoc = new DocumentList("", "", "", false);
		elsedoc->addBreakPoint();
		elsedoc->addDocumentToList(expressionToDocument(ite._e_else));
		dl->addDocumentToList(elsedoc);
		dl->addStringToList(" ");
		dl->addBreakPoint();
		dl->addStringToList("endif");

		return dl;
	}
	ret mapBinOp(const BinOp& bo) {
		Parentheses ps = needParens(&bo, bo._e0, bo._e1);
		DocumentList* opLeft;
		DocumentList* dl;
		DocumentList* opRight;
		bool linebreak = false;
		if (ps & PN_LEFT)
			opLeft = new DocumentList("(", " ", ")");
		else
			opLeft = new DocumentList("", " ", "");
		opLeft->addDocumentToList(expressionToDocument(bo._e0));
		std::string op;
		switch (bo._op) {
		case BOT_PLUS:
			op = "+";
			break;
		case BOT_MINUS:
			op = "-";
			break;
		case BOT_MULT:
			op = "*";
			break;
		case BOT_DIV:
			op = "/";
			break;
		case BOT_IDIV:
			op = " div ";
			break;
		case BOT_MOD:
			op = " mod ";
			break;
		case BOT_LE:
			op = "<";
			break;
		case BOT_LQ:
			op = "<=";
			break;
		case BOT_GR:
			op = ">";
			break;
		case BOT_GQ:
			op = ">=";
			break;
		case BOT_EQ:
			op = "==";
			break;
		case BOT_NQ:
			op = "!=";
			break;
		case BOT_IN:
			op = " in ";
			break;
		case BOT_SUBSET:
			op = " subset ";
			break;
		case BOT_SUPERSET:
			op = " superset ";
			break;
		case BOT_UNION:
			op = " union ";
			break;
		case BOT_DIFF:
			op = " diff ";
			break;
		case BOT_SYMDIFF:
			op = " symdiff ";
			break;
		case BOT_INTERSECT:
			op = " intersect ";
			break;
		case BOT_PLUSPLUS:
			op = "++";
			linebreak = true;
			break;
		case BOT_EQUIV:
			op = " <-> ";
			break;
		case BOT_IMPL:
			op = " -> ";
			break;
		case BOT_RIMPL:
			op = " <- ";
			break;
		case BOT_OR:
			op = " \\/ ";
			linebreak = true;
			break;
		case BOT_AND:
			op = " /\\ ";
			linebreak = true;
			break;
		case BOT_XOR:
			op = " xor ";
			break;
		case BOT_DOTDOT:
			op = "..";
			break;
		default:
			assert(false);
			break;
		}
		dl = new DocumentList("", op, "");

		if (ps & PN_RIGHT)
			opRight = new DocumentList("(", " ", ")");
		else
			opRight = new DocumentList("", "", "");
		opRight->addDocumentToList(expressionToDocument(bo._e1));
		dl->addDocumentToList(opLeft);
		if (linebreak)
			dl->addBreakPoint();
		dl->addDocumentToList(opRight);

		return dl;
	}
	ret mapUnOp(const UnOp& uo) {
		DocumentList* dl = new DocumentList("", "", "");
		std::string op;
		switch (uo._op) {
		case UOT_NOT:
			op = "not ";
			break;
		case UOT_PLUS:
			op = "+";
			break;
		case UOT_MINUS:
			op = "-";
			break;
		default:
			assert(false);
			break;
		}
		dl->addStringToList(op);
		DocumentList* unop;
		bool needParen = (uo._e0->isa<BinOp>() || uo._e0->isa<UnOp>());
		if (needParen)
			unop = new DocumentList("(", " ", ")");
		else
			unop = new DocumentList("", " ", "");

		unop->addDocumentToList(expressionToDocument(uo._e0));
		dl->addDocumentToList(unop);
		return dl;
	}
	ret mapCall(const Call& c) {
		if (c._args->size() == 1) {
			/*
			 * if we have only one argument, and this is an array comprehension,
			 * we convert it into the following syntax
			 * forall (f(i,j) | i in 1..10)
			 * -->
			 * forall (i in 1..10) (f(i,j))
			 */

			Expression* e = (*c._args)[0];
			if (e->isa<Comprehension>()) {
				Comprehension* com = e->cast<Comprehension>();
				if (!com->_set) {
					DocumentList* dl = new DocumentList("", " ", "");
					dl->addStringToList(c._id.str());
					DocumentList* args = new DocumentList("", " ", "", false);
					DocumentList* generators = new DocumentList("(", ", ", ")");
					for (unsigned int i = 0; i < com->_g->size(); i++) {
						Generator* g = (*com->_g)[i];
						DocumentList* gen = new DocumentList("", "", "");
						for (unsigned int j = 0; j < g->_v->size(); j++) {
							gen->addStringToList((*g->_v)[j]->_id.str());
						}
						gen->addStringToList(" in ");
						gen->addDocumentToList(expressionToDocument(g->_in));
						generators->addDocumentToList(gen);
					}
					args->addDocumentToList(generators);
					args->addStringToList("(");
					args->addBreakPoint();
					args->addDocumentToList(expressionToDocument(com->_e));

					dl->addDocumentToList(args);
					dl->addBreakPoint();
					dl->addStringToList(")");

					return dl;
				}
			}

		}
		std::string beg = c._id.str() + "(";
		DocumentList* dl = new DocumentList(beg, ", ", ")");
		for (unsigned int i = 0; i < c._args->size(); i++) {
			dl->addDocumentToList(expressionToDocument((*c._args)[i]));
		}
		return dl;

	}
	ret mapVarDecl(const VarDecl& vd) {
		std::ostringstream oss;
		DocumentList* dl = new DocumentList("", "", "");
		dl->addDocumentToList(expressionToDocument(vd._ti));
		dl->addStringToList(": ");
		dl->addStringToList(vd._id.str());
		if (vd._e) {
			dl->addStringToList(" = ");
			dl->addDocumentToList(expressionToDocument(vd._e));
		}
		return dl;
	}
	ret mapLet(const Let& l) {
		DocumentList* letin = new DocumentList("", "", "", false);
		DocumentList* lets = new DocumentList("", " ", "", true);
		DocumentList* inexpr = new DocumentList("", "", "");
		bool ds = l._let->size() > 1;

		for (unsigned int i = 0; i < l._let->size(); i++) {
			if (i != 0)
				lets->addBreakPoint(ds);
			DocumentList* exp = new DocumentList("", " ", ";");
			Expression* li = (*l._let)[i];
			if (!li->isa<VarDecl>())
				exp->addStringToList("constraint");
			exp->addDocumentToList(expressionToDocument(li));
			lets->addDocumentToList(exp);
		}

		inexpr->addDocumentToList(expressionToDocument(l._in));
		letin->addBreakPoint(ds);
		letin->addDocumentToList(lets);

		DocumentList* letin2 = new DocumentList("", "", "", false);

		letin2->addBreakPoint();
		letin2->addDocumentToList(inexpr);

		DocumentList* dl = new DocumentList("", "", "");
		dl->addStringToList("let {");
		dl->addDocumentToList(letin);
		dl->addBreakPoint(ds);
		dl->addStringToList("} in ");
		dl->addDocumentToList(letin2);
		//dl->addBreakPoint();
		//dl->addStringToList(")");
		return dl;
	}
	ret mapAnnotation(const Annotation& an) {
		const Annotation* a = &an;
		DocumentList* dl = new DocumentList(" :: ", " :: ", "");
		while (a) {
			Document* ann = expressionToDocument(a->_e);
			dl->addDocumentToList(ann);
			a = a->_a;
		}
		return dl;
	}
	ret mapTypeInst(const TypeInst& ti) {
		DocumentList* dl = new DocumentList("", "", "");
		if (ti.isarray()) {
			dl->addStringToList("array[");
			DocumentList* ran = new DocumentList("", ", ", "");
			for (unsigned int i = 0; i < ti._ranges->size(); i++) {
				ran->addDocumentToList(
						tiexpressionToDocument(Type::parint(), (*ti._ranges)[i]));
			}
			dl->addDocumentToList(ran);
			dl->addStringToList("] of ");
		}
		dl->addDocumentToList(tiexpressionToDocument(ti._type,ti._domain));
		return dl;
	}
};

Document* expressionToDocument(const Expression* e) {
	ExpressionDocumentMapper esm;
	ExpressionMapper<ExpressionDocumentMapper> em(esm);
	DocumentList* dl = new DocumentList("", "", "");
	Document* s = em.map(e);
	dl->addDocumentToList(s);
	if (e->_ann) {
		dl->addDocumentToList(em.map(e->_ann));
	}
	return dl;
}

class ItemDocumentMapper {
public:
	typedef Document* ret;
	ret mapIncludeI(const IncludeI& ii) {
		std::ostringstream oss;
		oss << "include \"" << ii._f.str() << "\";";
		return new StringDocument(oss.str());
	}
	ret mapVarDeclI(const VarDeclI& vi) {
		DocumentList* dl = new DocumentList("", " ", ";");
		dl->addDocumentToList(expressionToDocument(vi._e));
		return dl;
	}
	ret mapAssignI(const AssignI& ai) {
		DocumentList* dl = new DocumentList("", " = ", ";");
		dl->addStringToList(ai._id.str());
		dl->addDocumentToList(expressionToDocument(ai._e));
		return dl;
	}
	ret mapConstraintI(const ConstraintI& ci) {
		DocumentList* dl = new DocumentList("constraint ", " ", ";");
		dl->addDocumentToList(expressionToDocument(ci._e));
		return dl;
	}
	ret mapSolveI(const SolveI& si) {
		DocumentList* dl = new DocumentList("", "", ";");
		dl->addStringToList("solve");
		if (si._ann)
			dl->addDocumentToList(expressionToDocument(si._ann));
		switch (si._st) {
		case SolveI::ST_SAT:
			dl->addStringToList(" satisfy");
			break;
		case SolveI::ST_MIN:
			dl->addStringToList(" minimize ");
			dl->addDocumentToList(expressionToDocument(si._e));
			break;
		case SolveI::ST_MAX:
			dl->addStringToList(" maximize ");
			dl->addDocumentToList(expressionToDocument(si._e));
			break;
		}
		return dl;

	}
	ret mapOutputI(const OutputI& oi) {
		DocumentList* dl = new DocumentList("output ", " ", ";");
		dl->addDocumentToList(expressionToDocument(oi._e));
		return dl;
	}
<<<<<<< HEAD
=======
	ret mapPredicateI(const PredicateI& pi) {
		DocumentList* dl;
		dl = new DocumentList((pi._test ? "test " : "predicate "), "", ";",
				false);
		dl->addStringToList(pi._id.str());
		if (!pi._params->empty()) {
			DocumentList* params = new DocumentList("(", ", ", ")");

			for (unsigned int i = 0; i < pi._params->size(); i++) {
				DocumentList* par = new DocumentList("", "", "");
				par->setUnbreakable(true);
				par->addDocumentToList(expressionToDocument((*pi._params)[i]));
				params->addDocumentToList(par);
			}
			dl->addDocumentToList(params);
		}
		if (pi._ann)
			dl->addDocumentToList(expressionToDocument(pi._ann));
		if (pi._e) {
			dl->addStringToList(" = ");
			dl->addBreakPoint();
			dl->addDocumentToList(expressionToDocument(pi._e));
		}

		return dl;
	}
>>>>>>> 5806e673
	ret mapFunctionI(const FunctionI& fi) {
		DocumentList* dl;
		if (fi._ti->_type.isann() && fi._e == NULL) {
			dl = new DocumentList("annotation ", " ", ";", false);
		} else if (fi._ti->_type == Type::parbool()) {
			dl = new DocumentList("test ", "", ";", false);
		} else if (fi._ti->_type == Type::varbool()) {
			dl = new DocumentList("predicate ", "", ";", false);
		} else {
			dl = new DocumentList("function ", "", ";", false);
			dl->addDocumentToList(expressionToDocument(fi._ti));
			dl->addStringToList(": ");
		}
		dl->addStringToList(fi._id.str());
		if (!fi._params->empty()) {
			DocumentList* params = new DocumentList("(", ", ", ")");
			for (unsigned int i = 0; i < fi._params->size(); i++) {
				DocumentList* par = new DocumentList("", "", "");
				par->setUnbreakable(true);
				par->addDocumentToList(expressionToDocument((*fi._params)[i]));
				params->addDocumentToList(par);
			}
			dl->addDocumentToList(params);
		}
		if (fi._ann) {
			dl->addDocumentToList(expressionToDocument(fi._ann));
		}
		if (fi._e) {
			dl->addStringToList(" = ");
			dl->addBreakPoint();
			dl->addDocumentToList(expressionToDocument(fi._e));
		}

		return dl;
	}
};

void printDoc(std::ostream& os, Model* m) {
	ItemDocumentMapper ism;
	ItemMapper<ItemDocumentMapper> im(ism);
	PrettyPrinter* printer = new PrettyPrinter(80, 4, true, true);
	for (unsigned int i = 0; i < m->_items.size(); i++) {
		Document* d = im.map(m->_items[i]);
		printer->print(d);
		delete d;
	}
	os << *printer;
	delete printer;
}

}<|MERGE_RESOLUTION|>--- conflicted
+++ resolved
@@ -1046,35 +1046,6 @@
 		dl->addDocumentToList(expressionToDocument(oi._e));
 		return dl;
 	}
-<<<<<<< HEAD
-=======
-	ret mapPredicateI(const PredicateI& pi) {
-		DocumentList* dl;
-		dl = new DocumentList((pi._test ? "test " : "predicate "), "", ";",
-				false);
-		dl->addStringToList(pi._id.str());
-		if (!pi._params->empty()) {
-			DocumentList* params = new DocumentList("(", ", ", ")");
-
-			for (unsigned int i = 0; i < pi._params->size(); i++) {
-				DocumentList* par = new DocumentList("", "", "");
-				par->setUnbreakable(true);
-				par->addDocumentToList(expressionToDocument((*pi._params)[i]));
-				params->addDocumentToList(par);
-			}
-			dl->addDocumentToList(params);
-		}
-		if (pi._ann)
-			dl->addDocumentToList(expressionToDocument(pi._ann));
-		if (pi._e) {
-			dl->addStringToList(" = ");
-			dl->addBreakPoint();
-			dl->addDocumentToList(expressionToDocument(pi._e));
-		}
-
-		return dl;
-	}
->>>>>>> 5806e673
 	ret mapFunctionI(const FunctionI& fi) {
 		DocumentList* dl;
 		if (fi._ti->_type.isann() && fi._e == NULL) {
