--- conflicted
+++ resolved
@@ -30,13 +30,8 @@
    This special exception was added by the Free Software Foundation in
    version 2.2 of Bison.  */
 
-<<<<<<< HEAD
-#ifndef YY_YY_USERS_JDEKKER_REPOSITORIES_MINIZINC_LIBMZN_BUILD_MINIZINC_PARSER_TAB_HH_INCLUDED
-# define YY_YY_USERS_JDEKKER_REPOSITORIES_MINIZINC_LIBMZN_BUILD_MINIZINC_PARSER_TAB_HH_INCLUDED
-=======
 #ifndef YY_YY_MNT_C_KLEO_REPOSITORIES_LIBMZN_ELFBUILD_INCLUDE_MINIZINC_PARSER_TAB_HH_INCLUDED
 # define YY_YY_MNT_C_KLEO_REPOSITORIES_LIBMZN_ELFBUILD_INCLUDE_MINIZINC_PARSER_TAB_HH_INCLUDED
->>>>>>> 042fae9f
 /* Debug traces.  */
 #ifndef YYDEBUG
 # define YYDEBUG 0
@@ -113,68 +108,6 @@
     MZN_INVALID_INTEGER_LITERAL = 317,
     MZN_INVALID_FLOAT_LITERAL = 318,
     MZN_UNTERMINATED_STRING = 319,
-<<<<<<< HEAD
-    MZN_INVALID_NULL = 320,
-    MZN_EQUIV = 321,
-    MZN_IMPL = 322,
-    MZN_RIMPL = 323,
-    MZN_OR = 324,
-    MZN_XOR = 325,
-    MZN_AND = 326,
-    MZN_LE = 327,
-    MZN_GR = 328,
-    MZN_LQ = 329,
-    MZN_GQ = 330,
-    MZN_EQ = 331,
-    MZN_NQ = 332,
-    MZN_IN = 333,
-    MZN_SUBSET = 334,
-    MZN_SUPERSET = 335,
-    MZN_UNION = 336,
-    MZN_DIFF = 337,
-    MZN_SYMDIFF = 338,
-    MZN_DOTDOT = 339,
-    MZN_PLUS = 340,
-    MZN_MINUS = 341,
-    MZN_MULT = 342,
-    MZN_DIV = 343,
-    MZN_IDIV = 344,
-    MZN_MOD = 345,
-    MZN_INTERSECT = 346,
-    MZN_NOT = 347,
-    MZN_PLUSPLUS = 348,
-    MZN_COLONCOLON = 349,
-    PREC_ANNO = 350,
-    MZN_EQUIV_QUOTED = 351,
-    MZN_IMPL_QUOTED = 352,
-    MZN_RIMPL_QUOTED = 353,
-    MZN_OR_QUOTED = 354,
-    MZN_XOR_QUOTED = 355,
-    MZN_AND_QUOTED = 356,
-    MZN_LE_QUOTED = 357,
-    MZN_GR_QUOTED = 358,
-    MZN_LQ_QUOTED = 359,
-    MZN_GQ_QUOTED = 360,
-    MZN_EQ_QUOTED = 361,
-    MZN_NQ_QUOTED = 362,
-    MZN_IN_QUOTED = 363,
-    MZN_SUBSET_QUOTED = 364,
-    MZN_SUPERSET_QUOTED = 365,
-    MZN_UNION_QUOTED = 366,
-    MZN_DIFF_QUOTED = 367,
-    MZN_SYMDIFF_QUOTED = 368,
-    MZN_DOTDOT_QUOTED = 369,
-    MZN_PLUS_QUOTED = 370,
-    MZN_MINUS_QUOTED = 371,
-    MZN_MULT_QUOTED = 372,
-    MZN_DIV_QUOTED = 373,
-    MZN_IDIV_QUOTED = 374,
-    MZN_MOD_QUOTED = 375,
-    MZN_INTERSECT_QUOTED = 376,
-    MZN_NOT_QUOTED = 377,
-    MZN_COLONCOLON_QUOTED = 378,
-    MZN_PLUSPLUS_QUOTED = 379
-=======
     MZN_END_OF_LINE_IN_STRING = 320,
     MZN_INVALID_NULL = 321,
     MZN_EQUIV = 322,
@@ -236,7 +169,6 @@
     MZN_NOT_QUOTED = 378,
     MZN_COLONCOLON_QUOTED = 379,
     MZN_PLUSPLUS_QUOTED = 380
->>>>>>> 042fae9f
   };
 #endif
 
@@ -289,8 +221,4 @@
 
 int yyparse (void *parm);
 
-<<<<<<< HEAD
-#endif /* !YY_YY_USERS_JDEKKER_REPOSITORIES_MINIZINC_LIBMZN_BUILD_MINIZINC_PARSER_TAB_HH_INCLUDED  */
-=======
-#endif /* !YY_YY_MNT_C_KLEO_REPOSITORIES_LIBMZN_ELFBUILD_INCLUDE_MINIZINC_PARSER_TAB_HH_INCLUDED  */
->>>>>>> 042fae9f
+#endif /* !YY_YY_MNT_C_KLEO_REPOSITORIES_LIBMZN_ELFBUILD_INCLUDE_MINIZINC_PARSER_TAB_HH_INCLUDED  */