--- conflicted
+++ resolved
@@ -379,7 +379,6 @@
                 fopts.onlyRangeDomains = flag_only_range_domains;
                 fopts.verbose = flag_verbose;
                 fopts.outputMode = flag_output_mode;
-<<<<<<< HEAD
 #ifdef HAS_GECODE
                 Options gopts;
                 gopts.setBoolParam(std::string("only-range-domains"), flag_only_range_domains);
@@ -409,11 +408,8 @@
                 }
                 passes.push_back(new CompilePass(&env, fopts, cfs, std_lib_dir+"/"+globals_dir+"/", includePaths, true));
 
+                fopts.outputObjective = flag_output_objective;
                 env = *multiPassFlatten(env, passes);
-=======
-                fopts.outputObjective = flag_output_objective;
-                ::flatten(env,fopts);
->>>>>>> 54da4559
               } catch (LocationException& e) {
                 if (flag_verbose)
                   std::cerr << std::endl;
