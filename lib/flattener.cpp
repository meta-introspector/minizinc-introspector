/* -*- mode: C++; c-basic-offset: 2; indent-tabs-mode: nil -*- */

/*
 *  Main authors:
 *     Guido Tack <guido.tack@monash.edu>
 */

/* This Source Code Form is subject to the terms of the Mozilla Public
 * License, v. 2.0. If a copy of the MPL was ! distributed with this
 * file, You can obtain one at http://mozilla.org/MPL/2.0/. */

/* A basic mzn2fzn wrapper, can be used as a plugin
 */

#ifdef _MSC_VER
#define _CRT_SECURE_NO_WARNINGS
#endif

#include <minizinc/flattener.hh>
#include <minizinc/pathfileprinter.hh>
#include <fstream>

using namespace std;
using namespace MiniZinc;

#ifndef __NO_EXPORT_FLATTENER__  // define this to avoid exporting this class here
Flattener* MiniZinc::getGlobalFlattener(bool fOutputByDefault) {
  return new Flattener(fOutputByDefault);
}
void MiniZinc::cleanupGlobalFlattener(Flattener* pFlt) {
  if (pFlt)
    delete pFlt;
}
#endif  // __NO_EXPORT_FLATTENER__

void Flattener::printVersion(ostream& os)
{
  os << "MiniZinc to FlatZinc converter, version "
     << MZN_VERSION_MAJOR << "." << MZN_VERSION_MINOR << "." << MZN_VERSION_PATCH << std::endl;
  os << "Copyright (C) 2014-" << string(__DATE__).substr(7, 4)
     << "   Monash University, NICTA, Data61" << std::endl;
}

void Flattener::printHelp(ostream& os)
{
  os
  << std::endl
  << "Flattener input options:" << std::endl
  << "  --ignore-stdlib\n    Ignore the standard libraries stdlib.mzn and builtins.mzn" << std::endl
  << "  --instance-check-only\n    Check the model instance (including data) for errors, but do not\n    convert to FlatZinc." << std::endl
  << "  -e, --model-check-only\n    Check the model (without requiring data) for errors, but do not\n    convert to FlatZinc." << std::endl
  << "  --model-interface-only\n    Only extract parameters and output variables." << std::endl
  << "  --no-optimize\n    Do not optimize the FlatZinc" << std::endl
  << "  -d <file>, --data <file>\n    File named <file> contains data used by the model." << std::endl
  << "  -D <data>, --cmdline-data <data>\n    Include the given data assignment in the model." << std::endl
  << "  --stdlib-dir <dir>\n    Path to MiniZinc standard library directory" << std::endl
  << "  -G --globals-dir --mzn-globals-dir <dir>\n    Search for included globals in <stdlib>/<dir>." << std::endl
  << "  - --input-from-stdin\n    Read problem from standard input" << std::endl
  << "  -I --search-dir\n    Additionally search for included files in <dir>." << std::endl
  << "  -D \"fMIPdomains=false\"\n    No domain unification for MIP" << std::endl
  << "  --MIPDMaxIntvEE <n>\n    Max integer domain subinterval length to enforce equality encoding, default " << opt_MIPDmaxIntvEE << std::endl
  << "  --MIPDMaxDensEE <n>\n    Max domain cardinality to N subintervals ratio\n    to enforce equality encoding, default " << opt_MIPDmaxDensEE << ", either condition triggers" << std::endl
  << "  --only-range-domains\n    When no MIPdomains: all domains contiguous, holes replaced by inequalities" << std::endl
  << "  --allow-multiple-assignments\n    Allow multiple assignments to the same variable (e.g. in dzn)" << std::endl
  << std::endl
  << "Flattener two-pass options:" << std::endl
  << "  --two-pass\n    Flatten twice to make better flattening decisions for the target" << std::endl
#ifdef HAS_GECODE
  << "  --use-gecode\n    Perform root-node-propagation with Gecode (adds --two-pass)" << std::endl
  << "  --shave\n    Probe bounds of all variables at the root node (adds --use-gecode)" << std::endl
  << "  --sac\n    Probe values of all variables at the root node (adds --use-gecode)" << std::endl
  << "  --pre-passes <n>\n    Number of times to apply shave/sac pass (0 = fixed-point, 1 = default)" << std::endl
#endif
  << "  Two-pass optimisation levels:  -O0:    Disable two-pass (default)" << std::endl
  << "    -O1:    Same as: --two-pass"
#ifdef HAS_GECODE
  << "    -O2:    Same as: --use-gecode" << std::endl
  << "    -O3:    Same as: --shave       -O4:    Same as: --sac" << std::endl
#else
  << std::endl
#endif
  << std::endl;
  os
  << "Flattener output options:" << std::endl
  << "  --no-output-ozn, -O-\n    Do not output ozn file" << std::endl
  << "  --output-base <name>\n    Base name for output files" << std::endl
  << ( fOutputByDefault ? "  -o <file>, --fzn <file>, --output-to-file <file>, --output-fzn-to-file <file>\n"
       : "  --fzn <file>, --output-fzn-to-file <file>\n" )
  << "    Filename for generated FlatZinc output" << std::endl
  << "  -O, --ozn, --output-ozn-to-file <file>\n    Filename for model output specification (-O- for none)" << std::endl
  << "  --keep-paths\n    Don't remove path annotations from FlatZinc" << std::endl
  << "  --output-paths\n    Output a symbol table (.paths file)" << std::endl
  << "  --output-paths-to-file <file>\n    Output a symbol table (.paths file) to <file>" << std::endl
  << "  --output-to-stdout, --output-fzn-to-stdout\n    Print generated FlatZinc to standard output" << std::endl
  << "  --output-ozn-to-stdout\n    Print model output specification to standard output" << std::endl
  << "  --output-paths-to-stdout\n    Output symbol table to standard output" << std::endl
  << "  --output-mode <item|dzn|json>\n    Create output according to output item (default), or output compatible\n    with dzn or json format" << std::endl
  << "  --output-objective\n    Print value of objective function in dzn or json output" << std::endl
  << "  -Werror\n    Turn warnings into errors" << std::endl
  ;
}

bool Flattener::processOption(int& i, const int argc, const char** argv)
{
  CLOParser cop( i, argc, argv );
  string buffer;
  
  if ( cop.getOption( "-I --search-dir", &buffer ) ) {
    includePaths.push_back(buffer+string("/"));
  } else if ( cop.getOption( "--ignore-stdlib" ) ) {
    flag_ignoreStdlib = true;
  } else if ( cop.getOption( "--no-typecheck") ) {
    flag_typecheck = false;
  } else if ( cop.getOption( "--instance-check-only") ) {
    flag_instance_check_only = true;
  } else if ( cop.getOption( "-e --model-check-only") ) {
    flag_model_check_only = true;
  } else if ( cop.getOption( "--model-interface-only") ) {
    flag_model_interface_only = true;
  } else if ( cop.getOption( "-v --verbose") ) {
    flag_verbose = true;
  } else if (string(argv[i])==string("--newfzn")) {
    flag_newfzn = true;
  } else if ( cop.getOption( "--no-optimize --no-optimise") ) {
    flag_optimize = false;
  } else if ( cop.getOption( "--no-output-ozn -O-") ) {
    flag_no_output_ozn = true;
  } else if ( cop.getOption( "--output-base", &flag_output_base ) ) {
  } else if ( cop.getOption(
    fOutputByDefault ?
      "-o --fzn --output-to-file --output-fzn-to-file"
      : "--fzn --output-fzn-to-file", &flag_output_fzn) ) {
  } else if ( cop.getOption( "--output-paths-to-file", &flag_output_paths) ) {
    fopts.collect_mzn_paths = true;
  } else if ( cop.getOption( "--output-paths") ) {
    fopts.collect_mzn_paths = true;
  } else if ( cop.getOption( "--output-to-stdout --output-fzn-to-stdout" ) ) {
    flag_output_fzn_stdout = true;
  } else if ( cop.getOption( "--output-ozn-to-stdout" ) ) {
    flag_output_ozn_stdout = true;
  } else if ( cop.getOption( "--output-paths-to-stdout" ) ) {
    fopts.collect_mzn_paths = true;
    flag_output_paths_stdout = true;
  } else if ( cop.getOption( "--output-mode", &buffer ) ) {
    if (buffer == "dzn") {
      flag_output_mode = FlatteningOptions::OUTPUT_DZN;
    } else if (buffer == "json") {
      flag_output_mode = FlatteningOptions::OUTPUT_JSON;
    } else if (buffer == "item") {
      flag_output_mode = FlatteningOptions::OUTPUT_ITEM;
    } else {
      goto error;
    }
  } else if ( cop.getOption( "--output-objective" ) ) {
    flag_output_objective = true;
  } else if ( cop.getOption( "- --input-from-stdin" ) ) {
      if (datafiles.size() > 0 || filenames.size() > 0)
        goto error;
      flag_stdinInput = true;
  } else if ( cop.getOption( "-d --data", &buffer ) ) {
    if (flag_stdinInput)
      goto error;
    if ( buffer.length()<=4 ||
         buffer.substr(buffer.length()-4,string::npos) != ".dzn")
      goto error;
    datafiles.push_back(buffer);
  } else if ( cop.getOption( "--stdlib-dir", &std_lib_dir ) ) {
  } else if ( cop.getOption( "-G --globals-dir --mzn-globals-dir", &globals_dir ) ) {
  } else if ( cop.getOption( "-D --cmdline-data", &buffer)) {
    if (flag_stdinInput)
      goto error;
    datafiles.push_back("cmd:/"+buffer);
  } else if ( cop.getOption( "--only-range-domains" ) ) {
    flag_only_range_domains = true;
  } else if ( cop.getOption( "--no-MIPdomains" ) ) {   // internal
    flag_noMIPdomains = true;
  } else if ( cop.getOption( "--MIPDMaxIntvEE", &opt_MIPDmaxIntvEE ) ) {
  } else if ( cop.getOption( "--MIPDMaxDensEE", &opt_MIPDmaxDensEE ) ) {
  } else if ( cop.getOption( "-Werror" ) ) {
    flag_werror = true;
  } else if (string(argv[i])=="--use-gecode") {
#ifdef HAS_GECODE
    flag_two_pass = true;
    flag_gecode = true;
#else
    std::cerr << "warning: Gecode not available. Ignoring '--use-gecode'\n";
#endif
  } else if (string(argv[i])=="--sac") {
#ifdef HAS_GECODE
    flag_two_pass = true;
    flag_gecode = true;
    flag_sac = true;
#else
    std::cerr << "warning: Gecode not available. Ignoring '--sac'\n";
#endif

  } else if (string(argv[i])=="--shave") {
#ifdef HAS_GECODE
    flag_two_pass = true;
    flag_gecode = true;
    flag_shave = true;
#else
    std::cerr << "warning: Gecode not available. Ignoring '--shave'\n";
#endif
  } else if (string(argv[i])=="--two-pass") {
    flag_two_pass = true;
  } else if (string(argv[i])=="--npass") {
    i++;
    if (i==argc) goto error;
    std::cerr << "warning: --npass option is deprecated --two-pass\n";
    int passes = atoi(argv[i]);
    if(passes == 1) flag_two_pass = false;
    else if(passes == 2) flag_two_pass = true;
  } else if (string(argv[i])=="--pre-passes") {
    i++;
    if (i==argc) goto error;
    int passes = atoi(argv[i]);
    if(passes >= 0) {
      flag_pre_passes = static_cast<unsigned int>(passes);
    }
  } else if (string(argv[i])=="-O0") {
    flag_two_pass = false;
    flag_gecode = false;
  } else if (string(argv[i])=="-O1") {
    flag_two_pass = true;
#ifdef HAS_GECODE
  } else if (string(argv[i])=="-O2") {
    flag_two_pass = true;
    flag_gecode = true;
  } else if (string(argv[i])=="-O3") {
    flag_two_pass = true;
    flag_gecode = true;
    flag_shave = true;
  } else if (string(argv[i])=="-O4") {
    flag_two_pass = true;
    flag_gecode = true;
    flag_sac = true;
    // ozn options must be after the -O<n> optimisation options
#endif
  } else if ( cop.getOption( "-O --ozn --output-ozn-to-file", &flag_output_ozn) ) {
  } else if (string(argv[i])=="--keep-paths") {
    flag_keep_mzn_paths = true;
    fopts.collect_mzn_paths = true;
  } else if (string(argv[i])=="--only-toplevel-presolve") {
    fopts.only_toplevel_paths = true;
  } else if ( cop.getOption( "--allow-multiple-assignments" ) ) {
    flag_allow_multi_assign = true;
  } else {
    if (flag_stdinInput)
      goto error;
    std::string input_file(argv[i]);
    if (input_file.length()<=4) {
      // std::cerr << "Error: cannot handle file " << input_file << "." << std::endl;
      goto error;
    }
    size_t last_dot = input_file.find_last_of('.');
    if (last_dot == string::npos) {
      goto error;
    }
    std::string extension = input_file.substr(last_dot,string::npos);
    if (extension == ".mzn" || extension ==  ".mzc" || extension == ".fzn") {
      if ( extension == ".fzn" ) {
        is_flatzinc = true;
        if ( fOutputByDefault )        // mzn2fzn mode
          goto error;
      }
      filenames.push_back(input_file);
    } else if (extension == ".dzn" || extension == ".json") {
      datafiles.push_back(input_file);
    } else {
      if ( fOutputByDefault )
        std::cerr << "Error: cannot handle file extension " << extension << "." << std::endl;
      goto error;
    }
  }
  return true;
error:
  return false;
}

Flattener::Flattener(bool fOutputByDef_)
  : fOutputByDefault(fOutputByDef_)
{
  if (char* MZNSTDLIBDIR = getenv("MZN_STDLIB_DIR")) {
    std_lib_dir = string(MZNSTDLIBDIR);
  }
}

Flattener::~Flattener()
{
  if (pEnv.get())       // ??? TODO
    if(is_flatzinc) {
      pEnv->swap();
    }
}

Env* Flattener::multiPassFlatten(const vector<unique_ptr<Pass> >& passes) {
  Env& e = *getEnv();

  Env* pre_env = &e;
  size_t npasses = passes.size();
  pre_env->envi().final_pass_no = static_cast<unsigned int>(npasses);
  Timer lasttime;
  bool verbose = false;
  for(unsigned int i=0; i<passes.size(); i++) {
    pre_env->envi().current_pass_no = i;
    if(verbose)
      std::cerr << "Start pass " << i << ":\n";

    Env* out_env = passes[i]->run(pre_env);
    if(out_env == nullptr) return nullptr;
    if(pre_env != &e && pre_env != out_env) {
      delete pre_env->model();
      delete pre_env;
    }
    pre_env = out_env;

    if(verbose)
      std::cerr << "Finish pass " << i << ": " << stoptime(lasttime) << "\n";
  }

  return pre_env;
}

void Flattener::flatten()
{
  starttime01 = std::clock();
  lasttime = starttime01;
  
  if (flag_verbose)
    printVersion(cerr);

  // controlled from redefs and command line:
//   if (beginswith(globals_dir, "linear")) {
//     flag_only_range_domains = true;
//     if (flag_verbose)
//       cerr << "Assuming a linear programming-based solver (only_range_domains)." << endl;
//   }

  if ( filenames.empty() && !flag_stdinInput ) {
    throw runtime_error( "Error: no model file given." );
  }

  if (std_lib_dir=="") {
    std::string mypath = FileUtils::progpath();
    if (!mypath.empty()) {
      if (FileUtils::file_exists(mypath+"/share/minizinc/std/builtins.mzn")) {
        std_lib_dir = mypath+"/share/minizinc";
      } else if (FileUtils::file_exists(mypath+"/../share/minizinc/std/builtins.mzn")) {
        std_lib_dir = mypath+"/../share/minizinc";
      } else if (FileUtils::file_exists(mypath+"/../../share/minizinc/std/builtins.mzn")) {
        std_lib_dir = mypath+"/../../share/minizinc";
      }
    }
  }

  if (std_lib_dir=="") {
    std::cerr << "Error: unknown minizinc standard library directory.\n"
      << "Specify --stdlib-dir on the command line or set the\n"
      << "MZN_STDLIB_DIR environment variable.\n";
    std::exit(EXIT_FAILURE);
  }

  if (globals_dir != "") {
    includePaths.insert(includePaths.begin(), std_lib_dir+"/"+globals_dir+"/");
  }
  includePaths.push_back(std_lib_dir+"/std/");

  for (unsigned int i=0; i<includePaths.size(); i++) {
    if (!FileUtils::directory_exists(includePaths[i])) {
      std::cerr << "Cannot access include directory " << includePaths[i] << "\n";
      std::exit(EXIT_FAILURE);
    }
  }

  if (flag_output_base == "") {
    if (flag_stdinInput) {
      flag_output_base = "mznout";
    } else {
      flag_output_base = filenames[0].substr(0,filenames[0].length()-4);
    }
  }
  
  if ( filenames.end() !=
      find( filenames.begin(), filenames.end(), flag_output_fzn ) ||
       datafiles.end() !=
      find( datafiles.begin(), datafiles.end(), flag_output_fzn ) ) {
    cerr << "  WARNING: fzn filename '" << flag_output_fzn
      << "' matches an input file, ignoring." << endl;
    flag_output_fzn = "";
  }
  if ( filenames.end() !=
      find( filenames.begin(), filenames.end(), flag_output_ozn ) ||
       datafiles.end() !=
      find( datafiles.begin(), datafiles.end(), flag_output_ozn ) ) {
    cerr << "  WARNING: ozn filename '" << flag_output_ozn
      << "' matches an input file, ignoring." << endl;
    flag_output_ozn = "";
  }
  
  if (fOutputByDefault) {
    if (flag_output_fzn == "") {
      flag_output_fzn = flag_output_base+".fzn";
    }
    if (flag_output_paths == "" && fopts.collect_mzn_paths) {
      flag_output_paths = flag_output_base+".paths";
    }
    if (flag_output_ozn == "" && ! flag_no_output_ozn) {
      flag_output_ozn = flag_output_base+".ozn";
    }
  }

  {
    std::stringstream errstream;
    try {
      Model* m;
      pEnv.reset(new Env());
      Env* env = getEnv();
      if (flag_stdinInput) {
        if (flag_verbose)
          std::cerr << "Parsing standard input ..." << endl;
        std::string input = std::string(istreambuf_iterator<char>(std::cin), istreambuf_iterator<char>());
        std::vector<SyntaxError> se;
        m = parseFromString(input, "stdin", includePaths, flag_ignoreStdlib, false, flag_verbose, errstream, se);
      } else {
        if (flag_verbose) {
          MZN_ASSERT_HARD_MSG( filenames.size(), "at least one model file needed" );
          std::cerr << "Parsing file(s) '" << filenames[0] << '\'';
          for ( int i=1; i<filenames.size(); ++i )
            std::cerr << ", '" << filenames[i] << '\'';
          for ( const auto& sFln: datafiles )
            std::cerr << ", '" << sFln << '\'';
          std::cerr << " ..." << std::endl;
        }
        m = parse(*env, filenames, datafiles, includePaths, flag_ignoreStdlib, false, flag_verbose, errstream);
        if (globals_dir != "") {
          includePaths.erase(includePaths.begin());
        }
      }
      if (m) {
        env->model(m);
        if (flag_typecheck) {
          if (flag_verbose)
            std::cerr << " done parsing (" << stoptime(lasttime) << ")" << std::endl;

          if (flag_model_interface_only) {
            MiniZinc::output_model_interface(*env, m, std::cout);
          }
          
          if (!flag_instance_check_only && !flag_model_check_only && !flag_model_interface_only) {
            if (is_flatzinc) {
              GCLock lock;
              vector<TypeError> typeErrors;
              MiniZinc::typecheck(*env, m, typeErrors, flag_model_check_only || flag_model_interface_only, flag_allow_multi_assign);
              if (typeErrors.size() > 0) {
                for (unsigned int i=0; i<typeErrors.size(); i++) {
                  if (flag_verbose)
                    std::cerr << std::endl;
                  std::cerr << typeErrors[i].loc() << ":" << std::endl;
                  std::cerr << typeErrors[i].what() << ": " << typeErrors[i].msg() << std::endl;
                }
                exit(EXIT_FAILURE);
              }
              MiniZinc::registerBuiltins(*env, m);
              env->swap();
              populateOutput(*env);
            } else {
              if (flag_verbose)
                std::cerr << "Flattening ...";

              try {
                fopts.onlyRangeDomains = flag_only_range_domains;
                fopts.verbose = flag_verbose;
                fopts.outputMode = flag_output_mode;
#ifdef HAS_GECODE
                Options gopts;
                gopts.setBoolParam(std::string("only-range-domains"), flag_only_range_domains);
                gopts.setBoolParam(std::string("sac"),       flag_sac);
                gopts.setBoolParam(std::string("shave"),     flag_shave);
                gopts.setBoolParam(std::string("print_stats"),     flag_statistics);
                gopts.setIntParam(std::string("pre_passes"), flag_pre_passes);
#endif
                FlatteningOptions pass_opts = fopts;
                CompilePassFlags cfs;
                cfs.noMIPdomains = flag_noMIPdomains;
                cfs.verbose      = flag_verbose;
                cfs.statistics   = flag_statistics;
                cfs.optimize     = flag_optimize;
                cfs.newfzn       = flag_newfzn;
                cfs.werror       = flag_werror;
                cfs.model_check_only = flag_model_check_only;
                cfs.model_interface_only  = flag_model_interface_only;
                cfs.allow_multi_assign    = flag_allow_multi_assign;

                std::vector<unique_ptr<Pass> > managed_passes;

                if(flag_two_pass) {
                  std::string library = std_lib_dir + (flag_gecode ? "/gecode/" : "/std/");
                  managed_passes.emplace_back(new CompilePass(env, pass_opts, cfs,
                                                              library, includePaths,  true));
#ifdef HAS_GECODE
                  if(flag_gecode)
                    managed_passes.emplace_back(new GecodePass(gopts));
#endif
                }
                managed_passes.emplace_back(new CompilePass(env, fopts, cfs,
                                                            std_lib_dir+"/"+globals_dir+"/",
                                                            includePaths, true));

                fopts.outputObjective = flag_output_objective;
                Env* out_env = multiPassFlatten(managed_passes);
                if(out_env == nullptr) exit(EXIT_FAILURE);

                if(out_env != env) {
                  delete env->model();
                  pEnv.reset(out_env);
                }
                env = out_env;
              } catch (LocationException& e) {
                if (flag_verbose)
                  std::cerr << std::endl;
                std::cerr << e.what() << ": " << std::endl;
                env->dumpErrorStack(std::cerr);
                std::cerr << "  " << e.msg() << std::endl;
                exit(EXIT_FAILURE);
              }
              for (unsigned int i=0; i<env->warnings().size(); i++) {
                std::cerr << (flag_werror ? "\n  ERROR: " : "\n  WARNING: ") << env->warnings()[i];
              }
              if (flag_werror && env->warnings().size() > 0) {
                exit(EXIT_FAILURE);
              }
              env->clearWarnings();
              //            Model* flat = env.flat();
              if (flag_verbose)
                std::cerr << " done (" << stoptime(lasttime)
<<<<<<< HEAD
                << "), max stack depth " << env->maxCallStack() << std::endl;
=======
                << "), max stack depth " << env.maxCallStack() << std::endl;

              if ( ! flag_noMIPdomains ) {
                if (flag_verbose)
                  std::cerr << "MIP domains ...";
                MIPdomains(env, flag_statistics, opt_MIPDmaxIntvEE, opt_MIPDmaxDensEE);
                if (flag_verbose)
                  std::cerr << " done (" << stoptime(lasttime) << ")" << std::endl;
              }

              if (flag_optimize) {
                if (flag_verbose)
                  std::cerr << "Optimizing ...";
                optimize(env);
                for (unsigned int i=0; i<env.warnings().size(); i++) {
                  std::cerr << (flag_werror ? "\n  ERROR: " : "\n  WARNING: ") << env.warnings()[i];
                }
                if (flag_werror && env.warnings().size() > 0) {
                  exit(EXIT_FAILURE);
                }
                if (flag_verbose)
                  std::cerr << " done (" << stoptime(lasttime) << ")" << std::endl;
              }

              if (!flag_newfzn) {
                if (flag_verbose)
                  std::cerr << "Converting to old FlatZinc ...";
                oldflatzinc(env);
                if (flag_verbose)
                  std::cerr << " done (" << stoptime(lasttime) << ")" << std::endl;
              } else {
                env.flat()->compact();
                env.output()->compact();
              }
>>>>>>> 64bbe505
            }

            if (flag_statistics) {
              FlatModelStatistics stats = statistics(*env);
              std::cerr << "Generated FlatZinc statistics:\n";

              std::cerr << "Paths: ";
              std::cerr << env->envi().getPathMap().size() << std::endl;

              std::cerr << "Variables: ";
              HadOne ho;
              std::cerr << ho(stats.n_bool_vars, " bool");
              std::cerr << ho(stats.n_int_vars, " int");
              std::cerr << ho(stats.n_float_vars, " float");
              std::cerr << ho(stats.n_set_vars, " set");
              if (!ho)
                std::cerr << "none";
              std::cerr << "\n";
              ho.reset();
              std::cerr << "Constraints: ";
              std::cerr << ho(stats.n_bool_ct, " bool");
              std::cerr << ho(stats.n_int_ct, " int");
              std::cerr << ho(stats.n_float_ct, " float");
              std::cerr << ho(stats.n_set_ct, " set");
              if (!ho)
                std::cerr << "none";
              std::cerr << "\n";
              /// Objective / SAT. These messages are used by mzn-test.py.
              SolveI* solveItem = env->flat()->solveItem();
              if (solveItem->st() != SolveI::SolveType::ST_SAT) {
                if (solveItem->st() == SolveI::SolveType::ST_MAX) {
                  cerr << "    This is a maximization problem." << endl;
                } else {
                  cerr << "    This is a minimization problem." << endl;
                }
              } else {
                cerr << "    This is a satisfiability problem." << endl;
              }
            }

            if (flag_output_paths_stdout) {
              if (flag_verbose)
                std::cerr << "Printing Paths to stdout ..." << std::endl;
              PathFilePrinter pfp(std::cout, env->envi());
              pfp.print(env->flat());
              if (flag_verbose)
                std::cerr << " done (" << stoptime(lasttime) << ")" << std::endl;
            } else if (flag_output_paths != "") {
              if (flag_verbose)
                std::cerr << "Printing Paths to '"
                << flag_output_paths << "' ..." << std::flush;
              std::ofstream os;
              os.open(flag_output_paths.c_str(), ios::out);
              checkIOStatus (os.good(), " I/O error: cannot open fzn output file. ");
              PathFilePrinter pfp(os, env->envi());
              pfp.print(env->flat());
              checkIOStatus (os.good(), " I/O error: cannot write fzn output file. ");
              os.close();
              if (flag_verbose)
                std::cerr << " done (" << stoptime(lasttime) << ")" << std::endl;
            }

            if (fopts.collect_mzn_paths && !flag_keep_mzn_paths) {
              class RemovePathAnnotations : public ItemVisitor {
              public:
                void removePath(Annotation& a) const {
                  a.removeCall(constants().ann.mzn_path);
                }
                void vVarDeclI(VarDeclI* vdi) const { removePath(vdi->e()->ann()); }
                void vConstraintI(ConstraintI* ci) const { removePath(ci->e()->ann()); }
                void vSolveI(SolveI* si) const {
                  removePath(si->ann());
                  if(Expression* e = si->e()) removePath(e->ann());
                }
              } removePaths;
              iterItems<RemovePathAnnotations>(removePaths, env->flat());
            }

            if (flag_output_fzn_stdout) {
              if (flag_verbose)
                std::cerr << "Printing FlatZinc to stdout ..." << std::endl;
              Printer p(std::cout,0);
              p.print(env->flat());
              if (flag_verbose)
                std::cerr << " done (" << stoptime(lasttime) << ")" << std::endl;
            } else if(flag_output_fzn != "") {
              if (flag_verbose)
                std::cerr << "Printing FlatZinc to '"
                << flag_output_fzn << "' ..." << std::flush;
              std::ofstream os;
              os.open(flag_output_fzn.c_str(), ios::out);
              checkIOStatus (os.good(), " I/O error: cannot open fzn output file. ");
              Printer p(os,0);
              p.print(env->flat());
              checkIOStatus (os.good(), " I/O error: cannot write fzn output file. ");
              os.close();
              if (flag_verbose)
                std::cerr << " done (" << stoptime(lasttime) << ")" << std::endl;
            }
            if (!flag_no_output_ozn) {
              if (flag_output_ozn_stdout) {
                if (flag_verbose)
                  std::cerr << "Printing .ozn to stdout ..." << std::endl;
                Printer p(std::cout,0);
                p.print(env->output());
                if (flag_verbose)
                  std::cerr << " done (" << stoptime(lasttime) << ")" << std::endl;
              } else if (flag_output_ozn != "") {
                if (flag_verbose)
                  std::cerr << "Printing .ozn to '"
                  << flag_output_ozn << "' ..." << std::flush;
                std::ofstream os;
                os.open(flag_output_ozn.c_str(), std::ios::out);
                checkIOStatus (os.good(), " I/O error: cannot open ozn output file. ");
                Printer p(os,0);
                p.print(env->output());
                checkIOStatus (os.good(), " I/O error: cannot write ozn output file. ");
                os.close();
                if (flag_verbose)
                  std::cerr << " done (" << stoptime(lasttime) << ")" << std::endl;
              }
            }
            /// To cout:
            //             std::cout << "\n\n\n   -------------------  DUMPING env  --------------------------------" << std::endl;
            //             env.envi().dump();
          }
        } else { // !flag_typecheck
          Printer p(std::cout);
          p.print(m);
        }
      } else {
        if (flag_verbose)
          std::cerr << std::endl;
        std::copy(istreambuf_iterator<char>(errstream),istreambuf_iterator<char>(),ostreambuf_iterator<char>(std::cerr));
        exit(EXIT_FAILURE);
      }
    } catch (LocationException& e) {
      if (flag_verbose)
        std::cerr << std::endl;
      std::cerr << e.loc() << ":" << std::endl;
      std::cerr << e.what() << ": " << e.msg() << std::endl;
      exit(EXIT_FAILURE);
//       throw;
    } catch (Exception& e) {
      if (flag_verbose)
        std::cerr << std::endl;
      std::cerr << e.what() << ": " << e.msg() << std::endl;
      exit(EXIT_FAILURE);
//       throw;
    }
  }
  
  if (getEnv()->envi().failed()) {
    status = SolverInstance::UNSAT;
  }
  
//   if (flag_verbose)
  if (flag_verbose) {
//     std::cerr << "Done (overall time " << stoptime(starttime) << ", ";
//      std::cerr << " done (" << stoptime(lasttime) << "), flattening finished. ";
    size_t mem = GC::maxMem();
    if (mem < 1024)
      std::cerr << "Maximum memory " << mem << " bytes";
    else if (mem < 1024*1024)
      std::cerr << "Maximum memory " << mem/1024 << " Kbytes";
    else
      std::cerr << "Maximum memory " << mem/(1024*1024) << " Mbytes";
    std::cerr << "." << std::endl;    
  }
}

void Flattener::printStatistics(ostream&)
{
}<|MERGE_RESOLUTION|>--- conflicted
+++ resolved
@@ -534,44 +534,7 @@
               //            Model* flat = env.flat();
               if (flag_verbose)
                 std::cerr << " done (" << stoptime(lasttime)
-<<<<<<< HEAD
                 << "), max stack depth " << env->maxCallStack() << std::endl;
-=======
-                << "), max stack depth " << env.maxCallStack() << std::endl;
-
-              if ( ! flag_noMIPdomains ) {
-                if (flag_verbose)
-                  std::cerr << "MIP domains ...";
-                MIPdomains(env, flag_statistics, opt_MIPDmaxIntvEE, opt_MIPDmaxDensEE);
-                if (flag_verbose)
-                  std::cerr << " done (" << stoptime(lasttime) << ")" << std::endl;
-              }
-
-              if (flag_optimize) {
-                if (flag_verbose)
-                  std::cerr << "Optimizing ...";
-                optimize(env);
-                for (unsigned int i=0; i<env.warnings().size(); i++) {
-                  std::cerr << (flag_werror ? "\n  ERROR: " : "\n  WARNING: ") << env.warnings()[i];
-                }
-                if (flag_werror && env.warnings().size() > 0) {
-                  exit(EXIT_FAILURE);
-                }
-                if (flag_verbose)
-                  std::cerr << " done (" << stoptime(lasttime) << ")" << std::endl;
-              }
-
-              if (!flag_newfzn) {
-                if (flag_verbose)
-                  std::cerr << "Converting to old FlatZinc ...";
-                oldflatzinc(env);
-                if (flag_verbose)
-                  std::cerr << " done (" << stoptime(lasttime) << ")" << std::endl;
-              } else {
-                env.flat()->compact();
-                env.output()->compact();
-              }
->>>>>>> 64bbe505
             }
 
             if (flag_statistics) {
