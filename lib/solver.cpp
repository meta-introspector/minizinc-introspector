--- conflicted
+++ resolved
@@ -80,12 +80,8 @@
   sistorage.erase(it);
 }
 
-<<<<<<< HEAD
-MznSolver::MznSolver(bool ism2f) : is_mzn2fzn(ism2f), solver_configs("") { }
-=======
 MznSolver::MznSolver(std::ostream& os0, std::ostream& log0, bool ism2f)
-  : flt(os0,log0,ism2f), is_mzn2fzn(ism2f), executable_name("<executable>"), os(os0), log(log0), s2out(os0,log0) {}
->>>>>>> bec1ae62
+  : flt(os0,log0,ism2f), is_mzn2fzn(ism2f), solver_configs(""), executable_name("<executable>"), os(os0), log(log0), s2out(os0,log0) {}
 
 MznSolver::~MznSolver()
 {
@@ -100,61 +96,35 @@
   return is_mzn2fzn;
 }
 
-void MznSolver::addSolverInterface()
-{
-<<<<<<< HEAD
-  if (sf==NULL) {
-    if ( getGlobalSolverRegistry()->getSolverFactories().empty() ) {
-      cerr << " MznSolver: NO SOLVER FACTORIES LINKED." << endl;
-      assert( 0 );
-    }
-    sf = getGlobalSolverRegistry()->getSolverFactories().back();
-  }
-  si = sf->createSI(*flt->getEnv());
-=======
-  GCLock lock;
-  if ( getGlobalSolverRegistry()->getSolverFactories().empty() ) {
-    log << " MznSolver: NO SOLVER FACTORIES LINKED." << endl;
-    assert( 0 );
-  }
-  si = getGlobalSolverRegistry()->getSolverFactories().back()->createSI(*flt.getEnv(), log);
->>>>>>> bec1ae62
+void MznSolver::addSolverInterface(SolverFactory* sf)
+{
+  si = sf->createSI(*flt.getEnv(), log);
   assert(si);
   s2out.initFromEnv( flt.getEnv() );
   si->setSolns2Out( &s2out );
   if (get_flag_verbose())
     log
-//     << "  ---------------------------------------------------------------------------\n"
-    << "      % SOLVING PHASE\n"
-    << sf->getVersion() << endl;
-}
-
-void MznSolver::addSolverInterface(SolverFactory* sf)
-{
-  si = sf->createSI(*flt->getEnv());
-  assert(si);
-  s2out.initFromEnv( flt->getEnv() );
-  si->setSolns2Out( &s2out );
-  if (get_flag_verbose())
-    cerr
     //     << "  ---------------------------------------------------------------------------\n"
     << "      % SOLVING PHASE\n"
     << sf->getVersion() << endl;
 }
 
+void MznSolver::addSolverInterface()
+{
+  GCLock lock;
+  if (sf==NULL) {
+    if ( getGlobalSolverRegistry()->getSolverFactories().empty() ) {
+      log << " MznSolver: NO SOLVER FACTORIES LINKED." << endl;
+      assert( 0 );
+    }
+    sf = getGlobalSolverRegistry()->getSolverFactories().back();
+  }
+  addSolverInterface(sf);
+}
+
 void MznSolver::printHelp()
 {
   if ( !ifMzn2Fzn() )
-<<<<<<< HEAD
-  cout
-    << "MiniZinc driver.\n"
-    << "Usage: <executable>"  //<< argv[0]
-    << "  [<options>] [-I <include path>] <model>.mzn [<data>.dzn ...] or just <flat>.fzn" << std::endl;
-  else
-  cout
-    << "MiniZinc to FlatZinc converter.\n"
-    << "Usage: <executable>"  //<< argv[0]
-=======
   os
     << "MiniZinc driver.\n"
     << "Usage: "  << executable_name
@@ -163,7 +133,6 @@
   os
     << "MiniZinc to FlatZinc converter.\n"
     << "Usage: "  << executable_name
->>>>>>> bec1ae62
     << "  [<options>] [-I <include path>] <model>.mzn [<data>.dzn ...]" << std::endl;
   os
     << "Options:" << std::endl
@@ -189,13 +158,9 @@
 
 bool MznSolver::processOptions(int& argc, const char**& argv)
 {
-<<<<<<< HEAD
-  int i=1; int j=1;
-=======
   executable_name = argv[0];
   executable_name = executable_name.substr(executable_name.find_last_of("/\\") + 1);
-  int i=1;
->>>>>>> bec1ae62
+  int i=1, j=1;
   if (argc < 2)
     return false;
   string solver;
@@ -236,7 +201,6 @@
       flag_verbose = true;
     } else if (string(argv[i])=="-s" || string(argv[i])=="--statistics") {
       flag_statistics = true;                  // is this Flattener's option?
-<<<<<<< HEAD
     } else {
       argv[j++] = argv[i];
     }
@@ -259,8 +223,6 @@
         for (auto it = getGlobalSolverRegistry()->getSolverFactories().begin();
              it != getGlobalSolverRegistry()->getSolverFactories().end(); ++it) {
           if ((*it)->getId()==solverId) {
-            std::cerr << "select " << solverId << "\n";
-            (*it)->printHelp(std::cerr);
             sf = *it;
             if (!sc.executable().empty()) {
               const char* additionalArgs[2];
@@ -280,7 +242,7 @@
                 std::string mznlib = sc.mznlib();
                 additionalArgs[0] = mznlib.c_str();
                 int i=0;
-                if (!getFlt()->processOption(i, 1, additionalArgs)) {
+                if (!flt.processOption(i, 1, additionalArgs)) {
                   cerr << "Flattener does not recognise option " << sc.mznlib() << endl;
                   return false;
                 }
@@ -290,7 +252,7 @@
                 std::string mznlib = sc.mznlib();
                 additionalArgs[1] = mznlib.c_str();
                 int i=0;
-                if (!getFlt()->processOption(i, 2, additionalArgs)) {
+                if (!flt.processOption(i, 2, additionalArgs)) {
                   cerr << "Flattener does not recognise option -I." << endl;
                   return false;
                 }
@@ -314,32 +276,16 @@
   
   for (i=1; i<argc; ++i) {
     if ( !ifMzn2Fzn() ? s2out.processOption( i, argc, argv ) : false ) {
-    } else if (getFlt()->processOption(i, argc, argv)) {
+    } else if (flt.processOption(i, argc, argv)) {
     } else if (sf->processOption(i, argc, argv)) {
     } else {
-      cerr << "  Unrecognized option or bad format: '" << argv[i] << "'" << endl;
+      std::string executable_name(argv[0]);
+      executable_name = executable_name.substr(executable_name.find_last_of("/\\") + 1);
+      log << executable_name << ": Unrecognized option or bad format `" << argv[i] << "'" << endl;
       return false;
-=======
-    } else if ( !ifMzn2Fzn() ? s2out.processOption( i, argc, argv ) : false ) {
-    } else if (!flt.processOption(i, argc, argv)) {
-      for (auto it = getGlobalSolverRegistry()->getSolverFactories().rbegin();
-           i<argc && it != getGlobalSolverRegistry()->getSolverFactories().rend();
-           ++it)
-        if ((*it)->processOption(i, argc, argv))
-          goto Found;
-      goto NotFound;
->>>>>>> bec1ae62
     }
   }
   return true;
-<<<<<<< HEAD
-=======
-NotFound:
-  std::string executable_name(argv[0]);
-  executable_name = executable_name.substr(executable_name.find_last_of("/\\") + 1);
-  log << executable_name << ": Unrecognized option or bad format `" << argv[i] << "'" << endl;
-  return false;
->>>>>>> bec1ae62
 }
 
 void MznSolver::flatten(const std::string& modelString)
