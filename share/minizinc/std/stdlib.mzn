--- conflicted
+++ resolved
@@ -52,14 +52,15 @@
 /** @group annotations.general Document the function or variable declaration item with
   the string \a s. */
 annotation doc_comment(string: s);
-<<<<<<< HEAD
+/** @group annotations.general String representation of the call-stack when the annotated item
+  was introduced. Can be used to uniquely identify variables and constraints across different
+  compilations of a model that may have different names. This annotations is introduced into
+  FlatZinc code by the compiler and is retained if --keep-paths argument is used. */
 annotation mzn_path(string: s);
-=======
 /** @group annotations.general With debug build of mzn2fzn, call MiniZinc::mzn_break_here when
   flattening this expression to make debugging easier. This annotation is ignored by the
   release build.*/
 annotation mzn_break_here;
->>>>>>> fb7d40a5
 
 /***
  @groupdef annotations.prop Propagation strength annotations
