--- conflicted
+++ resolved
@@ -2,12 +2,6 @@
 % that can be overridden by solvers.
 
 
-<<<<<<< HEAD
-predicate symmetry_breaking_constraint(var bool: b) = b;
-
-predicate redundant_constraint(var bool: b) = b;
-  % = true;
-=======
 predicate symmetry_breaking_constraint(var bool: b) =
     (b) :: MIP_lazy %:: MIP_cut   %% MIP_cut wrong in CPLEX 12.6.3
     %% Symm breaking as lazy is 1% better in Gurobi 6.5.2 on the Challenges 2012-2015
@@ -19,7 +13,6 @@
   (b) %:: MIP_cut
   % true   %% To omit all redundant_constraint's
   ;
->>>>>>> 7a1f3a8b
 
 %% Linearized element: just call without shifting
 predicate array_var_bool_element_nonshifted(var int: idx, array[int] of var bool: x, var bool: c) =
