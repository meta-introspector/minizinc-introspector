--- conflicted
+++ resolved
@@ -5,44 +5,6 @@
 % Sebastian Brand
 % Gleb Belov (2015)
 %   cf. Belov, Tack, Wallace. Updated Linearization Library for MiniZinc 2.0. ModRef Workshop, CP 2015.
-<<<<<<< HEAD
-*/
-%-----------------------------------------------------------------------------%
-% TODO. Have some simple basic constraints (better for presolve) + facets as user cuts
-%-----------------------------------------------------------------------------%
-
-include "domain_encodings.mzn";
-
-%-----------------------------------------------------------------------------%
-%%% Set =true to PRINT TRACING messages for some constraints:
-opt bool: mzn__my_trace_on
-   = false;
-   %= true;
-test my_trace(string: msg) ::promise_total
-  = if occurs(mzn__my_trace_on) /\ deopt(mzn__my_trace_on) then
-      trace(msg)
-    else true endif;
-
-%-----------------------------------------------------------------------------%
-%  Parameters
-%    -- for unary encoding: maximal domain length to invoke it
-int: nMZN__UnaryLenMax__ALL=2000;    %% can be used by the indiv. cases
-int: nMZN__UnarySizeMax_intTimes=20;
-int: nMZN__UnarySizeMax_cumul=2000;
-int: nMZN__UnarySizeMax_1step_regular=20000;   %% network-flow decomp in the regular constraint
-
-bool: fMZN__UseIndicators=false;    %% Pass on indicator constraints
-bool: fMZN__IgnoreRedundantCumulative=false;
-%% ----- NOT WORKING NOW, use redefs_2.0.2.mzn: 
-    %%%%% ----  bool: fMZN__IgnoreAllUserRedundant=false;   %% ignore all user-spec redundant constr
-
-%-----------------------------------------------------------------------------%
-%  Some more detailed parameters
-int: nMZN__UnaryLenMax_neq       = nMZN__UnaryLenMax__ALL;
-int: nMZN__UnaryLenMax_eq        = nMZN__UnaryLenMax__ALL;
-int: nMZN__UnaryLenMax_setIn     = nMZN__UnaryLenMax__ALL;
-int: nMZN__UnaryLenMax_setInReif = nMZN__UnaryLenMax__ALL;
-=======
 %  AIMS: generality, flexibility, extensibility
 */
 
@@ -59,7 +21,6 @@
 predicate bool_eq(var bool: x, var bool: y) =
 %  my_trace(" bool_eq: \(x), \(y) \n") /\
   bool2int(x)==bool2int(y);
->>>>>>> 7a1f3a8b
 
 %---------------------------- BASIC (HALF)REIFS -----------------------------%
 
@@ -80,447 +41,8 @@
 % do not support strict inequality.  Note that it does not preserve equivalence
 % (some solutions of the original problem may become invalid).
 
-<<<<<<< HEAD
-% predicate float_lt(var float: x, var float: y) = x + 1e-06 <= y;
-
-%----------------------------- BOOL2INT --------------------------------%
-function var bool: reverse_map(var int: x) = (x==1);
-function bool: reverse_map(int: x) = (x==1);
-
-function var int: bool2int(var bool: x) :: promise_total =
- let { var 0..1: b2i;
-       constraint (x = reverse_map(b2i)) ::is_reverse_map ;
-      } in 
-      b2i;
-
-predicate bool_eq(var bool: x, var bool: y) =
-  bool2int(x)==bool2int(y);
-
-%-----------------------------------------------------------------------------%
-%
-% Logic operations
-% Use indicators for reifs           TODO
-%
-%-----------------------------------------------------------------------------%
-
-predicate bool_not(var bool: p, var bool: q) =
-    bool2int(p) + bool2int(q) = 1;
-
-predicate bool_and(var bool: p, var bool: q, var bool: r) =
-  my_trace("  bool_and: \(p) /\\ \(q) <-> \(r) \n") /\
-  if fMZN__UseIndicators then
-      int_lin_le_reif__IND( [-1, -1], [p, q], -2, r)
-  else
-    bool_and__INT(bool2int(p), bool2int(q), bool2int(r))
-  endif;
-
-predicate bool_and__INT(var int: x, var int: y, var int: z) =
-  my_trace("  bool_and__INT: \(x) /\\ \(y) <-> \(z) \n") /\
-    x + y <= z + 1 /\
-    %% x + y >= z * 2;         % weak
-    x >= z /\ y >= z;     % strong
-
-
-predicate bool_or(var bool: p, var bool: q, var bool: r) =
-  my_trace("  bool_or: \(p) \\/ \(q) <-> \(r) \n") /\
-  if fMZN__UseIndicators then
-      int_lin_le_reif__IND( [-1, -1], [p, q], -1, r)
-  else
-    let { var int: x = bool2int(p),
-          var int: y = bool2int(q),
-          var int: z = bool2int(r) }
-    in
-    my_trace("              bool_or:  0..1: \(x) \\/ \(y) <-> \(z) \n") /\
-    x + y >= z /\
-    % x + y <= z * 2;       % weak
-    x <= z /\ y <= z   % strong
-  endif;
-
-
-predicate bool_xor(var bool: p, var bool: q, var bool: r) =
-  if fMZN__UseIndicators then
-      int_lin_eq_reif__IND( [1, 1], [p, q], 1, r)
-  else
-    let { var int: x = bool2int(p),
-          var int: y = bool2int(q),
-          var int: z = bool2int(r) }
-    in
-    x <= y + z /\
-    y <= x + z /\
-    z <= x + y /\
-    x + y + z <= 2
-  endif;
-
-
-predicate bool_eq_reif(var bool: p, var bool: q, var bool: r) =
-    if is_fixed(r) then   % frequent case
-        if fix(r) = true then p = q else bool_not(p,q) endif
-    elseif fMZN__UseIndicators then
-      int_lin_eq_reif__IND( [1, -1], [p, q], 0, r)
-    else
-      let { var int: x = bool2int(p),
-            var int: y = bool2int(q),
-            var int: z = bool2int(r) }
-      in
-      x + y <= z + 1 /\
-      x + z <= y + 1 /\
-      y + z <= x + 1 /\
-      x + y + z >= 1
-    endif;
-
-
-predicate bool_ne_reif(var bool: p, var bool: q, var bool: r) =
-    bool_xor(p, q, r);
-
-
-predicate bool_le(var bool: p, var bool: q) =
-    let { var int: x = bool2int(p),
-          var int: y = bool2int(q) }
-    in
-  my_trace("  bool_le: \(p) <= \(q), , 0..1: \(x) <= \(y) \n") /\
-    x <= y;
-
-
-predicate bool_le_reif(var bool: p, var bool: q, var bool: r) =
-  if fMZN__UseIndicators then
-      int_lin_le_reif__IND( [1, -1], [p, q], 0, r)
-  else
-    let { var int: x = bool2int(p),
-          var int: y = bool2int(q),
-          var int: z = bool2int(r) }
-    in
-    my_trace("  bool_le_reif: \(p) le \(q) equiv \(r), integers: \(x) le \(y) equiv \(z) \n") /\
-    1 - x + y >= z /\
-      %% /\ 1 - x + y <= z * 2      not needed
-    1 - x <= z /\ y <= z % strong
-  endif;
-
-
-predicate bool_lt(var bool: p, var bool: q) =
-    not p /\ q;
-
-
-predicate bool_lt_reif(var bool: p, var bool: q, var bool: r) =
-  my_trace("  bool_lt_reif: \(p) lt \(q) equiv \(r) \n") /\
-    (not p /\ q) <-> r;
-
-%-----------------------------------------------------------------------------%
-
-predicate array_bool_or(array[int] of var bool: a, var bool: b) =
-    if is_fixed(b) then   % frequent case
-  %%%% TODO: "Cannot partially evaluate let expression" ???????????
-  %      my_trace( "  array_bool_or: \(a), \(b) \n") /\
-        my_trace( "  array_bool_or FIXED: " ++ show(index_set(a)) ++ ", val=" ++ show(fix(b)) ++ "\n") /\
-        if fix(b) = true then
-            sum(i in index_set(a))( bool2int(a[i]) ) >= 1
-        else
-            forall(i in index_set(a))( not a[i] )
-        endif
-    else
-    let { var int: x = bool2int(b),
-          array[1..length(a)] of var int: c =
-              [ bool2int(a[i]) | i in index_set(a) ] }
-    in
-  my_trace( "  array_bool_or: \(a), \(b), " ++
-      " array_bool_or(" ++ show(length(a)) ++ "): vars 0..1: \(c), \(x) \n") /\
-  if fMZN__UseIndicators then
-      int_lin_le_reif__IND( [ -1 | i in index_set(a) ], c, -1, b)
-  else
-    sum(c) >= x /\
-    %  sum(c) <= x * length(a)                     % weak
-    forall (i in index_set(a)) (x >= c[i])        % strong 
-  endif
-    endif;
-
-predicate array_bool_and(array[int] of var bool: a, var bool: b) =
-    if false /*is_fixed(b)*/ then   % frequent case. Does not work -- BUG TODO
-%%        my_trace( "  array_bool_and: \(a), \(b) \n") /\   TODO
-        my_trace( "  array_bool_and FIXED: " ++ show(index_set(a)) ++ ", val=" ++ show(fix(b)) ++ "\n") /\
-        if fix(b) = false then
-            sum(i in index_set(a))( bool2int(a[i]) ) <= length(a)-1
-        else
-            forall(i in index_set(a))( a[i] )
-        endif
-    else
-    let { var int: x = bool2int(b),
-          array[1..length(a)] of var int: c =
-              [ bool2int(a[i]) | i in index_set(a) ] }
-    in
-  my_trace( % "  array_bool_and: \(a), \(b), " ++
-      " array_bool_and(" ++ show(length(a)) ++ "): vars 0..1: \(c), \(x) \n") /\
-  if fMZN__UseIndicators then
-      int_lin_le_reif__IND( [ -1 | i in index_set(a) ], c, -length(a), b)
-  else
-    length(a) - sum(c) >=  1 - x /\
-    % length(a) - sum(c) <= (1 - x) * length(a);     % weak
-    forall (i in index_set(a)) (x <= c[i])        % strong
-  endif
-    endif;
-
-% predicate array_bool_xor(array[int] of var bool: a) = .. sum(a) is odd ..
-predicate array_bool_xor(array[int] of var bool: a) =
-     let { var 0..(length(a)-1) div 2: m,
-           var 1..((length(a)-1) div 2)*2+1: ss = sum(i in index_set(a))( bool2int(a[i]) ) }
-     in
-       ss == 1 + 2 * m;
-
-predicate bool_clause(array[int] of var bool: p, array[int] of var bool: n) =
-   my_trace("  bool_clause: \(p), \(n) \n") /\
- %       my_trace( "  bool_clause: " ++ show(index_set(p)) ++ ", " ++ show(index_set(n)) ++ "\n") /\
-      sum(i in index_set(p))( bool2int(p[i]) )
-    - sum(i in index_set(n))( bool2int(n[i]) )
-    + length(n)
-    >= 1;
-
-predicate bool_lin_eq(array[int] of int: c, array[int] of var bool: x, var int: d) =
-  sum(i in index_set(x))( c[i]*bool2int(x[i]) ) == d;
-
-predicate bool_lin_eq_reif(array[int] of int: c, array[int] of var bool: x,
-                          int: d, var bool: b) =           %% No var int d, sorry
-    my_trace("  bool_lin_eq_reif: \(c), \(x), \(d), \(b) \n") /\
-    aux_int_eq_iff_1(sum(i in index_set(x))( c[i]*bool2int(x[i]) ), d, bool2int(b));
-
-
-%-----------------------------------------------------------------------------%
-%
-% Linear equations and inequations
-% Use indicators for reifs           TODO
-% Otherwise and more using unary encoding for reasonable domains
-%
-%-----------------------------------------------------------------------------%
-
-predicate int_le_reif(var int: x, var int: y, var bool: b) =
-  if ub(x)<=lb(y) then b==true
-  elseif lb(x)>ub(y) then b==false
-  elseif fMZN__UseIndicators then
-      int_lin_le_reif__IND( [1, -1], [x, y], 0, b)
-  else
-    let {
-      var 0..1: p = bool2int(b)
-% , var int: x_y = x-y
-    }
-    in            %% No big difference using the binary decomposition:
-%     my_trace("  int_le_reif( var " ++ show(dom(x)) ++ ", var " ++ show(dom(y))
-%       ++ ", dom(x-y) = " ++ show(dom(x-y))
-%       ++ ", var \(b))\n") /\
-%     if card(dom(x_y))<20 then
-%       let { array[int] of var int: p = eq_encode(x_y) } in
-%       my_trace ("    -- by unary: dom(x-y) = " ++ show(dom(x_y)) ++ "\n") /\
-%       sum ( i in dom(x_y) where i<=0 ) ( p[i] ) == bool2int(b)
-%     else
-      aux_int_le_if_1(x, y, p) /\
-      aux_int_gt_if_0(x, y, p)
-%     endif
-  endif
-;
-
-predicate int_lt_reif(var int: x, var int: y, var bool: b) =
-    int_le_reif(x, y - 1, b);
-
-
-predicate int_ne(var int: x, var int: y) =
-    my_trace("  int_ne(var " ++ show(lb(x)) ++ " .. " ++ show(ub(x))
-            ++ ", var " ++ show(lb(y)) ++ " .. " ++ show(ub(y)) ++ ")\n") /\
-    int_ne(x-y, 0);
-%    let { var 0..1: p }       in
-%    aux_int_lt_if_1(x, y, p) /\
-%    aux_int_gt_if_0(x, y, p);
-
-predicate int_ne(var int: x, int: y) =
-  %%     int_eq_reif(x, y, false);
-     my_trace("  int_ne(var " ++ show(lb(x)) ++ " .. " ++ show(ub(x))
-            ++ ", int " ++ show(y) ++ ")\n") /\
-     if y in dom(x) then 
-       if y==ub(x) then
-         x <= y-1
-       elseif y==lb(x) then
-         x >= y+1
-        elseif card(dom(x))<nMZN__UnaryLenMax_neq then                          %% PARAM TODO
-          let {
-            array[int] of var int: p = eq_encode(x);
-          } in
-          p[y]==false
-        else int_ne__SIMPLE(x, y)
-       endif
-     else
-       true
-     endif;
-
-predicate int_ne__SIMPLE(var int: x, var int: y) =
-  if fMZN__UseIndicators then
-%    let { var bool: fEq; } in
-%      int_lin_eq_reif__IND( [1, -1], [x, y], 0, fEq) /\
-%      fEq = false    %% -- this is how CPLEX 12.6.2 needs it, not in the BOUNDS section   TODO?
-      int_lin_ne__IND( [1, -1], [x, y], 0)
-  else
-    let { var 0..1: p }
-    in
-    aux_int_lt_if_1(x, y, p) /\
-    aux_int_gt_if_0(x, y, p)
-  endif;
-
-
-predicate int_lin_ne(array[int] of int: c, array[int] of var int: x, int: d) =
-  if fMZN__UseIndicators then
-%    let { var bool: fEq; } in
-%      int_lin_eq_reif__IND( c, x, d, fEq ) /\
-%      fEq = false    %% -- this is how CPLEX 12.6.2 needs it, not in the BOUNDS section   TODO?
-      int_lin_ne__IND( c, x, d )
-  else
-    int_ne(sum(i in index_set(x))( c[i]*x[i] ),d)
-  endif;
-
-predicate int_eq_reif(var int: x, var int: y, var bool: b) =
-    my_trace("  int_eq_reif ( x: " ++ if has_bounds(x) then show(dom(x)) else "int" endif
-      ++ ",  y: " ++ if has_bounds(y) then show(dom(y)) else "int" endif ++ " )\n" ) /\
-    if card(dom(x) intersect dom(y))>0 then
-      if is_fixed(x) then
-        if is_fixed(y) then
-          b <-> fix(x)==fix(y)
-        else
-          int_eq_reif(y, fix(x), b)
-        endif
-      elseif is_fixed(y) then
-        int_eq_reif(x, fix(y), b)
-      else
-        int_eq_reif(x-y, 0, b)
-%%%        aux_int_eq_iff_1(x, y, bool2int(b))
-      endif
-    else
-      not b
-    endif;
-
-predicate int_eq_reif(var int: x, int: y, var bool: b) =
-  if y in dom(x) then
-    my_trace("  int_eq_reif ( x: " ++ if has_bounds(x) then show(dom(x)) else "int" endif
-      ++ ",  y=const: " ++ show(y) ++ " )\n") /\
-    if y==lb(x) then
-      int_lt_reif(y, x, not b)
-    elseif y==ub(x) then
-      int_lt_reif(x, y, not b)
-    elseif card(dom(x))<nMZN__UnaryLenMax_eq then                                 %% PARAM TODO. That low (10) is needed for l2p
-      let {
-        array[int] of var int: p = eq_encode(x);
-      } in
-        p[y]==b
-    else
-      aux_int_eq_iff_1(x, y, bool2int(b))
-    endif
-   else
-     b==false
-   endif;
-    
-
-predicate int_ne_reif(var int: x, var int: y, var bool: b) =
-    int_eq_reif(x, y, not b);
-
-predicate int_ne_reif(var int: x, int: y, var bool: b) =
-    int_eq_reif(x, y, not b);
-
-%-----------------------------------------------------------------------------%
-
-predicate int_lin_eq_reif(array[int] of int: c, array[int] of var int: x,
-                          int: d, var bool: b) =
-    my_trace("  int_lin_eq_reif: \(c), \(x), \(d), \(b) \n" ) /\
-    int_eq_reif(sum(i in index_set(x))( c[i]*x[i] ), d, b);
-    %% aux_int_eq_iff_1(sum(i in index_set(x))( c[i]*x[i] ), d, bool2int(b));
-    %% -- use eq_encode as well? TODO
-
-
-predicate int_lin_ne_reif(array[int] of int: c, array[int] of var int: x,
-                          int: d, var bool: b) =
-    my_trace("  int_lin_ne_reif: \(c), \(x), \(d), \(b) \n") /\
-    int_ne_reif(sum(i in index_set(x))( c[i]*x[i] ), d, b);
-%    aux_int_eq_iff_1(sum(i in index_set(x))( c[i]*x[i] ), d, 1 - bool2int(b));
-
-
-predicate int_lin_le_reif(array[int] of int: c, array[int] of var int: x,
-                          int: d, var bool: b) =
-%    my_trace("  int_lin_le_reif: \(c), \(x), \(d), \(b) \n") /\
-%    my_trace("  int_lin_le_reif: coefs = " ++ show(c) ) /\
-%    my_trace("  int_lin_le_reif: lb's  = " ++ show([lb(x[i]) | i in index_set(x)]) ) /\
-%    my_trace("  int_lin_le_reif: ub's  = " ++ show([ub(x[i]) | i in index_set(x)]) ++ "\n" ) /\
-    int_le_reif(sum(i in index_set(x))( c[i] * x[i] ), d, b);
-%    let { var 0..1: p = bool2int(b) }    in
-%    aux_int_le_if_1(sum(i in index_set(x))( c[i] * x[i] ), d, p) /\
-%    aux_int_gt_if_0(sum(i in index_set(x))( c[i] * x[i] ), d, p);
-
-
-predicate int_lin_lt_reif(array[int] of int: c, array[int] of var int: x,
-                          int: d, var bool: b) =
-    int_lin_le_reif(c, x, d - 1, b);
-
-%-----------------------------------------------------------------------------%
-
-predicate float_le_reif(var float: x, var float: y, var bool: b) =
-  if fMZN__UseIndicators then
-    float_lin_le_reif__IND( [1.0, -1.0], [x, y], 0.0, b)
-  else
-    let { var int: p = bool2int(b) }
-    in
-    aux_float_le_if_1(x, y, (p)) /\
-    aux_float_gt_if_0(x, y, (p))
-  endif;
-
-
-predicate float_lt_reif(var float: x, var float: y, var bool: b) =
-    let { var int: p = bool2int(b) }
-    in
-    aux_float_lt_if_1(x, y, (p)) /\
-    aux_float_ge_if_0(x, y, (p));
-
-
-predicate float_ne(var float: x, var float: y) =
-    let { var 0..1: p }
-    in
-    aux_float_lt_if_1(x, y, (p)) /\
-    aux_float_gt_if_0(x, y, (p));
-
-%% TODO Why is disequality with EPS but equality not??
-    
-predicate float_eq_reif(var float: x, var float: y, var bool: b) =
-    aux_float_eq_iff_1(x, y, (bool2int(b)));
-
-
-predicate float_ne_reif(var float: x, var float: y, var bool: b) =
-    aux_float_eq_iff_1(x, y, 1 - (bool2int(b)));
-
-%-----------------------------------------------------------------------------%
-
-predicate float_lin_eq_reif(array[int] of float: c, array[int] of var float: x,
-                            float: d, var bool: b) =
-    aux_float_eq_iff_1(sum(i in index_set(x))( c[i]*x[i] ), d,
-        (bool2int(b)));
-
-
-predicate float_lin_ne_reif(array[int] of float: c, array[int] of var float: x,
-                            float: d, var bool: b) =
-    aux_float_eq_iff_1(sum(i in index_set(x))( c[i]*x[i] ), d,
-        1 - (bool2int(b)));
-
-
-predicate float_lin_le_reif(array[int] of float: c, array[int] of var float: x,
-                            float: d, var bool: b) =
-  if fMZN__UseIndicators then
-    float_lin_le_reif__IND( c, x, d, b)
-  else
-    let { var int: p = (bool2int(b)) }
-    in
-    aux_float_le_if_1(sum(i in index_set(x))( c[i] * x[i] ), d, p) /\
-    aux_float_gt_if_0(sum(i in index_set(x))( c[i] * x[i] ), d, p)
-  endif;
-
-
-predicate float_lin_lt_reif(array[int] of float: c, array[int] of var float: x,
-                            float: d, var bool: b) =
-    let { var int: p = (bool2int(b)) }
-    in
-    aux_float_lt_if_1(sum(i in index_set(x))( c[i] * x[i] ), d, p) /\
-    aux_float_ge_if_0(sum(i in index_set(x))( c[i] * x[i] ), d, p);
-=======
 predicate float_lt(var float: x, var float: y) =
      (x - y) <= (1.0+float_lt_EPS_coef__)*ub(x - y);
->>>>>>> 7a1f3a8b
 
 %-----------------------------------------------------------------------------%
 % Minimum, maximum, absolute value
@@ -529,25 +51,15 @@
 predicate int_abs(var int: x, var int: z) =
 %% The simplifications seem worse on   league.mzn	model90-18-20.dzn:
 %% but the .lp seem to differ just by order...?? TODO
-<<<<<<< HEAD
-  if lb(x)>=0 then z==x
-  elseif ub(x)<=0 then z==-x
-  else
-    let { var 0..1: p }
-=======
 %  my_trace("  int_abs: dom(x)=\(dom(x))\n") /\
   if lb(x)>=0 then z==x
   elseif ub(x)<=0 then z==-x
   else
     let { var bool: p }
->>>>>>> 7a1f3a8b
     in
     z >=  x /\
     z >= -x /\
     z >= 0 /\                         % This is just for preprocessor
-<<<<<<< HEAD
-    z <= max([ub(x), -lb(x)])        % And this
-=======
     z <= max([ub(x), -lb(x)]) /\      % And this
     % z <= x \/ z <= -x      %% simple
     aux_int_le_if_1(z,  x, p) /\    %% even simpler
@@ -555,7 +67,6 @@
     int_le_reif(0, x, p)   % with reifs
     %int_eq_reif(z, x, p) /\
     %int_eq_reif(z, -x, not p)
->>>>>>> 7a1f3a8b
   endif
   ;
 
@@ -571,15 +82,6 @@
   else
     let { var bool: p }
     in
-<<<<<<< HEAD
-    % z <= x \/ z <= -x
-    aux_float_le_if_1(z,  x, (p)) /\
-    aux_float_le_if_0(z, -x, (p)) /\
-    z >=  x /\
-    z >= -x /\
-    z >= 0.0 /\                       % This is just for preprocessor
-    z <= max([ub(x), -lb(x)]);        % And this
-=======
     z >=  x /\
     z >= -x /\
     z >= 0.0 /\                       % This is just for preprocessor
@@ -591,15 +93,12 @@
     % float_eq_reif(z, x, p) /\
     % float_eq_reif(z, -x, not p)
   endif;
->>>>>>> 7a1f3a8b
 
 predicate float_min(var float: x, var float: y, var float: z) =
     array_float_minimum(z, [x, y]);
 
 predicate float_max(var float: x, var float: y, var float: z) =
     array_float_maximum(z, [x, y]);
-<<<<<<< HEAD
-=======
 
 predicate array_float_minimum_I(var float: m, array[int] of var float: x) =
     let { int: n = length(x),
@@ -659,7 +158,6 @@
       else true endif
     endif
   ;
->>>>>>> 7a1f3a8b
 
 %-----------------------------------------------------------------------------%
 % Multiplication and division
@@ -728,14 +226,6 @@
       constraint z=zn*max(dom(x) diff {0})*max(dom(y) diff {0});
     } in
     bool_and__INT(xn,yn,zn)
-<<<<<<< HEAD
-  elseif card(dom(x)) * card(dom(y)) > nMZN__UnarySizeMax_intTimes then                    %% PARAM
-    %% ALSO NO POINT IF <=4.          TODO
-    if card(dom(x)) > card(dom(y)) then int_times(y,x,z)
-    else
-       my_trace ( " int_times(x,y,z): dom(x) = " ++ show(dom(x)) ++ "  " ) /\
-       my_trace ( ", dom(y) = " ++ show(dom(y)) ++ "\n" ) /\
-=======
   elseif card(dom(x)) * card(dom(y)) > nMZN__UnarySizeMax_intTimes
     \/ ( fIntTimesBool /\ (
           %% Peter's idea for *bool. More optimal but worse values on carpet cutting.
@@ -750,7 +240,6 @@
     else
 %       my_trace ( " int_times(x,y,z): dom(x) = " ++ show(dom(x))
 %         ++ ", dom(y) = " ++ show(dom(y)) ++ "\n" ) /\
->>>>>>> 7a1f3a8b
       let {
           set of int: s = lb(x)..ub(x),
           set of int: r = {lb(x)*lb(y), lb(x)*ub(y), ub(x)*lb(y), ub(x)*ub(y)},
@@ -770,19 +259,11 @@
     %% set of int: domx = if card(domx__)>0 then domx__ else dom(x) endif,
     array[int, int] of var int: pp=eq_encode(x, y)
   } in
-<<<<<<< HEAD
-  my_trace ( " int_times_unary(\(x),\(y),\(z)): dom(x) = " ++ show(dom(x)) ++ "  " ) /\
-    %  my_trace ( ", domx = " ++ show(domx) ++ "  " ) /\
-    my_trace ( ", dom(y) = " ++ show(dom(y)) ++ "  " ) /\
-    z>=min(r) /\ z<=max(r) /\
-    my_trace ( ", dom(z) = " ++ show(dom(z)) ++ "\n" ) /\    %% after the bounds
-=======
 %  my_trace ( " int_times_unary(\(x),\(y),\(z)): dom(x) = " ++ show(dom(x)) ++ "  " ) /\
     %  my_trace ( ", domx = " ++ show(domx) ++ "  " ) /\
     %  my_trace ( ", dom(y) = " ++ show(dom(y)) ++ "  " ) /\
     z>=min(r) /\ z<=max(r) /\
 %    my_trace ( ", dom(z) = " ++ show(dom(z)) ++ "\n" ) /\    %% after the bounds
->>>>>>> 7a1f3a8b
     z==sum(i in index_set_1of2(pp), j in index_set_2of2(pp))
          (i * j * pp[i, j]) /\
     forall(i in index_set_1of2(pp), j in index_set_2of2(pp)
@@ -804,19 +285,11 @@
     if is_fixed(x) \/ is_fixed(y) then
       z==x*y
     else
-<<<<<<< HEAD
-     my_trace ( " int_times_unary__NOFN(\(x),\(y),\(z)): dom(x) = " ++ show(dom(x)) ++ "  " ) /\
-     %  my_trace ( ", domx = " ++ show(domx) ++ "  " ) /\
-     my_trace ( ", dom(y) = " ++ show(dom(y)) ++ "  " ) /\
-        z>=min(r) /\ z<=max(r) /\
-     my_trace ( ", dom(z) = " ++ show(dom(z)) ++ "\n" ) /\    %% after the bounds
-=======
 %     my_trace ( " int_times_unary__NOFN(\(x),\(y),\(z)): dom(x) = " ++ show(dom(x)) ++ "  " ) /\
      %  my_trace ( ", domx = " ++ show(domx) ++ "  " ) /\
 %     my_trace ( ", dom(y) = " ++ show(dom(y)) ++ "  " ) /\
         z>=min(r) /\ z<=max(r) /\
 %     my_trace ( ", dom(z) = " ++ show(dom(z)) ++ "\n" ) /\    %% after the bounds
->>>>>>> 7a1f3a8b
         sum(pp)==1 /\
         z==sum(i in index_set(valX), j in index_set(valY))
              (valX[i] * valY[j] * pp[i, j]) /\
@@ -871,21 +344,12 @@
           array[int] of var int: p = eq_encode(i00)    %% this needs i00 in ix
         }
         in
-<<<<<<< HEAD
-        my_trace("  array_float_element(i00, a[], z:  dom(i00) = " ++ show(dom(i00))
-        ++ "\n     z in: " ++ show(lb(z)) ++ " .. " ++ show(ub(z))
-        ++ "\n     elements of a in: " ++ show(min(i in dom(i00))(a[i])) ++ " .. " ++ show(max(i in dom(i00))(a[i]))
-        ++ "\n     index_set(a) = " ++ show(index_set(a))
-        ++ "\n     index_set(p) = " ++ show(index_set(p))
-        ++ "\n") /\
-=======
 %        my_trace("  array_float_element(i00, a[], z:  dom(i00) = " ++ show(dom(i00))
 %        ++ "\n     z in: " ++ show(lb(z)) ++ " .. " ++ show(ub(z))
 %        ++ "\n     elements of a in: " ++ show(min(i in dom(i00))(a[i])) ++ " .. " ++ show(max(i in dom(i00))(a[i]))
 %        ++ "\n     index_set(a) = " ++ show(index_set(a))
 %        ++ "\n     index_set(p) = " ++ show(index_set(p))
 %        ++ "\n") /\
->>>>>>> 7a1f3a8b
         assert(dom(i00) subset index_set(p), "", true) /\
         sum(i in dom(i00))( a[i] * int2float(p[i]) ) == z        %% add more hull?
       endif
@@ -906,14 +370,6 @@
       let {
         array[int] of var int: p = eq_encode(i00),
       } in
-<<<<<<< HEAD
-      my_trace (
-          "  array_var_float_element: i in "
-                ++ show(lb(i00)) ++ ".." ++ show(ub(i00)) ++
-            "\n  LB(a) = " ++ show([lb(a[i]) | i in ix]) ++
-            "\n  UB(a) = " ++ show([ub(a[i]) | i in ix]) ++
-            ",  z in " ++ show(lb(z)) ++ ".." ++ show(ub(z)) ++ "\n") /\
-=======
 %      my_trace (
 %          "  array_var_float_element: i in "
 %                ++ show(dom(i00))
@@ -921,7 +377,6 @@
             % "\n  UB(a) = " ++ show([ub(a[i]) | i in ix])
             % ",  z in " ++ show(lb(z)) ++ ".." ++ show(ub(z))
 %           ++ "\n") /\
->>>>>>> 7a1f3a8b
       assert(dom(i00) subset index_set(p), "", true) /\
   %%% The convexified bounds seem slow for ^2 and ^3 equations:
   %    sum(i in dom(i01))( lb(a[i]) * int2float(p[i]) ) <= z /\    %% convexify lower bounds
@@ -929,11 +384,6 @@
       forall (i in dom(i00))(
           aux_float_eq_if_1(z, a[i], p[i])
       )
-<<<<<<< HEAD
-      %% Cuts: seems better without?
-  %    /\ array_var_float_element__ROOF([  a[i] | i in dom(i01) ],  z)
-  %    /\ array_var_float_element__ROOF([ -a[i] | i in dom(i01) ], -z)
-=======
       %% Cuts:
         /\ 
         if fElementCutsXZ then
@@ -945,7 +395,6 @@
               array_var_float_element__XBZ_lb([  a[i] | i in dom(i00) ],  [  p[i] | i in dom(i00) ],  z)  :: MIP_cut
           /\    array_var_float_element__XBZ_lb([ -a[i] | i in dom(i00) ],  [  p[i] | i in dom(i00) ], -z)  :: MIP_cut
         else true endif
->>>>>>> 7a1f3a8b
     endif ;
 
 %%% Facets on the upper surface of the z-a polytope
@@ -974,18 +423,12 @@
     } in
        %%% "ROOF"
     forall (i in 1..n where
-<<<<<<< HEAD
-        ((i<n /\ ULB[i]!=ULB[i+1]) \/ i==n)        %% not the same
-=======
           if i==n then true else ULB[i]!=ULB[i+1] endif        %% not the same base bound
->>>>>>> 7a1f3a8b
         )(
       z <= ULB[i]
            + sum( j in i..n where AU_srt_ub[i] != AL_srt_ub[i] )        %% not a const
              ( (AU_srt_ub[j]-ULB[i]) * (a[srt_ub[j]]-AL_srt_ub[j]) / (AU_srt_ub[j]-AL_srt_ub[j]) ) )
     ;
-<<<<<<< HEAD
-=======
 
 predicate array_var_float_element__XBZ_lb(array[int] of var float: x, array[int] of var int: b, var float: z) =
     if fUseXBZCutGen then
@@ -1008,7 +451,6 @@
       /\
       (z <= sum(i in index_set(x))(x[i] + lb(x[i]) * (b[i]-1))) %:: MIP_cut
     endif;
->>>>>>> 7a1f3a8b
 
 %-----------------------------------------------------------------------------%
 % Set constraints
@@ -1039,29 +481,19 @@
     endif
   );
 
-<<<<<<< HEAD
-% XXX  only for a fixed set here,  general see below:
-
-predicate set_in(var int: x, set of int: s__) =
-    my_trace("  set_in ( x: " ++ if has_bounds(x) then show(dom(x)) else "int" endif ++ ", s__: " ++ show(s__) ++ " )\n" ) /\
-=======
 %% ----------------------------------------------- (NO) SETS ----------------------------------------------
 % XXX  only for a fixed set here,  general see below.
 % Normally not called because all plugged into the domain.
 % Might be called instead of set_in(x, var set of int s) if s gets fixed?
 predicate set_in(var int: x, set of int: s__) =
 %    my_trace("  set_in ( x: " ++ if has_bounds(x) then show(dom(x)) else "int" endif ++ ", s__: " ++ show(s__) ++ " )\n" ) /\
->>>>>>> 7a1f3a8b
     let {
       set of int: s = if has_bounds(x) then s__ intersect dom(x) else s__ endif,
       constraint  min(s) <= x /\ x <= max(s);
     } in
     if s = min(s)..max(s) then true
-<<<<<<< HEAD
-=======
     elseif fPostprocessDomains then
       set_in__POST(x, s)
->>>>>>> 7a1f3a8b
     else
 %      if card(s intersect dom(x))<=nMZN__UnaryLenMax_setIn then               %% PARAM TODO
 %        let {
@@ -1091,14 +523,10 @@
 
 % XXX  only for a fixed set
 predicate set_in_reif(var int: x, set of int: s__, var bool: b) =
-<<<<<<< HEAD
-    my_trace("  set_in_reif ( x: " ++ if has_bounds(x) then show(dom(x)) else "int" endif ++ ", s__: " ++ show(s__) ++ " )\n" ) /\
-=======
   if is_fixed(b) then
     if true==fix(b) then x in s__ else x in dom(x) diff s__ endif
   else
 %    my_trace("  set_in_reif ( x: " ++ if has_bounds(x) then show(dom(x)) else "int" endif ++ ", s__: " ++ show(s__) ++ " )\n" ) /\
->>>>>>> 7a1f3a8b
     let {
       set of int: s = if has_bounds(x) then s__ intersect dom(x) else s__ endif,
     } in
@@ -1107,11 +535,8 @@
          elseif card(dom(x) intersect s)==0 then b==false
          elseif s = min(s)..max(s) then
              b <-> (min(s) <= x /\ x <= max(s))
-<<<<<<< HEAD
-=======
          elseif fPostprocessDomains then
            set_in_reif__POST(x, s, b)
->>>>>>> 7a1f3a8b
          else
 %            let {
 %              array[int] of int: sL = [ e | e in s where not (e - 1 in s) ];
@@ -1136,12 +561,8 @@
             endif
 %           bool2int(b) == sum(e in s)(bool2int( x == e ))
         endif
-<<<<<<< HEAD
-    );
-=======
     )
   endif;
->>>>>>> 7a1f3a8b
 
     % Alternative
 predicate alt_set_in_reif(var int: x, set of int: s, var bool: b) =
@@ -1161,296 +582,14 @@
   } in
     sum(i in index_set(sL)) (bool2int(x>=sL[i] /\ x<=sR[i]));      %% use indicators
         
-<<<<<<< HEAD
-%%%%%%%%%%%%%%%%%%%%%%%%%%%%%%%%%%% OTHER SET STUFF, COPIED FROM ../nosets/redefs %%%%%%%%%%%%%%%%%%%%%%%%%%%%%%%%%%%%%
-function var set of int: reverse_map(array[int] of var bool: b);
-function set of int: reverse_map(array[int] of bool: b) ::promise_total =
-  { i | i in index_set(b) where b[i] };
-
-array[int] of var bool: set2bools(var set of int: x) ::promise_total =
-  if is_fixed(x) then set2bools(fix(x)) else
-  let {
-    array[min(ub(x))..max(ub(x))] of var bool: b;
-    constraint forall (i in index_set(b) where not (i in ub(x))) (b[i]=false);
-    constraint (x = reverse_map(b)) :: is_reverse_map;
-    constraint   my_trace("  set2bools(\(x)) = \(b) \n")
-  } in b
-  endif;
-array[int] of var bool: set2bools(var set of int: x, set of int: ubx) ::promise_total =
-  if is_fixed(x) then set2bools(fix(x) intersect ubx) else
-  let {
-    array[min(ubx)..max(ubx)] of var bool: b;
-    constraint forall (i in index_set(b) where not (i in ubx)) (b[i]=false);
-    constraint (x = reverse_map(b)) :: is_reverse_map;
-    constraint   my_trace("  set2bools(\(x), \(ubx)) = \(b) \n")
-  } in b
-  endif;
-array[int] of bool: set2bools(set of int: x) ::promise_total =
-  array1d(min(x)..max(x),[i in x | i in min(x)..max(x)]);
-array[int] of bool: set2bools(set of int: x, set of int: ubx) ::promise_total =
-  set2bools(x intersect ubx);
-
-predicate set_eq(var set of int: x, var set of int: y) =
-  if not has_ub_set(x) /\ not has_ub_set(y) then
-    assert(false, "Cannot determine bounds of set variables")
-  elseif not has_ub_set(x) then set_eq(y,x)
-  else
-  let {
-    set of int: uby = if has_ub_set(y) then ub(y) else ub(x) endif;
-    array[int] of var bool: bx = set2bools(x);
-    array[int] of var bool: by = set2bools(y,uby);
-  } in forall (i in index_set(bx) union index_set(by)) (
-    if not (i in index_set(bx)) then not by[i]
-    elseif not (i in index_set(by)) then not bx[i]
-    else bx[i]=by[i] endif
-  )
-  endif;
-
-predicate set_eq_reif(var set of int: x, var set of int: y, var bool: b) =
-  let {
-    array[int] of var bool: bx = set2bools(x);
-    array[int] of var bool: by = set2bools(y);
-  } in b <-> forall (i in index_set(bx) union index_set(by)) (
-    if not (i in index_set(bx)) then not by[i]
-    elseif not (i in index_set(by)) then not bx[i]
-    else bx[i]=by[i] endif
-  );
-
-predicate set_subset(var set of int: x, var set of int: y) =
-  let {
-    array[int] of var bool: bx = set2bools(x);
-    array[int] of var bool: by = set2bools(y);
-  } in forall (i in index_set(bx)) (
-    if not (i in index_set(by)) then not bx[i]
-    else bx[i] -> by[i] endif
-  );
-
-predicate set_subset_reif(var set of int: x, var set of int: y, var bool: b) =
-  let {
-    array[int] of var bool: bx = set2bools(x);
-    array[int] of var bool: by = set2bools(y);
-  } in b <-> forall (i in index_set(bx)) (
-    if not (i in index_set(by)) then not bx[i]
-    else bx[i] -> by[i] endif
-  );
-
-function var set of int: set_intersect(var set of int: x, var set of int: y) ::promise_total =
-  let {
-    array[int] of var bool: bx = set2bools(x);
-    array[int] of var bool: by = set2bools(y);
-    var set of (index_set(bx) intersect index_set(by)): z;
-    array[int] of var bool: bz = set2bools(z);
-    constraint forall (i in index_set(bz)) (
-      bz[i] = (bx[i] /\ by[i])
-    );
-  } in z;
-  
-%predicate set_le(var set of int: x, var set of int: y) ::promise_total =
-%  let {
-%    array[int] of var bool: bx = set2bools(x);
-%    array[int] of var bool: by = set2bools(y);
-%  } in 
-
-function var set of int: set_union(var set of int: x, var set of int: y) ::promise_total =
-  let {
-    array[int] of var bool: bx = set2bools(x);
-    array[int] of var bool: by = set2bools(y);
-    var set of (index_set(bx) union index_set(by)): z;
-    array[int] of var bool: bz = set2bools(z);
-    constraint forall (i in index_set(bx) union index_set(by)) (
-      if (i in index_set(bx)) then
-        if (i in index_set(by)) then
-          bz[i] = (bx[i] \/ by[i])
-        else
-          bz[i] = bx[i]
-        endif
-      else
-          bz[i] = by[i]
-      endif
-    );
-  } in z;
-
-function var set of int: set_diff(var set of int: x, var set of int: y) ::promise_total =
-  let {
-    array[int] of var bool: bx = set2bools(x);
-    array[int] of var bool: by = set2bools(y);
-    var set of (index_set(bx) diff index_set(by)): z;
-    array[int] of var bool: bz = set2bools(z);
-    constraint forall (i in index_set(bz)) (
-      bz[i] = (bx[i] /\ (not by[i]))
-    );
-  } in z;
-
-function var int: card(var set of int: x) ::promise_total =
-  let {
-    array[int] of var bool: bx = set2bools(x);
-    var 0..length(bx) : c;
-    constraint bool_lin_eq([1 | i in index_set(bx)],bx,c);
-  } in c;
-
-predicate set_in(var int: x, var set of int: y) =
-  let {
-    array[int] of var bool: by = set2bools(y);
-  } in by[x];
-
-predicate set_in_reif(var int: x, var set of int: y, var bool: b) =
-  let {
-    array[int] of var bool: by = set2bools(y);
-  } in b <-> by[x];
-
-%function array[int] of var set of int: reverse_map(array[int] of var bool: b);
-%%%% Use array[int,int] of var bool?
-%function set of int: reverse_map(array[int] of bool: b) ::promise_total =
-%  { i | i in index_set(b) where b[i] };
-
-%  let {
-%    array[min(ub(x))..max(ub(x))] of var bool: b;
-%    constraint forall (i in index_set(b) where not (i in ub(x))) (b[i]=false);
-%    constraint (x = reverse_map(b)) :: is_reverse_map;
-%  } in b
-function array[int] of var bool: setarray2bools(array[int] of var set of int: x)
-  :: promise_total
-  =
-  if length(x)=0 then [] else
-    set2bools(x[1])++setarray2bools([x[i]|i in 2..length(x)])
-  endif;
-%function array[int] of var bool: setarray2bools(array[int] of var set of int: x)
-%  :: promise_total
-%  = let {
-%    array[int] of var bool: b =
-%      if length(x)=0 then [] else
-%        set2bools(x[1])++setarray2bools_I([x[i]|i in 2..length(x)])
-%      endif;
-%    constraint (x = reverse_map(b)) :: is_reverse_map;
-%  } in b;
-
-annotation set_search(array[int] of var set of int: x, ann: a1, ann: a2, ann: a3) =
-  bool_search(setarray2bools(x),a1,a2,a3);
-
-
-%-----------------------------------------------------------------------------%
-% Auxiliary: equality reified onto a 0/1 variable
-
-predicate aux_int_eq_iff_1(var int: x, var int: y, var int: p) =
-  if fMZN__UseIndicators then
-    int_lin_eq_reif__IND([1, -1], [x, y], 0, (p==1))
-  else
-    let { array[1..2] of var 0..1: q }
-    in
-%  my_trace("  aux_int_eq_iff_1: var " ++ show(dom(x))
-%              ++ ", var " ++ show(dom(y)) ++ "\n") /\
-    aux_int_le_if_1(x, y, p) /\
-    aux_int_ge_if_1(x, y, p) /\
-    aux_int_lt_if_0(x, y, q[1]) /\
-    aux_int_gt_if_0(x, y, q[2]) /\
-    sum(q) == p + 1
-  endif;
-
-    % Alternative 2
-predicate aux_int_eq_iff_1__WEAK1(var int: x, var int: y, var int: p) =
-    let { array[1..2] of var 0..1: q_458 }
-    in
-    aux_int_lt_if_0(x - p, y, q_458[1]) /\
-    aux_int_gt_if_0(x + p, y, q_458[2]) /\
-    sum(q_458) <= 2 - 2*p /\
-    sum(q_458) <= 1 + p;
-
-    % Alternative 1
-predicate alt_1_aux_int_eq_iff_1(var int: x, var int: y, var int: p) =
-    let { array[1..2] of var 0..1: q }
-    in
-    aux_int_lt_if_0(x - p, y, q[1]) /\
-    aux_int_gt_if_0(x + p, y, q[2]) /\
-    q[1] <= 1 - p /\
-    q[2] <= 1 - p /\
-    sum(q) <= 1 + p;
-
-predicate aux_float_eq_iff_1(var float: x, var float: y, var int: p) =
-%%  if fMZN__UseIndicators then   ??????
-    let { array[1..2] of var 0..1: q }
-    in
-    aux_float_le_if_1(x, y, p) /\
-    aux_float_ge_if_1(x, y, p) /\
-    aux_float_lt_if_0(x, y, (q[1])) /\
-    aux_float_gt_if_0(x, y, (q[2])) /\
-    sum(i in 1..2)((q[i])) == 1 + p;
-
-predicate aux_float_eq_if_1(var float: x, var float: y, var int: p) =
-  if fMZN__UseIndicators then
-    aux_float_eq_if_1__IND(x, y, p)
-  else
-    aux_float_le_if_1(x, y, p) /\
-    aux_float_ge_if_1(x, y, p)
-  endif;
-
-%-----------------------------------------------------------------------------%
-% Auxiliary: indicator constraints
-%   p -> x # 0  where p is a 0/1 variable and # is a comparison
-
-% Base cases
-
-predicate aux_int_le_zero_if_0(var int: x, var 0..1: p) =
-%    my_trace("  aux_int_le_zero_if_0( \(x), \(p))\n") /\
-%     if card(dom(x))<20 then
-%       let { array[int] of var int: pp = eq_encode(x) } in
-%       my_trace ("    aux_int_le_zero_if_0 by unary: dom(x) = " ++ show(dom(x)) ++ "\n") /\
-%       sum ( i in dom(x) where i<=0 ) ( pp[i] ) == p
-%     else
-  if fMZN__UseIndicators then
-    aux_int_le_zero_if_0__IND(x, p)
-  else
-      x <= ub(x) * p
-  endif;
-
-predicate aux_float_le_zero_if_0(var float: x, var int: p) =
-  if fMZN__UseIndicators then
-    aux_float_le_zero_if_0__IND(x, p)
-  else
-    x <= ub(x) * p
-  endif;
-
-predicate aux_float_lt_zero_if_0(var float: x, var int: p) =
-    let { float: rho = 1e-02 * abs(ub(x)) }  % same order of magnitude as ub(x)
-    in
-    x < (ub(x) + rho) * p;
-
-
-% Derived cases
-
-predicate aux_int_le_if_0(var int: x, var int: y, var int: p) =
-    aux_int_le_zero_if_0(x - y, p);
-=======
 %%%%%%%%%%%%%%%%%%%%%%%%%%%%%%%%%%% OTHER SET STUFF COMING FROM nosets.mzn %%%%%%%%%%%%%%%%%%%%%%%%%%%%%%%%%%%%%
 %-----------------------------------------------------------------------------%
 %-----------------------------------------------------------------------------%
->>>>>>> 7a1f3a8b
 
 annotation bool_search(array[int] of var bool: x, ann:a1, ann:a2, ann:a3) =
   int_search([bool2int(x[i]) | i in index_set(x)],a1,a2,a3);
 
 
-<<<<<<< HEAD
-predicate aux_float_le_if_0(var float: x, var float: y, var int: p) =
-    aux_float_le_zero_if_0(x - y, p);
-
-predicate aux_float_ge_if_0(var float: x, var float: y, var int: p) =
-    aux_float_le_zero_if_0(y - x, p);
-
-predicate aux_float_le_if_1(var float: x, var float: y, var int: p) =
-    aux_float_le_zero_if_0(x - y, 1 - p);
-
-predicate aux_float_ge_if_1(var float: x, var float: y, var int: p) =
-    aux_float_le_zero_if_0(y - x, 1 - p);
-
-predicate aux_float_lt_if_0(var float: x, var float: y, var int: p) =
-    aux_float_lt_zero_if_0(x - y, p);
-
-predicate aux_float_gt_if_0(var float: x, var float: y, var int: p) =
-    aux_float_lt_zero_if_0(y - x, p);
-
-predicate aux_float_lt_if_1(var float: x, var float: y, var int: p) =
-    aux_float_lt_zero_if_0(x - y, 1 - p);
-=======
 
 
 %%%%%%%%%%%%%%%%%%%%%%%%%%%%%%%% DOMAIN POSTPROCESSING BUILT-INS %%%%%%%%%%%%%%%%%%%%%%%%%%%%%%%%%%
@@ -1463,7 +602,6 @@
 
 
 
->>>>>>> 7a1f3a8b
 
 %%%%%%%%%%%%%%%%%%%%%%%%%%%%%%%%%%%%%% LOGICAL CONSTRAINTS TO THE SOLVER %%%%%%%%%%%%%%%%%%%%%%%%%%
 %%%%%%% var int: b:  bool2int is a reverse_map, not passed to .fzn  =>  REPEAT TESTS. TODO
@@ -1480,66 +618,5 @@
 predicate array_float_minimum__IND(var float: m, array[int] of var float: x);
 predicate array_float_maximum__IND(var float: m, array[int] of var float: x);
 
-<<<<<<< HEAD
-
-predicate array_float_minimum_I(var float: m, array[int] of var float: x) =
-    let { int: n = length(x),
-          array[1..n] of var 0..1: p,
-          int: iMinUB = arg_min([ub(x[i]) | i in 1..n]),
-          float: MinUB = ub(x[iMinUB]),
-          constraint     m >= lb_array(x) /\   m <= MinUB,
-          array[int] of float: AL = [ lb(x[i]) | i in 1..n],
-          array[int] of int: srt = sort_by([i | i in 1..n], AL),
-                                            %indices of lb in sorted order
-          array[int] of float: AL_srt = [AL[srt[i]] | i in 1..n],
-          array[int] of float: AU_srt = [ub(x[srt[i]]) | i in 1..n],
-          array[int] of float: AM_srt = AL_srt ++ [MinUB]
-                                        %% -- these are z-levels of extreme points
-        } in
-    assert(index_set(x) == index_set(AL),
-    "array_float_minimum_I: second argument must have index set 1..length()",
-%       my_trace("array_float_minimum_I: " ++ show(lb(m)) ++ " <= m <= " ++ show(ub(m))) /\
-%        ++ "\n AL = " ++ show(AL)
-%        ++ "\n srt_lb = " ++ show(srt)
-%        ++ "\n AL_srt = " ++ show(AL_srt)
-%        ++ "\n AU_srt = " ++ show(AU_srt)
-%        ++ "\n MinUB = " ++ show(MinUB)
-%        ++ "\n" ,
-    1 == sum(p) /\
-    forall (i in index_set(x))
-      ( 
-        if lb(x[i])<MinUB \/ i==iMinUB                %% for at least 1 element
-        then 
-             m<=x[i] /\ aux_float_ge_if_1(m, x[i], p[i])
-        else 0==p[i] endif )
-                                                      %% -- exclude too big x[i]
-    /\ forall (i in 2..n+1  where
-        AM_srt[i]<=MinUB  /\                          %% this is a new "start level"
-        AM_srt[i]!=AM_srt[i-1]    )(                  %% and would produce a new cut
-      m >= AM_srt[i]
-         - sum(j in 1..i-1 where AL_srt[j]<AM_srt[i] /\ AL_srt[j]<AU_srt[j])
-           ( (AU_srt[j]-x[srt[j]]) * (AM_srt[i]-AL_srt[j]) / (AU_srt[j]-AL_srt[j]) ) )
-  );
-
-
-
-%%%%%%%%%%%%%%%%%%%%%%%%%%%%%%%%%%%%%% LOGICAL CONSTRAINTS TO THE SOLVER %%%%%%%%%%%%%%%%%%%%%%%%%%
-predicate int_lin_eq_reif__IND(array[int] of int: c, array[int] of var int: x, int: d, var bool: b);
-predicate int_lin_le_reif__IND(array[int] of int: c, array[int] of var int: x, int: d, var bool: b);
-predicate int_lin_ne__IND(array[int] of int: c, array[int] of var int: x, int: d);
-predicate aux_int_le_zero_if_0__IND(var int: x, var int: b);
-predicate float_lin_le_reif__IND(array[int] of float: c, array[int] of var float: x, float: d, var bool: b);
-predicate aux_float_eq_if_1__IND(var float: x, var float: y, var int: b);
-predicate aux_float_le_zero_if_0__IND(var float: x, var int: b);
-
-predicate array_int_minimum__IND(var int: m, array[int] of var int: x);
-predicate array_int_maximum__IND(var int: m, array[int] of var int: x);
-predicate array_float_minimum__IND(var float: m, array[int] of var float: x);
-predicate array_float_maximum__IND(var float: m, array[int] of var float: x);
-
-%%%%%%%%%%%%%%%%%%%%%%%%%%%%%%%%%%%%%% Necessary for MIP: %%%%%%%%%%%%%%%%%%%%%%%%%%%%%%%%%%%%%%%%%
-mzn_opt_only_range_domains = true;
-=======
 %%%%%%%%%%%%%%%%%%%%%%%%%%%%%%%%%%%%%% XBZ cut generator, currently CPLEX only %%%%%%%%%%%%%%%%%%%%%%%%%%
 predicate array_var_float_element__XBZ_lb__cutgen(array[int] of var float: x, array[int] of var int: b, var float: z);
->>>>>>> 7a1f3a8b
