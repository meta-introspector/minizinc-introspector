--- conflicted
+++ resolved
@@ -4,13 +4,7 @@
 % AUTHORS
 % Sebastian Brand
 % Gleb Belov (2015-)
-%   cf. Belov, Tack, Wallace. Updated Linearization Library for MiniZinc 2.0. ModRef Workshop, CP 2015.
-<<<<<<< HEAD
 %   cf. Belov, Stuckey, Tack, Wallace. Improved Linearization of Constraint Programming Models. CP 2016.
-=======
-%   cf. Belov, Stuckey, Tack, Wallace. Improved Linearization of Constraint Programming Models. CP 2016 Proceedings.
-%  AIMS: generality, flexibility, extensibility
->>>>>>> c2b90ba7
 */
 
 %----------------------------- BOOL2INT --------------------------------%
