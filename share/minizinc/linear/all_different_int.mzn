--- conflicted
+++ resolved
@@ -12,11 +12,7 @@
     let {
         array[int,int] of var 0..1: x_eq_d = eq_encode(x)
     } in (
-<<<<<<< HEAD
-        my_trace("  all_different_int: x[" ++ show(index_set(x)) ++ "]\n") /\
-=======
 %        my_trace("  all_different_int: x[" ++ show(index_set(x)) ++ "]\n") /\
->>>>>>> 7a1f3a8b
         forall(d in index_set_2of2(x_eq_d))( sum(i in index_set_1of2(x_eq_d))( x_eq_d[i,d] ) <= 1 )
     );
 
