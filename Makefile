--- conflicted
+++ resolved
@@ -7,11 +7,7 @@
 SOURCES=allocator ast context lexer.yy parser.tab  \
 	prettyprinter typecheck eval_par builtins flatten copy
 
-<<<<<<< HEAD
-HEADERS=allocator ast context exception model parser parser.tab type typecheck prettyprinter eval_par builtins hash flatten copy
-=======
-HEADERS=allocator ast context exception model parser parser.tab type typecheck prettyprinter eval_par builtins hash astiterator
->>>>>>> 7928afdf
+HEADERS=allocator ast context exception model parser parser.tab type typecheck prettyprinter eval_par builtins hash astiterator flatten copy
 
 GENERATED=include/minizinc/parser.tab.hh lib/parser.tab.cpp lib/lexer.yy.cpp
 
